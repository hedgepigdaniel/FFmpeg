--- conflicted
+++ resolved
@@ -395,19 +395,15 @@
         }
         mcdc(dst, src, log2w, h, stride, 1, bytestream2_get_le16u(&f->g2));
     } else if (code == 5) {
-<<<<<<< HEAD
         if (bytestream2_get_bytes_left(&f->g2) < 2) {
             av_log(f->avctx, AV_LOG_ERROR, "wordstream overread\n");
             return AVERROR_INVALIDDATA;
         }
-        mcdc(dst, src, log2w, h, stride, 0, bytestream2_get_le16u(&f->g2));
-=======
         if (start > src || src > end) {
             av_log(f->avctx, AV_LOG_ERROR, "mv out of pic\n");
             return AVERROR_INVALIDDATA;
         }
-        mcdc(dst, src, log2w, h, stride, 0, bytestream2_get_le16(&f->g2));
->>>>>>> c8fb5d0f
+        mcdc(dst, src, log2w, h, stride, 0, bytestream2_get_le16u(&f->g2));
     } else if (code == 6) {
         if (bytestream2_get_bytes_left(&f->g2) < 4) {
             av_log(f->avctx, AV_LOG_ERROR, "wordstream overread\n");
@@ -769,14 +765,10 @@
     unsigned int prestream_size;
     const uint8_t *prestream;
 
-<<<<<<< HEAD
-    if (bitstream_size > (1<<26) || length < bitstream_size + 12) {
-=======
     if (bitstream_size > (1 << 26))
         return AVERROR_INVALIDDATA;
 
     if (length < bitstream_size + 12) {
->>>>>>> c8fb5d0f
         av_log(f->avctx, AV_LOG_ERROR, "packet size too small\n");
         return AVERROR_INVALIDDATA;
     }
