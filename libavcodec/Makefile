--- conflicted
+++ resolved
@@ -269,11 +269,8 @@
                                           h264_direct.o h264_loopfilter.o  \
                                           h264_mb.o h264_picture.o h264_ps.o \
                                           h264_refs.o h264_sei.o h264_slice.o
-<<<<<<< HEAD
+OBJS-$(CONFIG_H264_MMAL_DECODER)       += mmaldec.o
 OBJS-$(CONFIG_H264_VDA_DECODER)        += vda_h264_dec.o
-=======
-OBJS-$(CONFIG_H264_MMAL_DECODER)       += mmaldec.o
->>>>>>> c4845616
 OBJS-$(CONFIG_H264_QSV_DECODER)        += qsvdec_h264.o
 OBJS-$(CONFIG_H264_QSV_ENCODER)        += qsvenc_h264.o
 OBJS-$(CONFIG_HEVC_DECODER)            += hevc.o hevc_mvs.o hevc_ps.o hevc_sei.o \
