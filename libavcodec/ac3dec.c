--- conflicted
+++ resolved
@@ -185,8 +185,6 @@
     ff_fmt_convert_init(&s->fmt_conv, avctx);
     av_lfg_init(&s->dith_state, 0);
 
-<<<<<<< HEAD
-=======
     /* set scale value for float to int16 conversion */
     if (avctx->request_sample_fmt == AV_SAMPLE_FMT_FLT) {
         s->mul_bias = 1.0f;
@@ -196,7 +194,6 @@
         avctx->sample_fmt = AV_SAMPLE_FMT_S16;
     }
 
->>>>>>> 41e21e4d
     /* allow downmixing to stereo or mono */
     if (avctx->channels > 0 && avctx->request_channels > 0 &&
             avctx->request_channels < avctx->channels &&
@@ -205,22 +202,6 @@
     }
     s->downmixed = 1;
 
-<<<<<<< HEAD
-    if (avctx->request_sample_fmt == AV_SAMPLE_FMT_FLT) {
-        avctx->sample_fmt = AV_SAMPLE_FMT_FLT;
-        s->mul_bias = 1.0f;
-    } else {
-        avctx->sample_fmt = AV_SAMPLE_FMT_S16;
-        /* set scale value for float to int16 conversion */
-        s->mul_bias = 32767.0f;
-    }
-=======
-    /* allocate context input buffer */
-        s->input_buffer = av_mallocz(AC3_FRAME_BUFFER_SIZE + FF_INPUT_BUFFER_PADDING_SIZE);
-        if (!s->input_buffer)
-            return AVERROR(ENOMEM);
-
->>>>>>> 41e21e4d
     return 0;
 }
 
@@ -1315,13 +1296,8 @@
     const uint8_t *buf = avpkt->data;
     int buf_size = avpkt->size;
     AC3DecodeContext *s = avctx->priv_data;
-<<<<<<< HEAD
-    float *out_samples_flt = (float *)data;
-    int16_t *out_samples = (int16_t *)data;
-=======
     float   *out_samples_flt = data;
     int16_t *out_samples_s16 = data;
->>>>>>> 41e21e4d
     int blk, ch, err;
     int data_size_orig, data_size_tmp;
     const uint8_t *channel_map;
@@ -1425,7 +1401,7 @@
     for (ch = 0; ch < s->out_channels; ch++)
         output[ch] = s->output[channel_map[ch]];
     data_size_tmp = s->num_blocks * 256 * avctx->channels;
-    data_size_tmp *= avctx->sample_fmt == AV_SAMPLE_FMT_FLT ? sizeof(*out_samples_flt) : sizeof(*out_samples);
+    data_size_tmp *= avctx->sample_fmt == AV_SAMPLE_FMT_FLT ? sizeof(*out_samples_flt) : sizeof(*out_samples_s16);
     if (data_size_orig < data_size_tmp)
         return -1;
     *data_size = data_size_tmp;
@@ -1434,16 +1410,8 @@
             av_log(avctx, AV_LOG_ERROR, "error decoding the audio block\n");
             err = 1;
         }
+
         if (avctx->sample_fmt == AV_SAMPLE_FMT_FLT) {
-<<<<<<< HEAD
-            float_interleave_noscale(out_samples_flt, output, 256, s->out_channels);
-            out_samples_flt += 256 * s->out_channels;
-        } else {
-            s->fmt_conv.float_to_int16_interleave(out_samples, output, 256, s->out_channels);
-            out_samples += 256 * s->out_channels;
-        }
-    }
-=======
             s->fmt_conv.float_interleave(out_samples_flt, output, 256,
                                          s->out_channels);
             out_samples_flt += 256 * s->out_channels;
@@ -1455,7 +1423,6 @@
     }
     *data_size = s->num_blocks * 256 * avctx->channels *
                  (av_get_bits_per_sample_fmt(avctx->sample_fmt) / 8);
->>>>>>> 41e21e4d
     return FFMIN(buf_size, s->frame_size);
 }
 
