/*
 * DCA compatible decoder
 * Copyright (C) 2004 Gildas Bazin
 * Copyright (C) 2004 Benjamin Zores
 * Copyright (C) 2006 Benjamin Larsson
 * Copyright (C) 2007 Konstantin Shishkov
 *
 * This file is part of FFmpeg.
 *
 * FFmpeg is free software; you can redistribute it and/or
 * modify it under the terms of the GNU Lesser General Public
 * License as published by the Free Software Foundation; either
 * version 2.1 of the License, or (at your option) any later version.
 *
 * FFmpeg is distributed in the hope that it will be useful,
 * but WITHOUT ANY WARRANTY; without even the implied warranty of
 * MERCHANTABILITY or FITNESS FOR A PARTICULAR PURPOSE.  See the GNU
 * Lesser General Public License for more details.
 *
 * You should have received a copy of the GNU Lesser General Public
 * License along with FFmpeg; if not, write to the Free Software
 * Foundation, Inc., 51 Franklin Street, Fifth Floor, Boston, MA 02110-1301 USA
 */

#include <math.h>
#include <stddef.h>
#include <stdio.h>

#include "libavutil/channel_layout.h"
#include "libavutil/common.h"
#include "libavutil/float_dsp.h"
#include "libavutil/internal.h"
#include "libavutil/intreadwrite.h"
#include "libavutil/mathematics.h"
#include "libavutil/opt.h"
#include "libavutil/samplefmt.h"

#include "avcodec.h"
#include "dca.h"
#include "dcadata.h"
#include "dcadsp.h"
#include "dcahuff.h"
#include "fft.h"
#include "fmtconvert.h"
#include "get_bits.h"
#include "internal.h"
#include "mathops.h"
#include "synth_filter.h"

#if ARCH_ARM
#   include "arm/dca.h"
#endif

//#define TRACE

#define DCA_PRIM_CHANNELS_MAX  (7)
#define DCA_ABITS_MAX         (32)      /* Should be 28 */
#define DCA_SUBSUBFRAMES_MAX   (4)
#define DCA_SUBFRAMES_MAX     (16)
#define DCA_BLOCKS_MAX        (16)
#define DCA_LFE_MAX            (3)
#define DCA_CHSETS_MAX         (4)
#define DCA_CHSET_CHANS_MAX    (8)

enum DCAMode {
    DCA_MONO = 0,
    DCA_CHANNEL,
    DCA_STEREO,
    DCA_STEREO_SUMDIFF,
    DCA_STEREO_TOTAL,
    DCA_3F,
    DCA_2F1R,
    DCA_3F1R,
    DCA_2F2R,
    DCA_3F2R,
    DCA_4F2R
};

/* these are unconfirmed but should be mostly correct */
enum DCAExSSSpeakerMask {
    DCA_EXSS_FRONT_CENTER          = 0x0001,
    DCA_EXSS_FRONT_LEFT_RIGHT      = 0x0002,
    DCA_EXSS_SIDE_REAR_LEFT_RIGHT  = 0x0004,
    DCA_EXSS_LFE                   = 0x0008,
    DCA_EXSS_REAR_CENTER           = 0x0010,
    DCA_EXSS_FRONT_HIGH_LEFT_RIGHT = 0x0020,
    DCA_EXSS_REAR_LEFT_RIGHT       = 0x0040,
    DCA_EXSS_FRONT_HIGH_CENTER     = 0x0080,
    DCA_EXSS_OVERHEAD              = 0x0100,
    DCA_EXSS_CENTER_LEFT_RIGHT     = 0x0200,
    DCA_EXSS_WIDE_LEFT_RIGHT       = 0x0400,
    DCA_EXSS_SIDE_LEFT_RIGHT       = 0x0800,
    DCA_EXSS_LFE2                  = 0x1000,
    DCA_EXSS_SIDE_HIGH_LEFT_RIGHT  = 0x2000,
    DCA_EXSS_REAR_HIGH_CENTER      = 0x4000,
    DCA_EXSS_REAR_HIGH_LEFT_RIGHT  = 0x8000,
};

enum DCAXxchSpeakerMask {
    DCA_XXCH_FRONT_CENTER          = 0x0000001,
    DCA_XXCH_FRONT_LEFT            = 0x0000002,
    DCA_XXCH_FRONT_RIGHT           = 0x0000004,
    DCA_XXCH_SIDE_REAR_LEFT        = 0x0000008,
    DCA_XXCH_SIDE_REAR_RIGHT       = 0x0000010,
    DCA_XXCH_LFE1                  = 0x0000020,
    DCA_XXCH_REAR_CENTER           = 0x0000040,
    DCA_XXCH_SURROUND_REAR_LEFT    = 0x0000080,
    DCA_XXCH_SURROUND_REAR_RIGHT   = 0x0000100,
    DCA_XXCH_SIDE_SURROUND_LEFT    = 0x0000200,
    DCA_XXCH_SIDE_SURROUND_RIGHT   = 0x0000400,
    DCA_XXCH_FRONT_CENTER_LEFT     = 0x0000800,
    DCA_XXCH_FRONT_CENTER_RIGHT    = 0x0001000,
    DCA_XXCH_FRONT_HIGH_LEFT       = 0x0002000,
    DCA_XXCH_FRONT_HIGH_CENTER     = 0x0004000,
    DCA_XXCH_FRONT_HIGH_RIGHT      = 0x0008000,
    DCA_XXCH_LFE2                  = 0x0010000,
    DCA_XXCH_SIDE_FRONT_LEFT       = 0x0020000,
    DCA_XXCH_SIDE_FRONT_RIGHT      = 0x0040000,
    DCA_XXCH_OVERHEAD              = 0x0080000,
    DCA_XXCH_SIDE_HIGH_LEFT        = 0x0100000,
    DCA_XXCH_SIDE_HIGH_RIGHT       = 0x0200000,
    DCA_XXCH_REAR_HIGH_CENTER      = 0x0400000,
    DCA_XXCH_REAR_HIGH_LEFT        = 0x0800000,
    DCA_XXCH_REAR_HIGH_RIGHT       = 0x1000000,
    DCA_XXCH_REAR_LOW_CENTER       = 0x2000000,
    DCA_XXCH_REAR_LOW_LEFT         = 0x4000000,
    DCA_XXCH_REAR_LOW_RIGHT        = 0x8000000,
};

static const uint32_t map_xxch_to_native[28] = {
    AV_CH_FRONT_CENTER,
    AV_CH_FRONT_LEFT,
    AV_CH_FRONT_RIGHT,
    AV_CH_SIDE_LEFT,
    AV_CH_SIDE_RIGHT,
    AV_CH_LOW_FREQUENCY,
    AV_CH_BACK_CENTER,
    AV_CH_BACK_LEFT,
    AV_CH_BACK_RIGHT,
    AV_CH_SIDE_LEFT,           /* side surround left -- dup sur side L */
    AV_CH_SIDE_RIGHT,          /* side surround right -- dup sur side R */
    AV_CH_FRONT_LEFT_OF_CENTER,
    AV_CH_FRONT_RIGHT_OF_CENTER,
    AV_CH_TOP_FRONT_LEFT,
    AV_CH_TOP_FRONT_CENTER,
    AV_CH_TOP_FRONT_RIGHT,
    AV_CH_LOW_FREQUENCY,        /* lfe2 -- duplicate lfe1 position */
    AV_CH_FRONT_LEFT_OF_CENTER, /* side front left -- dup front cntr L */
    AV_CH_FRONT_RIGHT_OF_CENTER,/* side front right -- dup front cntr R */
    AV_CH_TOP_CENTER,           /* overhead */
    AV_CH_TOP_FRONT_LEFT,       /* side high left -- dup */
    AV_CH_TOP_FRONT_RIGHT,      /* side high right -- dup */
    AV_CH_TOP_BACK_CENTER,
    AV_CH_TOP_BACK_LEFT,
    AV_CH_TOP_BACK_RIGHT,
    AV_CH_BACK_CENTER,          /* rear low center -- dup */
    AV_CH_BACK_LEFT,            /* rear low left -- dup */
    AV_CH_BACK_RIGHT            /* read low right -- dup  */
};

enum DCAExtensionMask {
    DCA_EXT_CORE       = 0x001, ///< core in core substream
    DCA_EXT_XXCH       = 0x002, ///< XXCh channels extension in core substream
    DCA_EXT_X96        = 0x004, ///< 96/24 extension in core substream
    DCA_EXT_XCH        = 0x008, ///< XCh channel extension in core substream
    DCA_EXT_EXSS_CORE  = 0x010, ///< core in ExSS (extension substream)
    DCA_EXT_EXSS_XBR   = 0x020, ///< extended bitrate extension in ExSS
    DCA_EXT_EXSS_XXCH  = 0x040, ///< XXCh channels extension in ExSS
    DCA_EXT_EXSS_X96   = 0x080, ///< 96/24 extension in ExSS
    DCA_EXT_EXSS_LBR   = 0x100, ///< low bitrate component in ExSS
    DCA_EXT_EXSS_XLL   = 0x200, ///< lossless extension in ExSS
};

/* -1 are reserved or unknown */
static const int dca_ext_audio_descr_mask[] = {
    DCA_EXT_XCH,
    -1,
    DCA_EXT_X96,
    DCA_EXT_XCH | DCA_EXT_X96,
    -1,
    -1,
    DCA_EXT_XXCH,
    -1,
};

/* extensions that reside in core substream */
#define DCA_CORE_EXTS (DCA_EXT_XCH | DCA_EXT_XXCH | DCA_EXT_X96)

/* Tables for mapping dts channel configurations to libavcodec multichannel api.
 * Some compromises have been made for special configurations. Most configurations
 * are never used so complete accuracy is not needed.
 *
 * L = left, R = right, C = center, S = surround, F = front, R = rear, T = total, OV = overhead.
 * S  -> side, when both rear and back are configured move one of them to the side channel
 * OV -> center back
 * All 2 channel configurations -> AV_CH_LAYOUT_STEREO
 */
static const uint64_t dca_core_channel_layout[] = {
    AV_CH_FRONT_CENTER,                                                     ///< 1, A
    AV_CH_LAYOUT_STEREO,                                                    ///< 2, A + B (dual mono)
    AV_CH_LAYOUT_STEREO,                                                    ///< 2, L + R (stereo)
    AV_CH_LAYOUT_STEREO,                                                    ///< 2, (L + R) + (L - R) (sum-difference)
    AV_CH_LAYOUT_STEREO,                                                    ///< 2, LT + RT (left and right total)
    AV_CH_LAYOUT_STEREO | AV_CH_FRONT_CENTER,                               ///< 3, C + L + R
    AV_CH_LAYOUT_STEREO | AV_CH_BACK_CENTER,                                ///< 3, L + R + S
    AV_CH_LAYOUT_STEREO | AV_CH_FRONT_CENTER | AV_CH_BACK_CENTER,           ///< 4, C + L + R + S
    AV_CH_LAYOUT_STEREO | AV_CH_SIDE_LEFT | AV_CH_SIDE_RIGHT,               ///< 4, L + R + SL + SR

    AV_CH_LAYOUT_STEREO | AV_CH_FRONT_CENTER | AV_CH_SIDE_LEFT |
    AV_CH_SIDE_RIGHT,                                                       ///< 5, C + L + R + SL + SR

    AV_CH_LAYOUT_STEREO | AV_CH_SIDE_LEFT | AV_CH_SIDE_RIGHT |
    AV_CH_FRONT_LEFT_OF_CENTER | AV_CH_FRONT_RIGHT_OF_CENTER,               ///< 6, CL + CR + L + R + SL + SR

    AV_CH_LAYOUT_STEREO | AV_CH_BACK_LEFT | AV_CH_BACK_RIGHT |
    AV_CH_FRONT_CENTER  | AV_CH_BACK_CENTER,                                ///< 6, C + L + R + LR + RR + OV

    AV_CH_FRONT_CENTER | AV_CH_FRONT_RIGHT_OF_CENTER |
    AV_CH_FRONT_LEFT_OF_CENTER | AV_CH_BACK_CENTER   |
    AV_CH_BACK_LEFT | AV_CH_BACK_RIGHT,                                     ///< 6, CF + CR + LF + RF + LR + RR

    AV_CH_FRONT_LEFT_OF_CENTER | AV_CH_FRONT_CENTER   |
    AV_CH_FRONT_RIGHT_OF_CENTER | AV_CH_LAYOUT_STEREO |
    AV_CH_SIDE_LEFT | AV_CH_SIDE_RIGHT,                                     ///< 7, CL + C + CR + L + R + SL + SR

    AV_CH_FRONT_LEFT_OF_CENTER | AV_CH_FRONT_RIGHT_OF_CENTER |
    AV_CH_LAYOUT_STEREO | AV_CH_SIDE_LEFT | AV_CH_SIDE_RIGHT |
    AV_CH_BACK_LEFT | AV_CH_BACK_RIGHT,                                     ///< 8, CL + CR + L + R + SL1 + SL2 + SR1 + SR2

    AV_CH_FRONT_LEFT_OF_CENTER | AV_CH_FRONT_CENTER   |
    AV_CH_FRONT_RIGHT_OF_CENTER | AV_CH_LAYOUT_STEREO |
    AV_CH_SIDE_LEFT | AV_CH_BACK_CENTER | AV_CH_SIDE_RIGHT,                 ///< 8, CL + C + CR + L + R + SL + S + SR
};

static const int8_t dca_lfe_index[] = {
    1, 2, 2, 2, 2, 3, 2, 3, 2, 3, 2, 3, 1, 3, 2, 3
};

static const int8_t dca_channel_reorder_lfe[][9] = {
    { 0, -1, -1, -1, -1, -1, -1, -1, -1 },
    { 0,  1, -1, -1, -1, -1, -1, -1, -1 },
    { 0,  1, -1, -1, -1, -1, -1, -1, -1 },
    { 0,  1, -1, -1, -1, -1, -1, -1, -1 },
    { 0,  1, -1, -1, -1, -1, -1, -1, -1 },
    { 2,  0,  1, -1, -1, -1, -1, -1, -1 },
    { 0,  1,  3, -1, -1, -1, -1, -1, -1 },
    { 2,  0,  1,  4, -1, -1, -1, -1, -1 },
    { 0,  1,  3,  4, -1, -1, -1, -1, -1 },
    { 2,  0,  1,  4,  5, -1, -1, -1, -1 },
    { 3,  4,  0,  1,  5,  6, -1, -1, -1 },
    { 2,  0,  1,  4,  5,  6, -1, -1, -1 },
    { 0,  6,  4,  5,  2,  3, -1, -1, -1 },
    { 4,  2,  5,  0,  1,  6,  7, -1, -1 },
    { 5,  6,  0,  1,  7,  3,  8,  4, -1 },
    { 4,  2,  5,  0,  1,  6,  8,  7, -1 },
};

static const int8_t dca_channel_reorder_lfe_xch[][9] = {
    { 0,  2, -1, -1, -1, -1, -1, -1, -1 },
    { 0,  1,  3, -1, -1, -1, -1, -1, -1 },
    { 0,  1,  3, -1, -1, -1, -1, -1, -1 },
    { 0,  1,  3, -1, -1, -1, -1, -1, -1 },
    { 0,  1,  3, -1, -1, -1, -1, -1, -1 },
    { 2,  0,  1,  4, -1, -1, -1, -1, -1 },
    { 0,  1,  3,  4, -1, -1, -1, -1, -1 },
    { 2,  0,  1,  4,  5, -1, -1, -1, -1 },
    { 0,  1,  4,  5,  3, -1, -1, -1, -1 },
    { 2,  0,  1,  5,  6,  4, -1, -1, -1 },
    { 3,  4,  0,  1,  6,  7,  5, -1, -1 },
    { 2,  0,  1,  4,  5,  6,  7, -1, -1 },
    { 0,  6,  4,  5,  2,  3,  7, -1, -1 },
    { 4,  2,  5,  0,  1,  7,  8,  6, -1 },
    { 5,  6,  0,  1,  8,  3,  9,  4,  7 },
    { 4,  2,  5,  0,  1,  6,  9,  8,  7 },
};

static const int8_t dca_channel_reorder_nolfe[][9] = {
    { 0, -1, -1, -1, -1, -1, -1, -1, -1 },
    { 0,  1, -1, -1, -1, -1, -1, -1, -1 },
    { 0,  1, -1, -1, -1, -1, -1, -1, -1 },
    { 0,  1, -1, -1, -1, -1, -1, -1, -1 },
    { 0,  1, -1, -1, -1, -1, -1, -1, -1 },
    { 2,  0,  1, -1, -1, -1, -1, -1, -1 },
    { 0,  1,  2, -1, -1, -1, -1, -1, -1 },
    { 2,  0,  1,  3, -1, -1, -1, -1, -1 },
    { 0,  1,  2,  3, -1, -1, -1, -1, -1 },
    { 2,  0,  1,  3,  4, -1, -1, -1, -1 },
    { 2,  3,  0,  1,  4,  5, -1, -1, -1 },
    { 2,  0,  1,  3,  4,  5, -1, -1, -1 },
    { 0,  5,  3,  4,  1,  2, -1, -1, -1 },
    { 3,  2,  4,  0,  1,  5,  6, -1, -1 },
    { 4,  5,  0,  1,  6,  2,  7,  3, -1 },
    { 3,  2,  4,  0,  1,  5,  7,  6, -1 },
};

static const int8_t dca_channel_reorder_nolfe_xch[][9] = {
    { 0,  1, -1, -1, -1, -1, -1, -1, -1 },
    { 0,  1,  2, -1, -1, -1, -1, -1, -1 },
    { 0,  1,  2, -1, -1, -1, -1, -1, -1 },
    { 0,  1,  2, -1, -1, -1, -1, -1, -1 },
    { 0,  1,  2, -1, -1, -1, -1, -1, -1 },
    { 2,  0,  1,  3, -1, -1, -1, -1, -1 },
    { 0,  1,  2,  3, -1, -1, -1, -1, -1 },
    { 2,  0,  1,  3,  4, -1, -1, -1, -1 },
    { 0,  1,  3,  4,  2, -1, -1, -1, -1 },
    { 2,  0,  1,  4,  5,  3, -1, -1, -1 },
    { 2,  3,  0,  1,  5,  6,  4, -1, -1 },
    { 2,  0,  1,  3,  4,  5,  6, -1, -1 },
    { 0,  5,  3,  4,  1,  2,  6, -1, -1 },
    { 3,  2,  4,  0,  1,  6,  7,  5, -1 },
    { 4,  5,  0,  1,  7,  2,  8,  3,  6 },
    { 3,  2,  4,  0,  1,  5,  8,  7,  6 },
};

#define DCA_DOLBY                  101           /* FIXME */

#define DCA_CHANNEL_BITS             6
#define DCA_CHANNEL_MASK          0x3F

#define DCA_LFE                   0x80

#define HEADER_SIZE                 14

#define DCA_MAX_FRAME_SIZE       16384
#define DCA_MAX_EXSS_HEADER_SIZE  4096

#define DCA_BUFFER_PADDING_SIZE   1024

#define DCA_NSYNCAUX        0x9A1105A0

/** Bit allocation */
typedef struct {
    int offset;                 ///< code values offset
    int maxbits[8];             ///< max bits in VLC
    int wrap;                   ///< wrap for get_vlc2()
    VLC vlc[8];                 ///< actual codes
} BitAlloc;

static BitAlloc dca_bitalloc_index;    ///< indexes for samples VLC select
static BitAlloc dca_tmode;             ///< transition mode VLCs
static BitAlloc dca_scalefactor;       ///< scalefactor VLCs
static BitAlloc dca_smpl_bitalloc[11]; ///< samples VLCs

static av_always_inline int get_bitalloc(GetBitContext *gb, BitAlloc *ba,
                                         int idx)
{
    return get_vlc2(gb, ba->vlc[idx].table, ba->vlc[idx].bits, ba->wrap) +
           ba->offset;
}

typedef struct {
    const AVClass *class;       ///< class for AVOptions
    AVCodecContext *avctx;
    /* Frame header */
    int frame_type;             ///< type of the current frame
    int samples_deficit;        ///< deficit sample count
    int crc_present;            ///< crc is present in the bitstream
    int sample_blocks;          ///< number of PCM sample blocks
    int frame_size;             ///< primary frame byte size
    int amode;                  ///< audio channels arrangement
    int sample_rate;            ///< audio sampling rate
    int bit_rate;               ///< transmission bit rate
    int bit_rate_index;         ///< transmission bit rate index

    int dynrange;               ///< embedded dynamic range flag
    int timestamp;              ///< embedded time stamp flag
    int aux_data;               ///< auxiliary data flag
    int hdcd;                   ///< source material is mastered in HDCD
    int ext_descr;              ///< extension audio descriptor flag
    int ext_coding;             ///< extended coding flag
    int aspf;                   ///< audio sync word insertion flag
    int lfe;                    ///< low frequency effects flag
    int predictor_history;      ///< predictor history flag
    int header_crc;             ///< header crc check bytes
    int multirate_inter;        ///< multirate interpolator switch
    int version;                ///< encoder software revision
    int copy_history;           ///< copy history
    int source_pcm_res;         ///< source pcm resolution
    int front_sum;              ///< front sum/difference flag
    int surround_sum;           ///< surround sum/difference flag
    int dialog_norm;            ///< dialog normalisation parameter

    /* Primary audio coding header */
    int subframes;              ///< number of subframes
    int total_channels;         ///< number of channels including extensions
    int prim_channels;          ///< number of primary audio channels
    int subband_activity[DCA_PRIM_CHANNELS_MAX];    ///< subband activity count
    int vq_start_subband[DCA_PRIM_CHANNELS_MAX];    ///< high frequency vq start subband
    int joint_intensity[DCA_PRIM_CHANNELS_MAX];     ///< joint intensity coding index
    int transient_huffman[DCA_PRIM_CHANNELS_MAX];   ///< transient mode code book
    int scalefactor_huffman[DCA_PRIM_CHANNELS_MAX]; ///< scale factor code book
    int bitalloc_huffman[DCA_PRIM_CHANNELS_MAX];    ///< bit allocation quantizer select
    int quant_index_huffman[DCA_PRIM_CHANNELS_MAX][DCA_ABITS_MAX]; ///< quantization index codebook select
    float scalefactor_adj[DCA_PRIM_CHANNELS_MAX][DCA_ABITS_MAX];   ///< scale factor adjustment

    /* Primary audio coding side information */
    int subsubframes[DCA_SUBFRAMES_MAX];                         ///< number of subsubframes
    int partial_samples[DCA_SUBFRAMES_MAX];                      ///< partial subsubframe samples count
    int prediction_mode[DCA_PRIM_CHANNELS_MAX][DCA_SUBBANDS];    ///< prediction mode (ADPCM used or not)
    int prediction_vq[DCA_PRIM_CHANNELS_MAX][DCA_SUBBANDS];      ///< prediction VQ coefs
    int bitalloc[DCA_PRIM_CHANNELS_MAX][DCA_SUBBANDS];           ///< bit allocation index
    int transition_mode[DCA_PRIM_CHANNELS_MAX][DCA_SUBBANDS];    ///< transition mode (transients)
    int32_t scale_factor[DCA_PRIM_CHANNELS_MAX][DCA_SUBBANDS][2];///< scale factors (2 if transient)
    int joint_huff[DCA_PRIM_CHANNELS_MAX];                       ///< joint subband scale factors codebook
    int joint_scale_factor[DCA_PRIM_CHANNELS_MAX][DCA_SUBBANDS]; ///< joint subband scale factors
    float downmix_coef[DCA_PRIM_CHANNELS_MAX + 1][2];            ///< stereo downmix coefficients
    int dynrange_coef;                                           ///< dynamic range coefficient

    /* Core substream's embedded downmix coefficients (cf. ETSI TS 102 114 V1.4.1)
     * Input:  primary audio channels (incl. LFE if present)
     * Output: downmix audio channels (up to 4, no LFE) */
    uint8_t  core_downmix;                                       ///< embedded downmix coefficients available
    uint8_t  core_downmix_amode;                                 ///< audio channel arrangement of embedded downmix
    uint16_t core_downmix_codes[DCA_PRIM_CHANNELS_MAX + 1][4];   ///< embedded downmix coefficients (9-bit codes)

    int32_t  high_freq_vq[DCA_PRIM_CHANNELS_MAX][DCA_SUBBANDS];  ///< VQ encoded high frequency subbands

    float lfe_data[2 * DCA_LFE_MAX * (DCA_BLOCKS_MAX + 4)];      ///< Low frequency effect data
    int lfe_scale_factor;

    /* Subband samples history (for ADPCM) */
    DECLARE_ALIGNED(16, float, subband_samples_hist)[DCA_PRIM_CHANNELS_MAX][DCA_SUBBANDS][4];
    DECLARE_ALIGNED(32, float, subband_fir_hist)[DCA_PRIM_CHANNELS_MAX][512];
    DECLARE_ALIGNED(32, float, subband_fir_noidea)[DCA_PRIM_CHANNELS_MAX][32];
    int hist_index[DCA_PRIM_CHANNELS_MAX];
    DECLARE_ALIGNED(32, float, raXin)[32];

    int output;                 ///< type of output

    DECLARE_ALIGNED(32, float, subband_samples)[DCA_BLOCKS_MAX][DCA_PRIM_CHANNELS_MAX][DCA_SUBBANDS][8];
    float *samples_chanptr[DCA_PRIM_CHANNELS_MAX + 1];
    float *extra_channels[DCA_PRIM_CHANNELS_MAX + 1];
    uint8_t *extra_channels_buffer;
    unsigned int extra_channels_buffer_size;

    uint8_t dca_buffer[DCA_MAX_FRAME_SIZE + DCA_MAX_EXSS_HEADER_SIZE + DCA_BUFFER_PADDING_SIZE];
    int dca_buffer_size;        ///< how much data is in the dca_buffer

    const int8_t *channel_order_tab;  ///< channel reordering table, lfe and non lfe
    GetBitContext gb;
    /* Current position in DCA frame */
    int current_subframe;
    int current_subsubframe;

    int core_ext_mask;          ///< present extensions in the core substream

    /* XCh extension information */
    int xch_present;            ///< XCh extension present and valid
    int xch_base_channel;       ///< index of first (only) channel containing XCH data
    int xch_disable;            ///< whether the XCh extension should be decoded or not

    /* XXCH extension information */
    int xxch_chset;
    int xxch_nbits_spk_mask;
    uint32_t xxch_core_spkmask;
    uint32_t xxch_spk_masks[4]; /* speaker masks, last element is core mask */
    int xxch_chset_nch[4];
    float xxch_dmix_sf[DCA_CHSETS_MAX];

    uint32_t xxch_dmix_embedded;  /* lower layer has mix pre-embedded, per chset */
    float xxch_dmix_coeff[DCA_PRIM_CHANNELS_MAX][32]; /* worst case sizing */

    int8_t xxch_order_tab[32];
    int8_t lfe_index;

    /* ExSS header parser */
    int static_fields;          ///< static fields present
    int mix_metadata;           ///< mixing metadata present
    int num_mix_configs;        ///< number of mix out configurations
    int mix_config_num_ch[4];   ///< number of channels in each mix out configuration

    int profile;

    int debug_flag;             ///< used for suppressing repeated error messages output
    AVFloatDSPContext fdsp;
    FFTContext imdct;
    SynthFilterContext synth;
    DCADSPContext dcadsp;
    FmtConvertContext fmt_conv;
} DCAContext;

static float dca_dmix_code(unsigned code);

static const uint16_t dca_vlc_offs[] = {
        0,   512,   640,   768,  1282,  1794,  2436,  3080,  3770,  4454,  5364,
     5372,  5380,  5388,  5392,  5396,  5412,  5420,  5428,  5460,  5492,  5508,
     5572,  5604,  5668,  5796,  5860,  5892,  6412,  6668,  6796,  7308,  7564,
     7820,  8076,  8620,  9132,  9388,  9910, 10166, 10680, 11196, 11726, 12240,
    12752, 13298, 13810, 14326, 14840, 15500, 16022, 16540, 17158, 17678, 18264,
    18796, 19352, 19926, 20468, 21472, 22398, 23014, 23622,
};

static av_cold void dca_init_vlcs(void)
{
    static int vlcs_initialized = 0;
    int i, j, c = 14;
    static VLC_TYPE dca_table[23622][2];

    if (vlcs_initialized)
        return;

    dca_bitalloc_index.offset = 1;
    dca_bitalloc_index.wrap   = 2;
    for (i = 0; i < 5; i++) {
        dca_bitalloc_index.vlc[i].table           = &dca_table[dca_vlc_offs[i]];
        dca_bitalloc_index.vlc[i].table_allocated = dca_vlc_offs[i + 1] - dca_vlc_offs[i];
        init_vlc(&dca_bitalloc_index.vlc[i], bitalloc_12_vlc_bits[i], 12,
                 bitalloc_12_bits[i], 1, 1,
                 bitalloc_12_codes[i], 2, 2, INIT_VLC_USE_NEW_STATIC);
    }
    dca_scalefactor.offset = -64;
    dca_scalefactor.wrap   = 2;
    for (i = 0; i < 5; i++) {
        dca_scalefactor.vlc[i].table           = &dca_table[dca_vlc_offs[i + 5]];
        dca_scalefactor.vlc[i].table_allocated = dca_vlc_offs[i + 6] - dca_vlc_offs[i + 5];
        init_vlc(&dca_scalefactor.vlc[i], SCALES_VLC_BITS, 129,
                 scales_bits[i], 1, 1,
                 scales_codes[i], 2, 2, INIT_VLC_USE_NEW_STATIC);
    }
    dca_tmode.offset = 0;
    dca_tmode.wrap   = 1;
    for (i = 0; i < 4; i++) {
        dca_tmode.vlc[i].table           = &dca_table[dca_vlc_offs[i + 10]];
        dca_tmode.vlc[i].table_allocated = dca_vlc_offs[i + 11] - dca_vlc_offs[i + 10];
        init_vlc(&dca_tmode.vlc[i], tmode_vlc_bits[i], 4,
                 tmode_bits[i], 1, 1,
                 tmode_codes[i], 2, 2, INIT_VLC_USE_NEW_STATIC);
    }

    for (i = 0; i < 10; i++)
        for (j = 0; j < 7; j++) {
            if (!bitalloc_codes[i][j])
                break;
            dca_smpl_bitalloc[i + 1].offset                 = bitalloc_offsets[i];
            dca_smpl_bitalloc[i + 1].wrap                   = 1 + (j > 4);
            dca_smpl_bitalloc[i + 1].vlc[j].table           = &dca_table[dca_vlc_offs[c]];
            dca_smpl_bitalloc[i + 1].vlc[j].table_allocated = dca_vlc_offs[c + 1] - dca_vlc_offs[c];

            init_vlc(&dca_smpl_bitalloc[i + 1].vlc[j], bitalloc_maxbits[i][j],
                     bitalloc_sizes[i],
                     bitalloc_bits[i][j], 1, 1,
                     bitalloc_codes[i][j], 2, 2, INIT_VLC_USE_NEW_STATIC);
            c++;
        }
    vlcs_initialized = 1;
}

static inline void get_array(GetBitContext *gb, int *dst, int len, int bits)
{
    while (len--)
        *dst++ = get_bits(gb, bits);
}

static inline int dca_xxch2index(DCAContext *s, int xxch_ch)
{
    int i, base, mask;

    /* locate channel set containing the channel */
    for (i = -1, base = 0, mask = (s->xxch_core_spkmask & ~DCA_XXCH_LFE1);
         i <= s->xxch_chset && !(mask & xxch_ch); mask = s->xxch_spk_masks[++i])
        base += av_popcount(mask);

    return base + av_popcount(mask & (xxch_ch - 1));
}

static int dca_parse_audio_coding_header(DCAContext *s, int base_channel,
                                         int xxch)
{
    int i, j;
    static const float adj_table[4] = { 1.0, 1.1250, 1.2500, 1.4375 };
    static const int bitlen[11] = { 0, 1, 2, 2, 2, 2, 3, 3, 3, 3, 3 };
    static const int thr[11]    = { 0, 1, 3, 3, 3, 3, 7, 7, 7, 7, 7 };
    int hdr_pos = 0, hdr_size = 0;
    float scale_factor;
    int this_chans, acc_mask;
    int embedded_downmix;
    int nchans, mask[8];
    int coeff, ichan;

    /* xxch has arbitrary sized audio coding headers */
    if (xxch) {
        hdr_pos  = get_bits_count(&s->gb);
        hdr_size = get_bits(&s->gb, 7) + 1;
    }

    nchans = get_bits(&s->gb, 3) + 1;
    s->total_channels = nchans + base_channel;
    s->prim_channels  = s->total_channels;

    /* obtain speaker layout mask & downmix coefficients for XXCH */
    if (xxch) {
        acc_mask = s->xxch_core_spkmask;

        this_chans = get_bits(&s->gb, s->xxch_nbits_spk_mask - 6) << 6;
        s->xxch_spk_masks[s->xxch_chset] = this_chans;
        s->xxch_chset_nch[s->xxch_chset] = nchans;

        for (i = 0; i <= s->xxch_chset; i++)
            acc_mask |= s->xxch_spk_masks[i];

        /* check for downmixing information */
        if (get_bits1(&s->gb)) {
            embedded_downmix = get_bits1(&s->gb);
            coeff            = get_bits(&s->gb, 6);

            if (coeff<1 || coeff>61) {
                av_log(s->avctx, AV_LOG_ERROR, "6bit coeff %d is out of range\n", coeff);
                return AVERROR_INVALIDDATA;
            }

            scale_factor     = -1.0f / dca_dmix_code((coeff<<2)-3);

            s->xxch_dmix_sf[s->xxch_chset] = scale_factor;

            for (i = base_channel; i < s->prim_channels; i++) {
                mask[i] = get_bits(&s->gb, s->xxch_nbits_spk_mask);
            }

            for (j = base_channel; j < s->prim_channels; j++) {
                memset(s->xxch_dmix_coeff[j], 0, sizeof(s->xxch_dmix_coeff[0]));
                s->xxch_dmix_embedded |= (embedded_downmix << j);
                for (i = 0; i < s->xxch_nbits_spk_mask; i++) {
                    if (mask[j] & (1 << i)) {
                        if ((1 << i) == DCA_XXCH_LFE1) {
                            av_log(s->avctx, AV_LOG_WARNING,
                                   "DCA-XXCH: dmix to LFE1 not supported.\n");
                            continue;
                        }

                        coeff = get_bits(&s->gb, 7);
                        ichan = dca_xxch2index(s, 1 << i);
                        if ((coeff&63)<1 || (coeff&63)>61) {
                            av_log(s->avctx, AV_LOG_ERROR, "7bit coeff %d is out of range\n", coeff);
                            return AVERROR_INVALIDDATA;
                        }
                        s->xxch_dmix_coeff[j][ichan] = dca_dmix_code((coeff<<2)-3);
                    }
                }
            }
        }
    }

    if (s->prim_channels > DCA_PRIM_CHANNELS_MAX)
        s->prim_channels = DCA_PRIM_CHANNELS_MAX;

    for (i = base_channel; i < s->prim_channels; i++) {
        s->subband_activity[i] = get_bits(&s->gb, 5) + 2;
        if (s->subband_activity[i] > DCA_SUBBANDS)
            s->subband_activity[i] = DCA_SUBBANDS;
    }
    for (i = base_channel; i < s->prim_channels; i++) {
        s->vq_start_subband[i] = get_bits(&s->gb, 5) + 1;
        if (s->vq_start_subband[i] > DCA_SUBBANDS)
            s->vq_start_subband[i] = DCA_SUBBANDS;
    }
    get_array(&s->gb, s->joint_intensity + base_channel,     s->prim_channels - base_channel, 3);
    get_array(&s->gb, s->transient_huffman + base_channel,   s->prim_channels - base_channel, 2);
    get_array(&s->gb, s->scalefactor_huffman + base_channel, s->prim_channels - base_channel, 3);
    get_array(&s->gb, s->bitalloc_huffman + base_channel,    s->prim_channels - base_channel, 3);

    /* Get codebooks quantization indexes */
    if (!base_channel)
        memset(s->quant_index_huffman, 0, sizeof(s->quant_index_huffman));
    for (j = 1; j < 11; j++)
        for (i = base_channel; i < s->prim_channels; i++)
            s->quant_index_huffman[i][j] = get_bits(&s->gb, bitlen[j]);

    /* Get scale factor adjustment */
    for (j = 0; j < 11; j++)
        for (i = base_channel; i < s->prim_channels; i++)
            s->scalefactor_adj[i][j] = 1;

    for (j = 1; j < 11; j++)
        for (i = base_channel; i < s->prim_channels; i++)
            if (s->quant_index_huffman[i][j] < thr[j])
                s->scalefactor_adj[i][j] = adj_table[get_bits(&s->gb, 2)];

    if (!xxch) {
        if (s->crc_present) {
            /* Audio header CRC check */
            get_bits(&s->gb, 16);
        }
    } else {
        /* Skip to the end of the header, also ignore CRC if present  */
        i = get_bits_count(&s->gb);
        if (hdr_pos + 8 * hdr_size > i)
            skip_bits_long(&s->gb, hdr_pos + 8 * hdr_size - i);
    }

    s->current_subframe    = 0;
    s->current_subsubframe = 0;

#ifdef TRACE
    av_log(s->avctx, AV_LOG_DEBUG, "subframes: %i\n", s->subframes);
    av_log(s->avctx, AV_LOG_DEBUG, "prim channels: %i\n", s->prim_channels);
    for (i = base_channel; i < s->prim_channels; i++) {
        av_log(s->avctx, AV_LOG_DEBUG, "subband activity: %i\n",
               s->subband_activity[i]);
        av_log(s->avctx, AV_LOG_DEBUG, "vq start subband: %i\n",
               s->vq_start_subband[i]);
        av_log(s->avctx, AV_LOG_DEBUG, "joint intensity: %i\n",
               s->joint_intensity[i]);
        av_log(s->avctx, AV_LOG_DEBUG, "transient mode codebook: %i\n",
               s->transient_huffman[i]);
        av_log(s->avctx, AV_LOG_DEBUG, "scale factor codebook: %i\n",
               s->scalefactor_huffman[i]);
        av_log(s->avctx, AV_LOG_DEBUG, "bit allocation quantizer: %i\n",
               s->bitalloc_huffman[i]);
        av_log(s->avctx, AV_LOG_DEBUG, "quant index huff:");
        for (j = 0; j < 11; j++)
            av_log(s->avctx, AV_LOG_DEBUG, " %i", s->quant_index_huffman[i][j]);
        av_log(s->avctx, AV_LOG_DEBUG, "\n");
        av_log(s->avctx, AV_LOG_DEBUG, "scalefac adj:");
        for (j = 0; j < 11; j++)
            av_log(s->avctx, AV_LOG_DEBUG, " %1.3f", s->scalefactor_adj[i][j]);
        av_log(s->avctx, AV_LOG_DEBUG, "\n");
    }
#endif

    return 0;
}

static int dca_parse_frame_header(DCAContext *s)
{
    init_get_bits(&s->gb, s->dca_buffer, s->dca_buffer_size * 8);

    /* Sync code */
    skip_bits_long(&s->gb, 32);

    /* Frame header */
    s->frame_type        = get_bits(&s->gb, 1);
    s->samples_deficit   = get_bits(&s->gb, 5) + 1;
    s->crc_present       = get_bits(&s->gb, 1);
    s->sample_blocks     = get_bits(&s->gb, 7) + 1;
    s->frame_size        = get_bits(&s->gb, 14) + 1;
    if (s->frame_size < 95)
        return AVERROR_INVALIDDATA;
    s->amode             = get_bits(&s->gb, 6);
    s->sample_rate       = avpriv_dca_sample_rates[get_bits(&s->gb, 4)];
    if (!s->sample_rate)
        return AVERROR_INVALIDDATA;
    s->bit_rate_index    = get_bits(&s->gb, 5);
    s->bit_rate          = dca_bit_rates[s->bit_rate_index];
    if (!s->bit_rate)
        return AVERROR_INVALIDDATA;

    skip_bits1(&s->gb); // always 0 (reserved, cf. ETSI TS 102 114 V1.4.1)
    s->dynrange          = get_bits(&s->gb, 1);
    s->timestamp         = get_bits(&s->gb, 1);
    s->aux_data          = get_bits(&s->gb, 1);
    s->hdcd              = get_bits(&s->gb, 1);
    s->ext_descr         = get_bits(&s->gb, 3);
    s->ext_coding        = get_bits(&s->gb, 1);
    s->aspf              = get_bits(&s->gb, 1);
    s->lfe               = get_bits(&s->gb, 2);
    s->predictor_history = get_bits(&s->gb, 1);

    if (s->lfe > 2) {
        s->lfe = 0;
        av_log(s->avctx, AV_LOG_ERROR, "Invalid LFE value: %d\n", s->lfe);
        return AVERROR_INVALIDDATA;
    }

    /* TODO: check CRC */
    if (s->crc_present)
        s->header_crc    = get_bits(&s->gb, 16);

    s->multirate_inter   = get_bits(&s->gb, 1);
    s->version           = get_bits(&s->gb, 4);
    s->copy_history      = get_bits(&s->gb, 2);
    s->source_pcm_res    = get_bits(&s->gb, 3);
    s->front_sum         = get_bits(&s->gb, 1);
    s->surround_sum      = get_bits(&s->gb, 1);
    s->dialog_norm       = get_bits(&s->gb, 4);

    /* FIXME: channels mixing levels */
    s->output = s->amode;
    if (s->lfe)
        s->output |= DCA_LFE;

#ifdef TRACE
    av_log(s->avctx, AV_LOG_DEBUG, "frame type: %i\n", s->frame_type);
    av_log(s->avctx, AV_LOG_DEBUG, "samples deficit: %i\n", s->samples_deficit);
    av_log(s->avctx, AV_LOG_DEBUG, "crc present: %i\n", s->crc_present);
    av_log(s->avctx, AV_LOG_DEBUG, "sample blocks: %i (%i samples)\n",
           s->sample_blocks, s->sample_blocks * 32);
    av_log(s->avctx, AV_LOG_DEBUG, "frame size: %i bytes\n", s->frame_size);
    av_log(s->avctx, AV_LOG_DEBUG, "amode: %i (%i channels)\n",
           s->amode, dca_channels[s->amode]);
    av_log(s->avctx, AV_LOG_DEBUG, "sample rate: %i Hz\n",
           s->sample_rate);
    av_log(s->avctx, AV_LOG_DEBUG, "bit rate: %i bits/s\n",
           s->bit_rate);
    av_log(s->avctx, AV_LOG_DEBUG, "dynrange: %i\n", s->dynrange);
    av_log(s->avctx, AV_LOG_DEBUG, "timestamp: %i\n", s->timestamp);
    av_log(s->avctx, AV_LOG_DEBUG, "aux_data: %i\n", s->aux_data);
    av_log(s->avctx, AV_LOG_DEBUG, "hdcd: %i\n", s->hdcd);
    av_log(s->avctx, AV_LOG_DEBUG, "ext descr: %i\n", s->ext_descr);
    av_log(s->avctx, AV_LOG_DEBUG, "ext coding: %i\n", s->ext_coding);
    av_log(s->avctx, AV_LOG_DEBUG, "aspf: %i\n", s->aspf);
    av_log(s->avctx, AV_LOG_DEBUG, "lfe: %i\n", s->lfe);
    av_log(s->avctx, AV_LOG_DEBUG, "predictor history: %i\n",
           s->predictor_history);
    av_log(s->avctx, AV_LOG_DEBUG, "header crc: %i\n", s->header_crc);
    av_log(s->avctx, AV_LOG_DEBUG, "multirate inter: %i\n",
           s->multirate_inter);
    av_log(s->avctx, AV_LOG_DEBUG, "version number: %i\n", s->version);
    av_log(s->avctx, AV_LOG_DEBUG, "copy history: %i\n", s->copy_history);
    av_log(s->avctx, AV_LOG_DEBUG,
           "source pcm resolution: %i (%i bits/sample)\n",
           s->source_pcm_res, dca_bits_per_sample[s->source_pcm_res]);
    av_log(s->avctx, AV_LOG_DEBUG, "front sum: %i\n", s->front_sum);
    av_log(s->avctx, AV_LOG_DEBUG, "surround sum: %i\n", s->surround_sum);
    av_log(s->avctx, AV_LOG_DEBUG, "dialog norm: %i\n", s->dialog_norm);
    av_log(s->avctx, AV_LOG_DEBUG, "\n");
#endif

    /* Primary audio coding header */
    s->subframes = get_bits(&s->gb, 4) + 1;

    return dca_parse_audio_coding_header(s, 0, 0);
}

static inline int get_scale(GetBitContext *gb, int level, int value, int log2range)
{
    if (level < 5) {
        /* huffman encoded */
        value += get_bitalloc(gb, &dca_scalefactor, level);
        value  = av_clip(value, 0, (1 << log2range) - 1);
    } else if (level < 8) {
        if (level + 1 > log2range) {
            skip_bits(gb, level + 1 - log2range);
            value = get_bits(gb, log2range);
        } else {
            value = get_bits(gb, level + 1);
        }
    }
    return value;
}

static int dca_subframe_header(DCAContext *s, int base_channel, int block_index)
{
    /* Primary audio coding side information */
    int j, k;

    if (get_bits_left(&s->gb) < 0)
        return AVERROR_INVALIDDATA;

    if (!base_channel) {
        s->subsubframes[s->current_subframe]    = get_bits(&s->gb, 2) + 1;
        s->partial_samples[s->current_subframe] = get_bits(&s->gb, 3);
    }

    for (j = base_channel; j < s->prim_channels; j++) {
        for (k = 0; k < s->subband_activity[j]; k++)
            s->prediction_mode[j][k] = get_bits(&s->gb, 1);
    }

    /* Get prediction codebook */
    for (j = base_channel; j < s->prim_channels; j++) {
        for (k = 0; k < s->subband_activity[j]; k++) {
            if (s->prediction_mode[j][k] > 0) {
                /* (Prediction coefficient VQ address) */
                s->prediction_vq[j][k] = get_bits(&s->gb, 12);
            }
        }
    }

    /* Bit allocation index */
    for (j = base_channel; j < s->prim_channels; j++) {
        for (k = 0; k < s->vq_start_subband[j]; k++) {
            if (s->bitalloc_huffman[j] == 6)
                s->bitalloc[j][k] = get_bits(&s->gb, 5);
            else if (s->bitalloc_huffman[j] == 5)
                s->bitalloc[j][k] = get_bits(&s->gb, 4);
            else if (s->bitalloc_huffman[j] == 7) {
                av_log(s->avctx, AV_LOG_ERROR,
                       "Invalid bit allocation index\n");
                return AVERROR_INVALIDDATA;
            } else {
                s->bitalloc[j][k] =
                    get_bitalloc(&s->gb, &dca_bitalloc_index, s->bitalloc_huffman[j]);
            }

            if (s->bitalloc[j][k] > 26) {
                av_dlog(s->avctx, "bitalloc index [%i][%i] too big (%i)\n",
                        j, k, s->bitalloc[j][k]);
                return AVERROR_INVALIDDATA;
            }
        }
    }

    /* Transition mode */
    for (j = base_channel; j < s->prim_channels; j++) {
        for (k = 0; k < s->subband_activity[j]; k++) {
            s->transition_mode[j][k] = 0;
            if (s->subsubframes[s->current_subframe] > 1 &&
                k < s->vq_start_subband[j] && s->bitalloc[j][k] > 0) {
                s->transition_mode[j][k] =
                    get_bitalloc(&s->gb, &dca_tmode, s->transient_huffman[j]);
            }
        }
    }

    if (get_bits_left(&s->gb) < 0)
        return AVERROR_INVALIDDATA;

    for (j = base_channel; j < s->prim_channels; j++) {
        const uint32_t *scale_table;
        int scale_sum, log_size;

        memset(s->scale_factor[j], 0,
               s->subband_activity[j] * sizeof(s->scale_factor[0][0][0]) * 2);

        if (s->scalefactor_huffman[j] == 6) {
            scale_table = scale_factor_quant7;
            log_size    = 7;
        } else {
            scale_table = scale_factor_quant6;
            log_size    = 6;
        }

        /* When huffman coded, only the difference is encoded */
        scale_sum = 0;

        for (k = 0; k < s->subband_activity[j]; k++) {
            if (k >= s->vq_start_subband[j] || s->bitalloc[j][k] > 0) {
                scale_sum = get_scale(&s->gb, s->scalefactor_huffman[j], scale_sum, log_size);
                s->scale_factor[j][k][0] = scale_table[scale_sum];
            }

            if (k < s->vq_start_subband[j] && s->transition_mode[j][k]) {
                /* Get second scale factor */
                scale_sum = get_scale(&s->gb, s->scalefactor_huffman[j], scale_sum, log_size);
                s->scale_factor[j][k][1] = scale_table[scale_sum];
            }
        }
    }

    /* Joint subband scale factor codebook select */
    for (j = base_channel; j < s->prim_channels; j++) {
        /* Transmitted only if joint subband coding enabled */
        if (s->joint_intensity[j] > 0)
            s->joint_huff[j] = get_bits(&s->gb, 3);
    }

    if (get_bits_left(&s->gb) < 0)
        return AVERROR_INVALIDDATA;

    /* Scale factors for joint subband coding */
    for (j = base_channel; j < s->prim_channels; j++) {
        int source_channel;

        /* Transmitted only if joint subband coding enabled */
        if (s->joint_intensity[j] > 0) {
            int scale = 0;
            source_channel = s->joint_intensity[j] - 1;

            /* When huffman coded, only the difference is encoded
             * (is this valid as well for joint scales ???) */

            for (k = s->subband_activity[j]; k < s->subband_activity[source_channel]; k++) {
                scale = get_scale(&s->gb, s->joint_huff[j], 64 /* bias */, 7);
                s->joint_scale_factor[j][k] = scale;    /*joint_scale_table[scale]; */
            }

            if (!(s->debug_flag & 0x02)) {
                av_log(s->avctx, AV_LOG_DEBUG,
                       "Joint stereo coding not supported\n");
                s->debug_flag |= 0x02;
            }
        }
    }

    /* Dynamic range coefficient */
    if (!base_channel && s->dynrange)
        s->dynrange_coef = get_bits(&s->gb, 8);

    /* Side information CRC check word */
    if (s->crc_present) {
        get_bits(&s->gb, 16);
    }

    /*
     * Primary audio data arrays
     */

    /* VQ encoded high frequency subbands */
    for (j = base_channel; j < s->prim_channels; j++)
        for (k = s->vq_start_subband[j]; k < s->subband_activity[j]; k++)
            /* 1 vector -> 32 samples */
            s->high_freq_vq[j][k] = get_bits(&s->gb, 10);

    /* Low frequency effect data */
    if (!base_channel && s->lfe) {
        int quant7;
        /* LFE samples */
        int lfe_samples    = 2 * s->lfe * (4 + block_index);
        int lfe_end_sample = 2 * s->lfe * (4 + block_index + s->subsubframes[s->current_subframe]);
        float lfe_scale;

        for (j = lfe_samples; j < lfe_end_sample; j++) {
            /* Signed 8 bits int */
            s->lfe_data[j] = get_sbits(&s->gb, 8);
        }

        /* Scale factor index */
        quant7 = get_bits(&s->gb, 8);
        if (quant7 > 127) {
            avpriv_request_sample(s->avctx, "LFEScaleIndex larger than 127");
            return AVERROR_INVALIDDATA;
        }
        s->lfe_scale_factor = scale_factor_quant7[quant7];

        /* Quantization step size * scale factor */
        lfe_scale = 0.035 * s->lfe_scale_factor;

        for (j = lfe_samples; j < lfe_end_sample; j++)
            s->lfe_data[j] *= lfe_scale;
    }

#ifdef TRACE
    av_log(s->avctx, AV_LOG_DEBUG, "subsubframes: %i\n",
           s->subsubframes[s->current_subframe]);
    av_log(s->avctx, AV_LOG_DEBUG, "partial samples: %i\n",
           s->partial_samples[s->current_subframe]);

    for (j = base_channel; j < s->prim_channels; j++) {
        av_log(s->avctx, AV_LOG_DEBUG, "prediction mode:");
        for (k = 0; k < s->subband_activity[j]; k++)
            av_log(s->avctx, AV_LOG_DEBUG, " %i", s->prediction_mode[j][k]);
        av_log(s->avctx, AV_LOG_DEBUG, "\n");
    }
    for (j = base_channel; j < s->prim_channels; j++) {
        for (k = 0; k < s->subband_activity[j]; k++)
            av_log(s->avctx, AV_LOG_DEBUG,
                   "prediction coefs: %f, %f, %f, %f\n",
                   (float) adpcm_vb[s->prediction_vq[j][k]][0] / 8192,
                   (float) adpcm_vb[s->prediction_vq[j][k]][1] / 8192,
                   (float) adpcm_vb[s->prediction_vq[j][k]][2] / 8192,
                   (float) adpcm_vb[s->prediction_vq[j][k]][3] / 8192);
    }
    for (j = base_channel; j < s->prim_channels; j++) {
        av_log(s->avctx, AV_LOG_DEBUG, "bitalloc index: ");
        for (k = 0; k < s->vq_start_subband[j]; k++)
            av_log(s->avctx, AV_LOG_DEBUG, "%2.2i ", s->bitalloc[j][k]);
        av_log(s->avctx, AV_LOG_DEBUG, "\n");
    }
    for (j = base_channel; j < s->prim_channels; j++) {
        av_log(s->avctx, AV_LOG_DEBUG, "Transition mode:");
        for (k = 0; k < s->subband_activity[j]; k++)
            av_log(s->avctx, AV_LOG_DEBUG, " %i", s->transition_mode[j][k]);
        av_log(s->avctx, AV_LOG_DEBUG, "\n");
    }
    for (j = base_channel; j < s->prim_channels; j++) {
        av_log(s->avctx, AV_LOG_DEBUG, "Scale factor:");
        for (k = 0; k < s->subband_activity[j]; k++) {
            if (k >= s->vq_start_subband[j] || s->bitalloc[j][k] > 0)
                av_log(s->avctx, AV_LOG_DEBUG, " %i", s->scale_factor[j][k][0]);
            if (k < s->vq_start_subband[j] && s->transition_mode[j][k])
                av_log(s->avctx, AV_LOG_DEBUG, " %i(t)", s->scale_factor[j][k][1]);
        }
        av_log(s->avctx, AV_LOG_DEBUG, "\n");
    }
    for (j = base_channel; j < s->prim_channels; j++) {
        if (s->joint_intensity[j] > 0) {
            int source_channel = s->joint_intensity[j] - 1;
            av_log(s->avctx, AV_LOG_DEBUG, "Joint scale factor index:\n");
            for (k = s->subband_activity[j]; k < s->subband_activity[source_channel]; k++)
                av_log(s->avctx, AV_LOG_DEBUG, " %i", s->joint_scale_factor[j][k]);
            av_log(s->avctx, AV_LOG_DEBUG, "\n");
        }
    }
    for (j = base_channel; j < s->prim_channels; j++)
        for (k = s->vq_start_subband[j]; k < s->subband_activity[j]; k++)
            av_log(s->avctx, AV_LOG_DEBUG, "VQ index: %i\n", s->high_freq_vq[j][k]);
    if (!base_channel && s->lfe) {
        int lfe_samples    = 2 * s->lfe * (4 + block_index);
        int lfe_end_sample = 2 * s->lfe * (4 + block_index + s->subsubframes[s->current_subframe]);

        av_log(s->avctx, AV_LOG_DEBUG, "LFE samples:\n");
        for (j = lfe_samples; j < lfe_end_sample; j++)
            av_log(s->avctx, AV_LOG_DEBUG, " %f", s->lfe_data[j]);
        av_log(s->avctx, AV_LOG_DEBUG, "\n");
    }
#endif

    return 0;
}

static void qmf_32_subbands(DCAContext *s, int chans,
                            float samples_in[32][8], float *samples_out,
                            float scale)
{
    const float *prCoeff;

    int sb_act = s->subband_activity[chans];

    scale *= sqrt(1 / 8.0);

    /* Select filter */
    if (!s->multirate_inter)    /* Non-perfect reconstruction */
        prCoeff = fir_32bands_nonperfect;
    else                        /* Perfect reconstruction */
        prCoeff = fir_32bands_perfect;

    s->dcadsp.qmf_32_subbands(samples_in, sb_act, &s->synth, &s->imdct,
                              s->subband_fir_hist[chans],
                              &s->hist_index[chans],
                              s->subband_fir_noidea[chans], prCoeff,
                              samples_out, s->raXin, scale);
}

static void lfe_interpolation_fir(DCAContext *s, int decimation_select,
                                  int num_deci_sample, float *samples_in,
                                  float *samples_out)
{
    /* samples_in: An array holding decimated samples.
     *   Samples in current subframe starts from samples_in[0],
     *   while samples_in[-1], samples_in[-2], ..., stores samples
     *   from last subframe as history.
     *
     * samples_out: An array holding interpolated samples
     */

    int idx;
    const float *prCoeff;
    int deciindex;

    /* Select decimation filter */
    if (decimation_select == 1) {
        idx     = 1;
        prCoeff = lfe_fir_128;
    } else {
        idx     = 0;
        prCoeff = lfe_fir_64;
    }
    /* Interpolation */
    for (deciindex = 0; deciindex < num_deci_sample; deciindex++) {
        s->dcadsp.lfe_fir[idx](samples_out, samples_in, prCoeff);
        samples_in++;
        samples_out += 2 * 32 * (1 + idx);
    }
}

/* downmixing routines */
#define MIX_REAR1(samples, s1, rs, coef)            \
    samples[0][i] += samples[s1][i] * coef[rs][0];  \
    samples[1][i] += samples[s1][i] * coef[rs][1];

#define MIX_REAR2(samples, s1, s2, rs, coef)                                          \
    samples[0][i] += samples[s1][i] * coef[rs][0] + samples[s2][i] * coef[rs + 1][0]; \
    samples[1][i] += samples[s1][i] * coef[rs][1] + samples[s2][i] * coef[rs + 1][1];

#define MIX_FRONT3(samples, coef)                                      \
    t = samples[c][i];                                                 \
    u = samples[l][i];                                                 \
    v = samples[r][i];                                                 \
    samples[0][i] = t * coef[0][0] + u * coef[1][0] + v * coef[2][0];  \
    samples[1][i] = t * coef[0][1] + u * coef[1][1] + v * coef[2][1];

#define DOWNMIX_TO_STEREO(op1, op2)             \
    for (i = 0; i < 256; i++) {                 \
        op1                                     \
        op2                                     \
    }

static void dca_downmix(float **samples, int srcfmt, int lfe_present,
                        float coef[DCA_PRIM_CHANNELS_MAX + 1][2],
                        const int8_t *channel_mapping)
{
    int c, l, r, sl, sr, s;
    int i;
    float t, u, v;

    switch (srcfmt) {
    case DCA_MONO:
    case DCA_4F2R:
        av_log(NULL, AV_LOG_ERROR, "Not implemented!\n");
        break;
    case DCA_CHANNEL:
    case DCA_STEREO:
    case DCA_STEREO_TOTAL:
    case DCA_STEREO_SUMDIFF:
        break;
    case DCA_3F:
        c = channel_mapping[0];
        l = channel_mapping[1];
        r = channel_mapping[2];
        DOWNMIX_TO_STEREO(MIX_FRONT3(samples, coef), );
        break;
    case DCA_2F1R:
        s = channel_mapping[2];
        DOWNMIX_TO_STEREO(MIX_REAR1(samples, s, 2, coef), );
        break;
    case DCA_3F1R:
        c = channel_mapping[0];
        l = channel_mapping[1];
        r = channel_mapping[2];
        s = channel_mapping[3];
        DOWNMIX_TO_STEREO(MIX_FRONT3(samples, coef),
                          MIX_REAR1(samples, s, 3, coef));
        break;
    case DCA_2F2R:
        sl = channel_mapping[2];
        sr = channel_mapping[3];
        DOWNMIX_TO_STEREO(MIX_REAR2(samples, sl, sr, 2, coef), );
        break;
    case DCA_3F2R:
        c  = channel_mapping[0];
        l  = channel_mapping[1];
        r  = channel_mapping[2];
        sl = channel_mapping[3];
        sr = channel_mapping[4];
        DOWNMIX_TO_STEREO(MIX_FRONT3(samples, coef),
                          MIX_REAR2(samples, sl, sr, 3, coef));
        break;
    }
    if (lfe_present) {
        int lf_buf = dca_lfe_index[srcfmt];
        int lf_idx =  dca_channels[srcfmt];
        for (i = 0; i < 256; i++) {
            samples[0][i] += samples[lf_buf][i] * coef[lf_idx][0];
            samples[1][i] += samples[lf_buf][i] * coef[lf_idx][1];
        }
    }
}

#ifndef decode_blockcodes
/* Very compact version of the block code decoder that does not use table
 * look-up but is slightly slower */
static int decode_blockcode(int code, int levels, int32_t *values)
{
    int i;
    int offset = (levels - 1) >> 1;

    for (i = 0; i < 4; i++) {
        int div = FASTDIV(code, levels);
        values[i] = code - offset - div * levels;
        code      = div;
    }

    return code;
}

static int decode_blockcodes(int code1, int code2, int levels, int32_t *values)
{
    return decode_blockcode(code1, levels, values) |
           decode_blockcode(code2, levels, values + 4);
}
#endif

static const uint8_t abits_sizes[7]  = { 7, 10, 12, 13, 15, 17, 19 };
static const uint8_t abits_levels[7] = { 3,  5,  7,  9, 13, 17, 25 };

static int dca_subsubframe(DCAContext *s, int base_channel, int block_index)
{
    int k, l;
    int subsubframe = s->current_subsubframe;

    const float *quant_step_table;

    /* FIXME */
    float (*subband_samples)[DCA_SUBBANDS][8] = s->subband_samples[block_index];
    LOCAL_ALIGNED_16(int32_t, block, [8 * DCA_SUBBANDS]);

    /*
     * Audio data
     */

    /* Select quantization step size table */
    if (s->bit_rate_index == 0x1f)
        quant_step_table = lossless_quant_d;
    else
        quant_step_table = lossy_quant_d;

    for (k = base_channel; k < s->prim_channels; k++) {
        float rscale[DCA_SUBBANDS];

        if (get_bits_left(&s->gb) < 0)
            return AVERROR_INVALIDDATA;

        for (l = 0; l < s->vq_start_subband[k]; l++) {
            int m;

            /* Select the mid-tread linear quantizer */
            int abits = s->bitalloc[k][l];

            float quant_step_size = quant_step_table[abits];

            /*
             * Determine quantization index code book and its type
             */

            /* Select quantization index code book */
            int sel = s->quant_index_huffman[k][abits];

            /*
             * Extract bits from the bit stream
             */
            if (!abits) {
                rscale[l] = 0;
                memset(block + 8 * l, 0, 8 * sizeof(block[0]));
            } else {
                /* Deal with transients */
                int sfi = s->transition_mode[k][l] && subsubframe >= s->transition_mode[k][l];
                rscale[l] = quant_step_size * s->scale_factor[k][l][sfi] *
                            s->scalefactor_adj[k][sel];

                if (abits >= 11 || !dca_smpl_bitalloc[abits].vlc[sel].table) {
                    if (abits <= 7) {
                        /* Block code */
                        int block_code1, block_code2, size, levels, err;

                        size   = abits_sizes[abits - 1];
                        levels = abits_levels[abits - 1];

                        block_code1 = get_bits(&s->gb, size);
                        block_code2 = get_bits(&s->gb, size);
                        err         = decode_blockcodes(block_code1, block_code2,
                                                        levels, block + 8 * l);
                        if (err) {
                            av_log(s->avctx, AV_LOG_ERROR,
                                   "ERROR: block code look-up failed\n");
                            return AVERROR_INVALIDDATA;
                        }
                    } else {
                        /* no coding */
                        for (m = 0; m < 8; m++)
                            block[8 * l + m] = get_sbits(&s->gb, abits - 3);
                    }
                } else {
                    /* Huffman coded */
                    for (m = 0; m < 8; m++)
                        block[8 * l + m] = get_bitalloc(&s->gb,
                                                        &dca_smpl_bitalloc[abits], sel);
                }
            }
        }

        s->fmt_conv.int32_to_float_fmul_array8(&s->fmt_conv, subband_samples[k][0],
                                               block, rscale, 8 * s->vq_start_subband[k]);

        for (l = 0; l < s->vq_start_subband[k]; l++) {
            int m;
            /*
             * Inverse ADPCM if in prediction mode
             */
            if (s->prediction_mode[k][l]) {
                int n;
                if (s->predictor_history)
                    subband_samples[k][l][0] += (adpcm_vb[s->prediction_vq[k][l]][0] *
                                                 s->subband_samples_hist[k][l][3] +
                                                 adpcm_vb[s->prediction_vq[k][l]][1] *
                                                 s->subband_samples_hist[k][l][2] +
                                                 adpcm_vb[s->prediction_vq[k][l]][2] *
                                                 s->subband_samples_hist[k][l][1] +
                                                 adpcm_vb[s->prediction_vq[k][l]][3] *
                                                 s->subband_samples_hist[k][l][0]) *
                                                (1.0f / 8192);
                for (m = 1; m < 8; m++) {
                    float sum = adpcm_vb[s->prediction_vq[k][l]][0] *
                                subband_samples[k][l][m - 1];
                    for (n = 2; n <= 4; n++)
                        if (m >= n)
                            sum += adpcm_vb[s->prediction_vq[k][l]][n - 1] *
                                   subband_samples[k][l][m - n];
                        else if (s->predictor_history)
                            sum += adpcm_vb[s->prediction_vq[k][l]][n - 1] *
                                   s->subband_samples_hist[k][l][m - n + 4];
                    subband_samples[k][l][m] += sum * (1.0f / 8192);
                }
            }
        }

        /*
         * Decode VQ encoded high frequencies
         */
        if (s->subband_activity[k] > s->vq_start_subband[k]) {
            if (!(s->debug_flag & 0x01)) {
                av_log(s->avctx, AV_LOG_DEBUG,
                       "Stream with high frequencies VQ coding\n");
                s->debug_flag |= 0x01;
            }
            s->dcadsp.decode_hf(subband_samples[k], s->high_freq_vq[k],
                                high_freq_vq, subsubframe * 8,
                                s->scale_factor[k], s->vq_start_subband[k],
                                s->subband_activity[k]);
        }
    }

    /* Check for DSYNC after subsubframe */
    if (s->aspf || subsubframe == s->subsubframes[s->current_subframe] - 1) {
        if (0xFFFF == get_bits(&s->gb, 16)) {   /* 0xFFFF */
#ifdef TRACE
            av_log(s->avctx, AV_LOG_DEBUG, "Got subframe DSYNC\n");
#endif
        } else {
            av_log(s->avctx, AV_LOG_ERROR, "Didn't get subframe DSYNC\n");
            return AVERROR_INVALIDDATA;
        }
    }

    /* Backup predictor history for adpcm */
    for (k = base_channel; k < s->prim_channels; k++)
        for (l = 0; l < s->vq_start_subband[k]; l++)
            AV_COPY128(s->subband_samples_hist[k][l], &subband_samples[k][l][4]);

    return 0;
}

static int dca_filter_channels(DCAContext *s, int block_index)
{
    float (*subband_samples)[DCA_SUBBANDS][8] = s->subband_samples[block_index];
    int k;

    /* 32 subbands QMF */
    for (k = 0; k < s->prim_channels; k++) {
        if (s->channel_order_tab[k] >= 0)
            qmf_32_subbands(s, k, subband_samples[k],
                            s->samples_chanptr[s->channel_order_tab[k]],
                            M_SQRT1_2 / 32768.0);
    }

    /* Generate LFE samples for this subsubframe FIXME!!! */
    if (s->lfe) {
        lfe_interpolation_fir(s, s->lfe, 2 * s->lfe,
                              s->lfe_data + 2 * s->lfe * (block_index + 4),
                              s->samples_chanptr[s->lfe_index]);
        /* Outputs 20bits pcm samples */
    }

    /* Downmixing to Stereo */
    if (s->prim_channels + !!s->lfe > 2 &&
        s->avctx->request_channel_layout == AV_CH_LAYOUT_STEREO) {
        dca_downmix(s->samples_chanptr, s->amode, !!s->lfe, s->downmix_coef,
                    s->channel_order_tab);
    }

    return 0;
}

static int dca_subframe_footer(DCAContext *s, int base_channel)
{
    int in, out, aux_data_count, aux_data_end, reserved;
    uint32_t nsyncaux;

    /*
     * Unpack optional information
     */

    /* presumably optional information only appears in the core? */
    if (!base_channel) {
        if (s->timestamp)
            skip_bits_long(&s->gb, 32);

        if (s->aux_data) {
            aux_data_count = get_bits(&s->gb, 6);

            // align (32-bit)
            skip_bits_long(&s->gb, (-get_bits_count(&s->gb)) & 31);

            aux_data_end = 8 * aux_data_count + get_bits_count(&s->gb);

            if ((nsyncaux = get_bits_long(&s->gb, 32)) != DCA_NSYNCAUX) {
                av_log(s->avctx, AV_LOG_ERROR, "nSYNCAUX mismatch %#"PRIx32"\n",
                       nsyncaux);
                return AVERROR_INVALIDDATA;
            }

            if (get_bits1(&s->gb)) { // bAUXTimeStampFlag
                avpriv_request_sample(s->avctx,
                                      "Auxiliary Decode Time Stamp Flag");
                // align (4-bit)
                skip_bits(&s->gb, (-get_bits_count(&s->gb)) & 4);
                // 44 bits: nMSByte (8), nMarker (4), nLSByte (28), nMarker (4)
                skip_bits_long(&s->gb, 44);
            }

            if ((s->core_downmix = get_bits1(&s->gb))) {
                int am = get_bits(&s->gb, 3);
                switch (am) {
                case 0:
                    s->core_downmix_amode = DCA_MONO;
                    break;
                case 1:
                    s->core_downmix_amode = DCA_STEREO;
                    break;
                case 2:
                    s->core_downmix_amode = DCA_STEREO_TOTAL;
                    break;
                case 3:
                    s->core_downmix_amode = DCA_3F;
                    break;
                case 4:
                    s->core_downmix_amode = DCA_2F1R;
                    break;
                case 5:
                    s->core_downmix_amode = DCA_2F2R;
                    break;
                case 6:
                    s->core_downmix_amode = DCA_3F1R;
                    break;
                default:
                    av_log(s->avctx, AV_LOG_ERROR,
                           "Invalid mode %d for embedded downmix coefficients\n",
                           am);
                    return AVERROR_INVALIDDATA;
                }
                for (out = 0; out < dca_channels[s->core_downmix_amode]; out++) {
                    for (in = 0; in < s->prim_channels + !!s->lfe; in++) {
                        uint16_t tmp = get_bits(&s->gb, 9);
                        if ((tmp & 0xFF) > 241) {
                            av_log(s->avctx, AV_LOG_ERROR,
                                   "Invalid downmix coefficient code %"PRIu16"\n",
                                   tmp);
                            return AVERROR_INVALIDDATA;
                        }
                        s->core_downmix_codes[in][out] = tmp;
                    }
                }
            }

            align_get_bits(&s->gb); // byte align
            skip_bits(&s->gb, 16);  // nAUXCRC16

            // additional data (reserved, cf. ETSI TS 102 114 V1.4.1)
            if ((reserved = (aux_data_end - get_bits_count(&s->gb))) < 0) {
                av_log(s->avctx, AV_LOG_ERROR,
                       "Overread auxiliary data by %d bits\n", -reserved);
                return AVERROR_INVALIDDATA;
            } else if (reserved) {
                avpriv_request_sample(s->avctx,
                                      "Core auxiliary data reserved content");
                skip_bits_long(&s->gb, reserved);
            }
        }

        if (s->crc_present && s->dynrange)
            get_bits(&s->gb, 16);
    }

    return 0;
}

/**
 * Decode a dca frame block
 *
 * @param s     pointer to the DCAContext
 */

static int dca_decode_block(DCAContext *s, int base_channel, int block_index)
{
    int ret;

    /* Sanity check */
    if (s->current_subframe >= s->subframes) {
        av_log(s->avctx, AV_LOG_DEBUG, "check failed: %i>%i",
               s->current_subframe, s->subframes);
        return AVERROR_INVALIDDATA;
    }

    if (!s->current_subsubframe) {
#ifdef TRACE
        av_log(s->avctx, AV_LOG_DEBUG, "DSYNC dca_subframe_header\n");
#endif
        /* Read subframe header */
        if ((ret = dca_subframe_header(s, base_channel, block_index)))
            return ret;
    }

    /* Read subsubframe */
#ifdef TRACE
    av_log(s->avctx, AV_LOG_DEBUG, "DSYNC dca_subsubframe\n");
#endif
    if ((ret = dca_subsubframe(s, base_channel, block_index)))
        return ret;

    /* Update state */
    s->current_subsubframe++;
    if (s->current_subsubframe >= s->subsubframes[s->current_subframe]) {
        s->current_subsubframe = 0;
        s->current_subframe++;
    }
    if (s->current_subframe >= s->subframes) {
#ifdef TRACE
        av_log(s->avctx, AV_LOG_DEBUG, "DSYNC dca_subframe_footer\n");
#endif
        /* Read subframe footer */
        if ((ret = dca_subframe_footer(s, base_channel)))
            return ret;
    }

    return 0;
}

/**
 * Return the number of channels in an ExSS speaker mask (HD)
 */
static int dca_exss_mask2count(int mask)
{
    /* count bits that mean speaker pairs twice */
    return av_popcount(mask) +
           av_popcount(mask & (DCA_EXSS_CENTER_LEFT_RIGHT      |
                               DCA_EXSS_FRONT_LEFT_RIGHT       |
                               DCA_EXSS_FRONT_HIGH_LEFT_RIGHT  |
                               DCA_EXSS_WIDE_LEFT_RIGHT        |
                               DCA_EXSS_SIDE_LEFT_RIGHT        |
                               DCA_EXSS_SIDE_HIGH_LEFT_RIGHT   |
                               DCA_EXSS_SIDE_REAR_LEFT_RIGHT   |
                               DCA_EXSS_REAR_LEFT_RIGHT        |
                               DCA_EXSS_REAR_HIGH_LEFT_RIGHT));
}

/**
 * Skip mixing coefficients of a single mix out configuration (HD)
 */
static void dca_exss_skip_mix_coeffs(GetBitContext *gb, int channels, int out_ch)
{
    int i;

    for (i = 0; i < channels; i++) {
        int mix_map_mask = get_bits(gb, out_ch);
        int num_coeffs = av_popcount(mix_map_mask);
        skip_bits_long(gb, num_coeffs * 6);
    }
}

/**
 * Parse extension substream asset header (HD)
 */
static int dca_exss_parse_asset_header(DCAContext *s)
{
    int header_pos = get_bits_count(&s->gb);
    int header_size;
    int channels = 0;
    int embedded_stereo = 0;
    int embedded_6ch    = 0;
    int drc_code_present;
<<<<<<< HEAD
    int av_uninit(extensions_mask);
=======
    int extensions_mask = 0;
>>>>>>> d5d2d6c3
    int i, j;

    if (get_bits_left(&s->gb) < 16)
        return -1;

    /* We will parse just enough to get to the extensions bitmask with which
     * we can set the profile value. */

    header_size = get_bits(&s->gb, 9) + 1;
    skip_bits(&s->gb, 3); // asset index

    if (s->static_fields) {
        if (get_bits1(&s->gb))
            skip_bits(&s->gb, 4); // asset type descriptor
        if (get_bits1(&s->gb))
            skip_bits_long(&s->gb, 24); // language descriptor

        if (get_bits1(&s->gb)) {
            /* How can one fit 1024 bytes of text here if the maximum value
             * for the asset header size field above was 512 bytes? */
            int text_length = get_bits(&s->gb, 10) + 1;
            if (get_bits_left(&s->gb) < text_length * 8)
                return -1;
            skip_bits_long(&s->gb, text_length * 8); // info text
        }

        skip_bits(&s->gb, 5); // bit resolution - 1
        skip_bits(&s->gb, 4); // max sample rate code
        channels = get_bits(&s->gb, 8) + 1;

        if (get_bits1(&s->gb)) { // 1-to-1 channels to speakers
            int spkr_remap_sets;
            int spkr_mask_size = 16;
            int num_spkrs[7];

            if (channels > 2)
                embedded_stereo = get_bits1(&s->gb);
            if (channels > 6)
                embedded_6ch = get_bits1(&s->gb);

            if (get_bits1(&s->gb)) {
                spkr_mask_size = (get_bits(&s->gb, 2) + 1) << 2;
                skip_bits(&s->gb, spkr_mask_size); // spkr activity mask
            }

            spkr_remap_sets = get_bits(&s->gb, 3);

            for (i = 0; i < spkr_remap_sets; i++) {
                /* std layout mask for each remap set */
                num_spkrs[i] = dca_exss_mask2count(get_bits(&s->gb, spkr_mask_size));
            }

            for (i = 0; i < spkr_remap_sets; i++) {
                int num_dec_ch_remaps = get_bits(&s->gb, 5) + 1;
                if (get_bits_left(&s->gb) < 0)
                    return -1;

                for (j = 0; j < num_spkrs[i]; j++) {
                    int remap_dec_ch_mask = get_bits_long(&s->gb, num_dec_ch_remaps);
                    int num_dec_ch = av_popcount(remap_dec_ch_mask);
                    skip_bits_long(&s->gb, num_dec_ch * 5); // remap codes
                }
            }
        } else {
            skip_bits(&s->gb, 3); // representation type
        }
    }

    drc_code_present = get_bits1(&s->gb);
    if (drc_code_present)
        get_bits(&s->gb, 8); // drc code

    if (get_bits1(&s->gb))
        skip_bits(&s->gb, 5); // dialog normalization code

    if (drc_code_present && embedded_stereo)
        get_bits(&s->gb, 8); // drc stereo code

    if (s->mix_metadata && get_bits1(&s->gb)) {
        skip_bits(&s->gb, 1); // external mix
        skip_bits(&s->gb, 6); // post mix gain code

        if (get_bits(&s->gb, 2) != 3) // mixer drc code
            skip_bits(&s->gb, 3); // drc limit
        else
            skip_bits(&s->gb, 8); // custom drc code

        if (get_bits1(&s->gb)) // channel specific scaling
            for (i = 0; i < s->num_mix_configs; i++)
                skip_bits_long(&s->gb, s->mix_config_num_ch[i] * 6); // scale codes
        else
            skip_bits_long(&s->gb, s->num_mix_configs * 6); // scale codes

        for (i = 0; i < s->num_mix_configs; i++) {
            if (get_bits_left(&s->gb) < 0)
                return -1;
            dca_exss_skip_mix_coeffs(&s->gb, channels, s->mix_config_num_ch[i]);
            if (embedded_6ch)
                dca_exss_skip_mix_coeffs(&s->gb, 6, s->mix_config_num_ch[i]);
            if (embedded_stereo)
                dca_exss_skip_mix_coeffs(&s->gb, 2, s->mix_config_num_ch[i]);
        }
    }

    switch (get_bits(&s->gb, 2)) {
    case 0:
        extensions_mask = get_bits(&s->gb, 12);
        break;
    case 1:
        extensions_mask = DCA_EXT_EXSS_XLL;
        break;
    case 2:
        extensions_mask = DCA_EXT_EXSS_LBR;
        break;
    case 3:
        extensions_mask = 0; /* aux coding */
        break;
    }

    /* not parsed further, we were only interested in the extensions mask */

    if (get_bits_left(&s->gb) < 0)
        return -1;

    if (get_bits_count(&s->gb) - header_pos > header_size * 8) {
        av_log(s->avctx, AV_LOG_WARNING, "Asset header size mismatch.\n");
        return -1;
    }
    skip_bits_long(&s->gb, header_pos + header_size * 8 - get_bits_count(&s->gb));

    if (extensions_mask & DCA_EXT_EXSS_XLL)
        s->profile = FF_PROFILE_DTS_HD_MA;
    else if (extensions_mask & (DCA_EXT_EXSS_XBR | DCA_EXT_EXSS_X96 |
                                DCA_EXT_EXSS_XXCH))
        s->profile = FF_PROFILE_DTS_HD_HRA;

    if (!(extensions_mask & DCA_EXT_CORE))
        av_log(s->avctx, AV_LOG_WARNING, "DTS core detection mismatch.\n");
    if ((extensions_mask & DCA_CORE_EXTS) != s->core_ext_mask)
        av_log(s->avctx, AV_LOG_WARNING,
               "DTS extensions detection mismatch (%d, %d)\n",
               extensions_mask & DCA_CORE_EXTS, s->core_ext_mask);

    return 0;
}

static int dca_xbr_parse_frame(DCAContext *s)
{
    int scale_table_high[DCA_CHSET_CHANS_MAX][DCA_SUBBANDS][2];
    int active_bands[DCA_CHSETS_MAX][DCA_CHSET_CHANS_MAX];
    int abits_high[DCA_CHSET_CHANS_MAX][DCA_SUBBANDS];
    int anctemp[DCA_CHSET_CHANS_MAX];
    int chset_fsize[DCA_CHSETS_MAX];
    int n_xbr_ch[DCA_CHSETS_MAX];
    int hdr_size, num_chsets, xbr_tmode, hdr_pos;
    int i, j, k, l, chset, chan_base;

    av_log(s->avctx, AV_LOG_DEBUG, "DTS-XBR: decoding XBR extension\n");

    /* get bit position of sync header */
    hdr_pos = get_bits_count(&s->gb) - 32;

    hdr_size = get_bits(&s->gb, 6) + 1;
    num_chsets = get_bits(&s->gb, 2) + 1;

    for(i = 0; i < num_chsets; i++)
        chset_fsize[i] = get_bits(&s->gb, 14) + 1;

    xbr_tmode = get_bits1(&s->gb);

    for(i = 0; i < num_chsets; i++) {
        n_xbr_ch[i] = get_bits(&s->gb, 3) + 1;
        k = get_bits(&s->gb, 2) + 5;
        for(j = 0; j < n_xbr_ch[i]; j++)
            active_bands[i][j] = get_bits(&s->gb, k) + 1;
    }

    /* skip to the end of the header */
    i = get_bits_count(&s->gb);
    if(hdr_pos + hdr_size * 8 > i)
        skip_bits_long(&s->gb, hdr_pos + hdr_size * 8 - i);

    /* loop over the channel data sets */
    /* only decode as many channels as we've decoded base data for */
    for(chset = 0, chan_base = 0;
        chset < num_chsets && chan_base + n_xbr_ch[chset] <= s->prim_channels;
        chan_base += n_xbr_ch[chset++]) {
        int start_posn = get_bits_count(&s->gb);
        int subsubframe = 0;
        int subframe = 0;

        /* loop over subframes */
        for (k = 0; k < (s->sample_blocks / 8); k++) {
            /* parse header if we're on first subsubframe of a block */
            if(subsubframe == 0) {
                /* Parse subframe header */
                for(i = 0; i < n_xbr_ch[chset]; i++) {
                    anctemp[i] = get_bits(&s->gb, 2) + 2;
                }

                for(i = 0; i < n_xbr_ch[chset]; i++) {
                    get_array(&s->gb, abits_high[i], active_bands[chset][i], anctemp[i]);
                }

                for(i = 0; i < n_xbr_ch[chset]; i++) {
                    anctemp[i] = get_bits(&s->gb, 3);
                    if(anctemp[i] < 1) {
                        av_log(s->avctx, AV_LOG_ERROR, "DTS-XBR: SYNC ERROR\n");
                        return AVERROR_INVALIDDATA;
                    }
                }

                /* generate scale factors */
                for(i = 0; i < n_xbr_ch[chset]; i++) {
                    const uint32_t *scale_table;
                    int nbits;

                    if (s->scalefactor_huffman[chan_base+i] == 6) {
                        scale_table = scale_factor_quant7;
                    } else {
                        scale_table = scale_factor_quant6;
                    }

                    nbits = anctemp[i];

                    for(j = 0; j < active_bands[chset][i]; j++) {
                        if(abits_high[i][j] > 0) {
                            scale_table_high[i][j][0] =
                                scale_table[get_bits(&s->gb, nbits)];

                            if(xbr_tmode && s->transition_mode[i][j]) {
                                scale_table_high[i][j][1] =
                                    scale_table[get_bits(&s->gb, nbits)];
                            }
                        }
                    }
                }
            }

            /* decode audio array for this block */
            for(i = 0; i < n_xbr_ch[chset]; i++) {
                for(j = 0; j < active_bands[chset][i]; j++) {
                    const int xbr_abits = abits_high[i][j];
                    const float quant_step_size = lossless_quant_d[xbr_abits];
                    const int sfi = xbr_tmode && s->transition_mode[i][j] && subsubframe >= s->transition_mode[i][j];
                    const float rscale = quant_step_size * scale_table_high[i][j][sfi];
                    float *subband_samples = s->subband_samples[k][chan_base+i][j];
                    int block[8];

                    if(xbr_abits <= 0)
                        continue;

                    if(xbr_abits > 7) {
                        get_array(&s->gb, block, 8, xbr_abits - 3);
                    } else {
                        int block_code1, block_code2, size, levels, err;

                        size   = abits_sizes[xbr_abits - 1];
                        levels = abits_levels[xbr_abits - 1];

                        block_code1 = get_bits(&s->gb, size);
                        block_code2 = get_bits(&s->gb, size);
                        err = decode_blockcodes(block_code1, block_code2,
                                                levels, block);
                        if (err) {
                            av_log(s->avctx, AV_LOG_ERROR,
                                   "ERROR: DTS-XBR: block code look-up failed\n");
                            return AVERROR_INVALIDDATA;
                        }
                    }

                    /* scale & sum into subband */
                    for(l = 0; l < 8; l++)
                        subband_samples[l] += (float)block[l] * rscale;
                }
            }

            /* check DSYNC marker */
            if(s->aspf || subsubframe == s->subsubframes[subframe] - 1) {
                if(get_bits(&s->gb, 16) != 0xffff) {
                    av_log(s->avctx, AV_LOG_ERROR, "DTS-XBR: Didn't get subframe DSYNC\n");
                    return AVERROR_INVALIDDATA;
                }
            }

            /* advance sub-sub-frame index */
            if(++subsubframe >= s->subsubframes[subframe]) {
                subsubframe = 0;
                subframe++;
            }
        }

        /* skip to next channel set */
        i = get_bits_count(&s->gb);
        if(start_posn + chset_fsize[chset] * 8 != i) {
            j = start_posn + chset_fsize[chset] * 8 - i;
            if(j < 0 || j >= 8)
                av_log(s->avctx, AV_LOG_ERROR, "DTS-XBR: end of channel set,"
                       " skipping further than expected (%d bits)\n", j);
            skip_bits_long(&s->gb, j);
        }
    }

    return 0;
}

/* parse initial header for XXCH and dump details */
static int dca_xxch_decode_frame(DCAContext *s)
{
    int hdr_size, spkmsk_bits, num_chsets, core_spk, hdr_pos;
    int i, chset, base_channel, chstart, fsize[8];

    /* assume header word has already been parsed */
    hdr_pos     = get_bits_count(&s->gb) - 32;
    hdr_size    = get_bits(&s->gb, 6) + 1;
  /*chhdr_crc   =*/ skip_bits1(&s->gb);
    spkmsk_bits = get_bits(&s->gb, 5) + 1;
    num_chsets  = get_bits(&s->gb, 2) + 1;

    for (i = 0; i < num_chsets; i++)
        fsize[i] = get_bits(&s->gb, 14) + 1;

    core_spk               = get_bits(&s->gb, spkmsk_bits);
    s->xxch_core_spkmask   = core_spk;
    s->xxch_nbits_spk_mask = spkmsk_bits;
    s->xxch_dmix_embedded  = 0;

    /* skip to the end of the header */
    i = get_bits_count(&s->gb);
    if (hdr_pos + hdr_size * 8 > i)
        skip_bits_long(&s->gb, hdr_pos + hdr_size * 8 - i);

    for (chset = 0; chset < num_chsets; chset++) {
        chstart       = get_bits_count(&s->gb);
        base_channel  = s->prim_channels;
        s->xxch_chset = chset;

        /* XXCH and Core headers differ, see 6.4.2 "XXCH Channel Set Header" vs.
           5.3.2 "Primary Audio Coding Header", DTS Spec 1.3.1 */
        dca_parse_audio_coding_header(s, base_channel, 1);

        /* decode channel data */
        for (i = 0; i < (s->sample_blocks / 8); i++) {
            if (dca_decode_block(s, base_channel, i)) {
                av_log(s->avctx, AV_LOG_ERROR,
                       "Error decoding DTS-XXCH extension\n");
                continue;
            }
        }

        /* skip to end of this section */
        i = get_bits_count(&s->gb);
        if (chstart + fsize[chset] * 8 > i)
            skip_bits_long(&s->gb, chstart + fsize[chset] * 8 - i);
    }
    s->xxch_chset = num_chsets;

    return 0;
}

/**
 * Parse extension substream header (HD)
 */
static void dca_exss_parse_header(DCAContext *s)
{
    int asset_size[8];
    int ss_index;
    int blownup;
    int num_audiop = 1;
    int num_assets = 1;
    int active_ss_mask[8];
    int i, j;
    int start_posn;
    int hdrsize;
    uint32_t mkr;

    if (get_bits_left(&s->gb) < 52)
        return;

    start_posn = get_bits_count(&s->gb) - 32;

    skip_bits(&s->gb, 8); // user data
    ss_index = get_bits(&s->gb, 2);

    blownup = get_bits1(&s->gb);
    hdrsize = get_bits(&s->gb,  8 + 4 * blownup) + 1; // header_size
    skip_bits(&s->gb, 16 + 4 * blownup); // hd_size

    s->static_fields = get_bits1(&s->gb);
    if (s->static_fields) {
        skip_bits(&s->gb, 2); // reference clock code
        skip_bits(&s->gb, 3); // frame duration code

        if (get_bits1(&s->gb))
            skip_bits_long(&s->gb, 36); // timestamp

        /* a single stream can contain multiple audio assets that can be
         * combined to form multiple audio presentations */

        num_audiop = get_bits(&s->gb, 3) + 1;
        if (num_audiop > 1) {
            avpriv_request_sample(s->avctx,
                                  "Multiple DTS-HD audio presentations");
            /* ignore such streams for now */
            return;
        }

        num_assets = get_bits(&s->gb, 3) + 1;
        if (num_assets > 1) {
            avpriv_request_sample(s->avctx, "Multiple DTS-HD audio assets");
            /* ignore such streams for now */
            return;
        }

        for (i = 0; i < num_audiop; i++)
            active_ss_mask[i] = get_bits(&s->gb, ss_index + 1);

        for (i = 0; i < num_audiop; i++)
            for (j = 0; j <= ss_index; j++)
                if (active_ss_mask[i] & (1 << j))
                    skip_bits(&s->gb, 8); // active asset mask

        s->mix_metadata = get_bits1(&s->gb);
        if (s->mix_metadata) {
            int mix_out_mask_size;

            skip_bits(&s->gb, 2); // adjustment level
            mix_out_mask_size  = (get_bits(&s->gb, 2) + 1) << 2;
            s->num_mix_configs =  get_bits(&s->gb, 2) + 1;

            for (i = 0; i < s->num_mix_configs; i++) {
                int mix_out_mask        = get_bits(&s->gb, mix_out_mask_size);
                s->mix_config_num_ch[i] = dca_exss_mask2count(mix_out_mask);
            }
        }
    }

    av_assert0(num_assets > 0); // silence a warning

    for (i = 0; i < num_assets; i++)
        asset_size[i] = get_bits_long(&s->gb, 16 + 4 * blownup);

    for (i = 0; i < num_assets; i++) {
        if (dca_exss_parse_asset_header(s))
            return;
    }

    /* not parsed further, we were only interested in the extensions mask
     * from the asset header */

        j = get_bits_count(&s->gb);
        if (start_posn + hdrsize * 8 > j)
            skip_bits_long(&s->gb, start_posn + hdrsize * 8 - j);

        for (i = 0; i < num_assets; i++) {
            start_posn = get_bits_count(&s->gb);
            mkr        = get_bits_long(&s->gb, 32);

            /* parse extensions that we know about */
            if (mkr == 0x655e315e) {
                dca_xbr_parse_frame(s);
            } else if (mkr == 0x47004a03) {
                dca_xxch_decode_frame(s);
                s->core_ext_mask |= DCA_EXT_XXCH; /* xxx use for chan reordering */
            } else {
                av_log(s->avctx, AV_LOG_DEBUG,
                       "DTS-ExSS: unknown marker = 0x%08x\n", mkr);
            }

            /* skip to end of block */
            j = get_bits_count(&s->gb);
            if (start_posn + asset_size[i] * 8 > j)
                skip_bits_long(&s->gb, start_posn + asset_size[i] * 8 - j);
        }
}

static float dca_dmix_code(unsigned code)
{
    int sign = (code >> 8) - 1;
    code &= 0xff;
    return ((dca_dmixtable[code] ^ sign) - sign) * (1.0 / (1 << 15));
}

/**
 * Main frame decoding function
 * FIXME add arguments
 */
static int dca_decode_frame(AVCodecContext *avctx, void *data,
                            int *got_frame_ptr, AVPacket *avpkt)
{
    AVFrame *frame     = data;
    const uint8_t *buf = avpkt->data;
    int buf_size       = avpkt->size;
    int channel_mask;
    int channel_layout;
    int lfe_samples;
    int num_core_channels = 0;
    int i, ret;
    float **samples_flt;
    float *src_chan;
    float *dst_chan;
    DCAContext *s = avctx->priv_data;
    int core_ss_end;
    int channels, full_channels;
    float scale;
    int achan;
    int chset;
    int mask;
    int lavc;
    int posn;
    int j, k;
    int endch;

    s->xch_present = 0;

    s->dca_buffer_size = avpriv_dca_convert_bitstream(buf, buf_size, s->dca_buffer,
                                                  DCA_MAX_FRAME_SIZE + DCA_MAX_EXSS_HEADER_SIZE);
    if (s->dca_buffer_size == AVERROR_INVALIDDATA) {
        av_log(avctx, AV_LOG_ERROR, "Not a valid DCA frame\n");
        return AVERROR_INVALIDDATA;
    }

    if ((ret = dca_parse_frame_header(s)) < 0) {
        // seems like the frame is corrupt, try with the next one
        return ret;
    }
    // set AVCodec values with parsed data
    avctx->sample_rate = s->sample_rate;
    avctx->bit_rate    = s->bit_rate;

    s->profile = FF_PROFILE_DTS;

    for (i = 0; i < (s->sample_blocks / 8); i++) {
        if ((ret = dca_decode_block(s, 0, i))) {
            av_log(avctx, AV_LOG_ERROR, "error decoding block\n");
            return ret;
        }
    }

    /* record number of core channels incase less than max channels are requested */
    num_core_channels = s->prim_channels;

    if (s->prim_channels + !!s->lfe > 2 &&
        avctx->request_channel_layout == AV_CH_LAYOUT_STEREO) {
            /* Stereo downmix coefficients
             *
             * The decoder can only downmix to 2-channel, so we need to ensure
             * embedded downmix coefficients are actually targeting 2-channel.
             */
            if (s->core_downmix && (s->core_downmix_amode == DCA_STEREO ||
                                    s->core_downmix_amode == DCA_STEREO_TOTAL)) {
                for (i = 0; i < num_core_channels + !!s->lfe; i++) {
                    /* Range checked earlier */
                    s->downmix_coef[i][0] = dca_dmix_code(s->core_downmix_codes[i][0]);
                    s->downmix_coef[i][1] = dca_dmix_code(s->core_downmix_codes[i][1]);
                }
                s->output = s->core_downmix_amode;
            } else {
                int am = s->amode & DCA_CHANNEL_MASK;
                if (am >= FF_ARRAY_ELEMS(dca_default_coeffs)) {
                    av_log(s->avctx, AV_LOG_ERROR,
                           "Invalid channel mode %d\n", am);
                    return AVERROR_INVALIDDATA;
                }
                if (num_core_channels + !!s->lfe >
                    FF_ARRAY_ELEMS(dca_default_coeffs[0])) {
                    avpriv_request_sample(s->avctx, "Downmixing %d channels",
                                          s->prim_channels + !!s->lfe);
                    return AVERROR_PATCHWELCOME;
                }
                for (i = 0; i < num_core_channels + !!s->lfe; i++) {
                    s->downmix_coef[i][0] = dca_default_coeffs[am][i][0];
                    s->downmix_coef[i][1] = dca_default_coeffs[am][i][1];
                }
            }
            av_dlog(s->avctx, "Stereo downmix coeffs:\n");
            for (i = 0; i < num_core_channels + !!s->lfe; i++) {
                av_dlog(s->avctx, "L, input channel %d = %f\n", i,
                        s->downmix_coef[i][0]);
                av_dlog(s->avctx, "R, input channel %d = %f\n", i,
                        s->downmix_coef[i][1]);
            }
            av_dlog(s->avctx, "\n");
    }

    if (s->ext_coding)
        s->core_ext_mask = dca_ext_audio_descr_mask[s->ext_descr];
    else
        s->core_ext_mask = 0;

    core_ss_end = FFMIN(s->frame_size, s->dca_buffer_size) * 8;

    /* only scan for extensions if ext_descr was unknown or indicated a
     * supported XCh extension */
    if (s->core_ext_mask < 0 || s->core_ext_mask & (DCA_EXT_XCH | DCA_EXT_XXCH)) {
        /* if ext_descr was unknown, clear s->core_ext_mask so that the
         * extensions scan can fill it up */
        s->core_ext_mask = FFMAX(s->core_ext_mask, 0);

        /* extensions start at 32-bit boundaries into bitstream */
        skip_bits_long(&s->gb, (-get_bits_count(&s->gb)) & 31);

        while (core_ss_end - get_bits_count(&s->gb) >= 32) {
            uint32_t bits = get_bits_long(&s->gb, 32);

            switch (bits) {
            case 0x5a5a5a5a: {
                int ext_amode, xch_fsize;

                s->xch_base_channel = s->prim_channels;

                /* validate sync word using XCHFSIZE field */
                xch_fsize = show_bits(&s->gb, 10);
                if ((s->frame_size != (get_bits_count(&s->gb) >> 3) - 4 + xch_fsize) &&
                    (s->frame_size != (get_bits_count(&s->gb) >> 3) - 4 + xch_fsize + 1))
                    continue;

                /* skip length-to-end-of-frame field for the moment */
                skip_bits(&s->gb, 10);

                s->core_ext_mask |= DCA_EXT_XCH;

                /* extension amode(number of channels in extension) should be 1 */
                /* AFAIK XCh is not used for more channels */
                if ((ext_amode = get_bits(&s->gb, 4)) != 1) {
                    av_log(avctx, AV_LOG_ERROR,
                           "XCh extension amode %d not supported!\n",
                           ext_amode);
                    continue;
                }

                if (s->xch_base_channel < 2) {
                    avpriv_request_sample(avctx, "XCh with fewer than 2 base channels");
                    continue;
                }

                /* much like core primary audio coding header */
                dca_parse_audio_coding_header(s, s->xch_base_channel, 0);

                for (i = 0; i < (s->sample_blocks / 8); i++)
                    if ((ret = dca_decode_block(s, s->xch_base_channel, i))) {
                        av_log(avctx, AV_LOG_ERROR, "error decoding XCh extension\n");
                        continue;
                    }

                s->xch_present = 1;
                break;
            }
            case 0x47004a03:
                /* XXCh: extended channels */
                /* usually found either in core or HD part in DTS-HD HRA streams,
                 * but not in DTS-ES which contains XCh extensions instead */
                s->core_ext_mask |= DCA_EXT_XXCH;
                dca_xxch_decode_frame(s);
                break;

            case 0x1d95f262: {
                int fsize96 = show_bits(&s->gb, 12) + 1;
                if (s->frame_size != (get_bits_count(&s->gb) >> 3) - 4 + fsize96)
                    continue;

                av_log(avctx, AV_LOG_DEBUG, "X96 extension found at %d bits\n",
                       get_bits_count(&s->gb));
                skip_bits(&s->gb, 12);
                av_log(avctx, AV_LOG_DEBUG, "FSIZE96 = %d bytes\n", fsize96);
                av_log(avctx, AV_LOG_DEBUG, "REVNO = %d\n", get_bits(&s->gb, 4));

                s->core_ext_mask |= DCA_EXT_X96;
                break;
            }
            }

            skip_bits_long(&s->gb, (-get_bits_count(&s->gb)) & 31);
        }
    } else {
        /* no supported extensions, skip the rest of the core substream */
        skip_bits_long(&s->gb, core_ss_end - get_bits_count(&s->gb));
    }

    if (s->core_ext_mask & DCA_EXT_X96)
        s->profile = FF_PROFILE_DTS_96_24;
    else if (s->core_ext_mask & (DCA_EXT_XCH | DCA_EXT_XXCH))
        s->profile = FF_PROFILE_DTS_ES;

    /* check for ExSS (HD part) */
    if (s->dca_buffer_size - s->frame_size > 32 &&
        get_bits_long(&s->gb, 32) == DCA_HD_MARKER)
        dca_exss_parse_header(s);

    avctx->profile = s->profile;

    full_channels = channels = s->prim_channels + !!s->lfe;

    /* If we have XXCH then the channel layout is managed differently */
    /* note that XLL will also have another way to do things */
    if (!(s->core_ext_mask & DCA_EXT_XXCH)
        || (s->core_ext_mask & DCA_EXT_XXCH && avctx->request_channels > 0
            && avctx->request_channels
            < num_core_channels + !!s->lfe + s->xxch_chset_nch[0]))
    { /* xxx should also do MA extensions */
        if (s->amode < 16) {
            avctx->channel_layout = dca_core_channel_layout[s->amode];

            if (s->prim_channels + !!s->lfe > 2 &&
                avctx->request_channel_layout == AV_CH_LAYOUT_STEREO) {
                /*
                 * Neither the core's auxiliary data nor our default tables contain
                 * downmix coefficients for the additional channel coded in the XCh
                 * extension, so when we're doing a Stereo downmix, don't decode it.
                 */
                s->xch_disable = 1;
            }

#if FF_API_REQUEST_CHANNELS
FF_DISABLE_DEPRECATION_WARNINGS
            if (s->xch_present && !s->xch_disable &&
                (!avctx->request_channels ||
                 avctx->request_channels > num_core_channels + !!s->lfe)) {
FF_ENABLE_DEPRECATION_WARNINGS
#else
            if (s->xch_present && !s->xch_disable) {
#endif
                avctx->channel_layout |= AV_CH_BACK_CENTER;
                if (s->lfe) {
                    avctx->channel_layout |= AV_CH_LOW_FREQUENCY;
                    s->channel_order_tab = dca_channel_reorder_lfe_xch[s->amode];
                } else {
                    s->channel_order_tab = dca_channel_reorder_nolfe_xch[s->amode];
                }
                if (s->channel_order_tab[s->xch_base_channel] < 0)
                    return AVERROR_INVALIDDATA;
            } else {
                channels       = num_core_channels + !!s->lfe;
                s->xch_present = 0; /* disable further xch processing */
                if (s->lfe) {
                    avctx->channel_layout |= AV_CH_LOW_FREQUENCY;
                    s->channel_order_tab = dca_channel_reorder_lfe[s->amode];
                } else
                    s->channel_order_tab = dca_channel_reorder_nolfe[s->amode];
            }

            if (channels > !!s->lfe &&
                s->channel_order_tab[channels - 1 - !!s->lfe] < 0)
                return AVERROR_INVALIDDATA;

            if (av_get_channel_layout_nb_channels(avctx->channel_layout) != channels) {
                av_log(avctx, AV_LOG_ERROR, "Number of channels %d mismatches layout %d\n", channels, av_get_channel_layout_nb_channels(avctx->channel_layout));
                return AVERROR_INVALIDDATA;
            }

            if (num_core_channels + !!s->lfe > 2 &&
                avctx->request_channel_layout == AV_CH_LAYOUT_STEREO) {
                channels              = 2;
                s->output             = s->prim_channels == 2 ? s->amode : DCA_STEREO;
                avctx->channel_layout = AV_CH_LAYOUT_STEREO;
            }
            else if (avctx->request_channel_layout & AV_CH_LAYOUT_NATIVE) {
                static const int8_t dca_channel_order_native[9] = { 0, 1, 2, 3, 4, 5, 6, 7, 8 };
                s->channel_order_tab = dca_channel_order_native;
            }
            s->lfe_index = dca_lfe_index[s->amode];
        } else {
            av_log(avctx, AV_LOG_ERROR,
                   "Non standard configuration %d !\n", s->amode);
            return AVERROR_INVALIDDATA;
        }

        s->xxch_dmix_embedded = 0;
    } else {
        /* we only get here if an XXCH channel set can be added to the mix */
        channel_mask = s->xxch_core_spkmask;

        if (avctx->request_channels > 0
            && avctx->request_channels < s->prim_channels) {
            channels = num_core_channels + !!s->lfe;
            for (i = 0; i < s->xxch_chset && channels + s->xxch_chset_nch[i]
                                              <= avctx->request_channels; i++) {
                channels += s->xxch_chset_nch[i];
                channel_mask |= s->xxch_spk_masks[i];
            }
        } else {
            channels = s->prim_channels + !!s->lfe;
            for (i = 0; i < s->xxch_chset; i++) {
                channel_mask |= s->xxch_spk_masks[i];
            }
        }

        /* Given the DTS spec'ed channel mask, generate an avcodec version */
        channel_layout = 0;
        for (i = 0; i < s->xxch_nbits_spk_mask; ++i) {
            if (channel_mask & (1 << i)) {
                channel_layout |= map_xxch_to_native[i];
            }
        }

        /* make sure that we have managed to get equivalent dts/avcodec channel
         * masks in some sense -- unfortunately some channels could overlap */
        if (av_popcount(channel_mask) != av_popcount(channel_layout)) {
            av_log(avctx, AV_LOG_DEBUG,
                   "DTS-XXCH: Inconsistent avcodec/dts channel layouts\n");
            return AVERROR_INVALIDDATA;
        }

        avctx->channel_layout = channel_layout;

        if (!(avctx->request_channel_layout & AV_CH_LAYOUT_NATIVE)) {
            /* Estimate DTS --> avcodec ordering table */
            for (chset = -1, j = 0; chset < s->xxch_chset; ++chset) {
                mask = chset >= 0 ? s->xxch_spk_masks[chset]
                                  : s->xxch_core_spkmask;
                for (i = 0; i < s->xxch_nbits_spk_mask; i++) {
                    if (mask & ~(DCA_XXCH_LFE1 | DCA_XXCH_LFE2) & (1 << i)) {
                        lavc = map_xxch_to_native[i];
                        posn = av_popcount(channel_layout & (lavc - 1));
                        s->xxch_order_tab[j++] = posn;
                    }
                }

            }

            s->lfe_index = av_popcount(channel_layout & (AV_CH_LOW_FREQUENCY-1));
        } else { /* native ordering */
            for (i = 0; i < channels; i++)
                s->xxch_order_tab[i] = i;

            s->lfe_index = channels - 1;
        }

        s->channel_order_tab = s->xxch_order_tab;
    }

    if (avctx->channels != channels) {
        if (avctx->channels)
            av_log(avctx, AV_LOG_INFO, "Number of channels changed in DCA decoder (%d -> %d)\n", avctx->channels, channels);
        avctx->channels = channels;
    }

    /* get output buffer */
    frame->nb_samples = 256 * (s->sample_blocks / 8);
    if ((ret = ff_get_buffer(avctx, frame, 0)) < 0)
        return ret;
    samples_flt = (float **) frame->extended_data;

    /* allocate buffer for extra channels if downmixing */
    if (avctx->channels < full_channels) {
        ret = av_samples_get_buffer_size(NULL, full_channels - channels,
                                         frame->nb_samples,
                                         avctx->sample_fmt, 0);
        if (ret < 0)
            return ret;

        av_fast_malloc(&s->extra_channels_buffer,
                       &s->extra_channels_buffer_size, ret);
        if (!s->extra_channels_buffer)
            return AVERROR(ENOMEM);

        ret = av_samples_fill_arrays((uint8_t **) s->extra_channels, NULL,
                                     s->extra_channels_buffer,
                                     full_channels - channels,
                                     frame->nb_samples, avctx->sample_fmt, 0);
        if (ret < 0)
            return ret;
    }

    /* filter to get final output */
    for (i = 0; i < (s->sample_blocks / 8); i++) {
        int ch;

        for (ch = 0; ch < channels; ch++)
            s->samples_chanptr[ch] = samples_flt[ch] + i * 256;
        for (; ch < full_channels; ch++)
            s->samples_chanptr[ch] = s->extra_channels[ch - channels] + i * 256;

        dca_filter_channels(s, i);

        /* If this was marked as a DTS-ES stream we need to subtract back- */
        /* channel from SL & SR to remove matrixed back-channel signal */
        if ((s->source_pcm_res & 1) && s->xch_present) {
            float *back_chan = s->samples_chanptr[s->channel_order_tab[s->xch_base_channel]];
            float *lt_chan   = s->samples_chanptr[s->channel_order_tab[s->xch_base_channel - 2]];
            float *rt_chan   = s->samples_chanptr[s->channel_order_tab[s->xch_base_channel - 1]];
            s->fdsp.vector_fmac_scalar(lt_chan, back_chan, -M_SQRT1_2, 256);
            s->fdsp.vector_fmac_scalar(rt_chan, back_chan, -M_SQRT1_2, 256);
        }

        /* If stream contains XXCH, we might need to undo an embedded downmix */
        if (s->xxch_dmix_embedded) {
            /* Loop over channel sets in turn */
            ch = num_core_channels;
            for (chset = 0; chset < s->xxch_chset; chset++) {
                endch = ch + s->xxch_chset_nch[chset];
                mask = s->xxch_dmix_embedded;

                /* undo downmix */
                for (j = ch; j < endch; j++) {
                    if (mask & (1 << j)) { /* this channel has been mixed-out */
                        src_chan = s->samples_chanptr[s->channel_order_tab[j]];
                        for (k = 0; k < endch; k++) {
                            achan = s->channel_order_tab[k];
                            scale = s->xxch_dmix_coeff[j][k];
                            if (scale != 0.0) {
                                dst_chan = s->samples_chanptr[achan];
                                s->fdsp.vector_fmac_scalar(dst_chan, src_chan,
                                                           -scale, 256);
                            }
                        }
                    }
                }

                /* if a downmix has been embedded then undo the pre-scaling */
                if ((mask & (1 << ch)) && s->xxch_dmix_sf[chset] != 1.0f) {
                    scale = s->xxch_dmix_sf[chset];

                    for (j = 0; j < ch; j++) {
                        src_chan = s->samples_chanptr[s->channel_order_tab[j]];
                        for (k = 0; k < 256; k++)
                            src_chan[k] *= scale;
                    }

                    /* LFE channel is always part of core, scale if it exists */
                    if (s->lfe) {
                        src_chan = s->samples_chanptr[s->lfe_index];
                        for (k = 0; k < 256; k++)
                            src_chan[k] *= scale;
                    }
                }

                ch = endch;
            }

        }
    }

    /* update lfe history */
    lfe_samples = 2 * s->lfe * (s->sample_blocks / 8);
    for (i = 0; i < 2 * s->lfe * 4; i++)
        s->lfe_data[i] = s->lfe_data[i + lfe_samples];

    /* AVMatrixEncoding
     *
     * DCA_STEREO_TOTAL (Lt/Rt) is equivalent to Dolby Surround */
    ret = ff_side_data_update_matrix_encoding(frame,
                                              (s->output & ~DCA_LFE) == DCA_STEREO_TOTAL ?
                                              AV_MATRIX_ENCODING_DOLBY : AV_MATRIX_ENCODING_NONE);
    if (ret < 0)
        return ret;

    *got_frame_ptr = 1;

    return buf_size;
}

/**
 * DCA initialization
 *
 * @param avctx     pointer to the AVCodecContext
 */

static av_cold int dca_decode_init(AVCodecContext *avctx)
{
    DCAContext *s = avctx->priv_data;

    s->avctx = avctx;
    dca_init_vlcs();

    avpriv_float_dsp_init(&s->fdsp, avctx->flags & CODEC_FLAG_BITEXACT);
    ff_mdct_init(&s->imdct, 6, 1, 1.0);
    ff_synth_filter_init(&s->synth);
    ff_dcadsp_init(&s->dcadsp);
    ff_fmt_convert_init(&s->fmt_conv, avctx);

    avctx->sample_fmt = AV_SAMPLE_FMT_FLTP;

    /* allow downmixing to stereo */
#if FF_API_REQUEST_CHANNELS
FF_DISABLE_DEPRECATION_WARNINGS
    if (avctx->request_channels == 2)
        avctx->request_channel_layout = AV_CH_LAYOUT_STEREO;
FF_ENABLE_DEPRECATION_WARNINGS
#endif
    if (avctx->channels > 2 &&
        avctx->request_channel_layout == AV_CH_LAYOUT_STEREO)
        avctx->channels = 2;

    return 0;
}

static av_cold int dca_decode_end(AVCodecContext *avctx)
{
    DCAContext *s = avctx->priv_data;
    ff_mdct_end(&s->imdct);
    av_freep(&s->extra_channels_buffer);
    return 0;
}

static const AVProfile profiles[] = {
    { FF_PROFILE_DTS,        "DTS"        },
    { FF_PROFILE_DTS_ES,     "DTS-ES"     },
    { FF_PROFILE_DTS_96_24,  "DTS 96/24"  },
    { FF_PROFILE_DTS_HD_HRA, "DTS-HD HRA" },
    { FF_PROFILE_DTS_HD_MA,  "DTS-HD MA"  },
    { FF_PROFILE_UNKNOWN },
};

static const AVOption options[] = {
    { "disable_xch", "disable decoding of the XCh extension", offsetof(DCAContext, xch_disable), AV_OPT_TYPE_INT, { .i64 = 0 }, 0, 1, AV_OPT_FLAG_DECODING_PARAM | AV_OPT_FLAG_AUDIO_PARAM },
    { NULL },
};

static const AVClass dca_decoder_class = {
    .class_name = "DCA decoder",
    .item_name  = av_default_item_name,
    .option     = options,
    .version    = LIBAVUTIL_VERSION_INT,
    .category   = AV_CLASS_CATEGORY_DECODER,
};

AVCodec ff_dca_decoder = {
    .name            = "dca",
    .long_name       = NULL_IF_CONFIG_SMALL("DCA (DTS Coherent Acoustics)"),
    .type            = AVMEDIA_TYPE_AUDIO,
    .id              = AV_CODEC_ID_DTS,
    .priv_data_size  = sizeof(DCAContext),
    .init            = dca_decode_init,
    .decode          = dca_decode_frame,
    .close           = dca_decode_end,
    .capabilities    = CODEC_CAP_CHANNEL_CONF | CODEC_CAP_DR1,
    .sample_fmts     = (const enum AVSampleFormat[]) { AV_SAMPLE_FMT_FLTP,
                                                       AV_SAMPLE_FMT_NONE },
    .profiles        = NULL_IF_CONFIG_SMALL(profiles),
    .priv_class      = &dca_decoder_class,
};<|MERGE_RESOLUTION|>--- conflicted
+++ resolved
@@ -1637,11 +1637,7 @@
     int embedded_stereo = 0;
     int embedded_6ch    = 0;
     int drc_code_present;
-<<<<<<< HEAD
-    int av_uninit(extensions_mask);
-=======
     int extensions_mask = 0;
->>>>>>> d5d2d6c3
     int i, j;
 
     if (get_bits_left(&s->gb) < 16)
