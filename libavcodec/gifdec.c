--- conflicted
+++ resolved
@@ -445,17 +445,10 @@
 
     bytestream2_init(&s->gb, avpkt->data, avpkt->size);
 
-<<<<<<< HEAD
     s->frame->pts     = avpkt->pts;
     s->frame->pkt_pts = avpkt->pts;
     s->frame->pkt_dts = avpkt->dts;
     av_frame_set_pkt_duration(s->frame, avpkt->duration);
-=======
-    avctx->pix_fmt = AV_PIX_FMT_PAL8;
-
-    if ((ret = ff_set_dimensions(avctx, s->screen_width, s->screen_height)) < 0)
-        return ret;
->>>>>>> 3b086317
 
     if (avpkt->size >= 6) {
         s->keyframe = memcmp(avpkt->data, gif87a_sig, 6) == 0 ||
@@ -470,9 +463,8 @@
         if ((ret = gif_read_header1(s)) < 0)
             return ret;
 
-        if ((ret = av_image_check_size(s->screen_width, s->screen_height, 0, avctx)) < 0)
+        if ((ret = ff_set_dimensions(avctx, s->screen_width, s->screen_height)) < 0)
             return ret;
-        avcodec_set_dimensions(avctx, s->screen_width, s->screen_height);
 
         av_frame_unref(s->frame);
         if ((ret = ff_get_buffer(avctx, s->frame, 0)) < 0)
