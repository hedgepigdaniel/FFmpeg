/*
 * H.26L/H.264/AVC/JVT/14496-10/... parameter set decoding
 * Copyright (c) 2003 Michael Niedermayer <michaelni@gmx.at>
 *
 * This file is part of FFmpeg.
 *
 * FFmpeg is free software; you can redistribute it and/or
 * modify it under the terms of the GNU Lesser General Public
 * License as published by the Free Software Foundation; either
 * version 2.1 of the License, or (at your option) any later version.
 *
 * FFmpeg is distributed in the hope that it will be useful,
 * but WITHOUT ANY WARRANTY; without even the implied warranty of
 * MERCHANTABILITY or FITNESS FOR A PARTICULAR PURPOSE.  See the GNU
 * Lesser General Public License for more details.
 *
 * You should have received a copy of the GNU Lesser General Public
 * License along with FFmpeg; if not, write to the Free Software
 * Foundation, Inc., 51 Franklin Street, Fifth Floor, Boston, MA 02110-1301 USA
 */

/**
 * @file
 * H.264 / AVC / MPEG-4 part10 parameter set decoding.
 * @author Michael Niedermayer <michaelni@gmx.at>
 */

#include <inttypes.h>

#include "libavutil/imgutils.h"
#include "internal.h"
#include "mathops.h"
#include "avcodec.h"
#include "h264data.h"
#include "h264_ps.h"
#include "golomb.h"

#define MAX_LOG2_MAX_FRAME_NUM    (12 + 4)
#define MIN_LOG2_MAX_FRAME_NUM    4

#define EXTENDED_SAR       255

static const uint8_t default_scaling4[2][16] = {
    {  6, 13, 20, 28, 13, 20, 28, 32,
      20, 28, 32, 37, 28, 32, 37, 42 },
    { 10, 14, 20, 24, 14, 20, 24, 27,
      20, 24, 27, 30, 24, 27, 30, 34 }
};

static const uint8_t default_scaling8[2][64] = {
    {  6, 10, 13, 16, 18, 23, 25, 27,
      10, 11, 16, 18, 23, 25, 27, 29,
      13, 16, 18, 23, 25, 27, 29, 31,
      16, 18, 23, 25, 27, 29, 31, 33,
      18, 23, 25, 27, 29, 31, 33, 36,
      23, 25, 27, 29, 31, 33, 36, 38,
      25, 27, 29, 31, 33, 36, 38, 40,
      27, 29, 31, 33, 36, 38, 40, 42 },
    {  9, 13, 15, 17, 19, 21, 22, 24,
      13, 13, 17, 19, 21, 22, 24, 25,
      15, 17, 19, 21, 22, 24, 25, 27,
      17, 19, 21, 22, 24, 25, 27, 28,
      19, 21, 22, 24, 25, 27, 28, 30,
      21, 22, 24, 25, 27, 28, 30, 32,
      22, 24, 25, 27, 28, 30, 32, 33,
      24, 25, 27, 28, 30, 32, 33, 35 }
};

/* maximum number of MBs in the DPB for a given level */
static const int level_max_dpb_mbs[][2] = {
    { 10, 396       },
    { 11, 900       },
    { 12, 2376      },
    { 13, 2376      },
    { 20, 2376      },
    { 21, 4752      },
    { 22, 8100      },
    { 30, 8100      },
    { 31, 18000     },
    { 32, 20480     },
    { 40, 32768     },
    { 41, 32768     },
    { 42, 34816     },
    { 50, 110400    },
    { 51, 184320    },
    { 52, 184320    },
};

static void remove_pps(H264ParamSets *s, int id)
{
    av_buffer_unref(&s->pps_list[id]);
}

static void remove_sps(H264ParamSets *s, int id)
{
#if 0
    int i;
    if (s->sps_list[id]) {
        /* drop all PPS that depend on this SPS */
        for (i = 0; i < FF_ARRAY_ELEMS(s->pps_list); i++)
            if (s->pps_list[i] && ((PPS*)s->pps_list[i]->data)->sps_id == id)
                remove_pps(s, i);
    }
#endif
    av_buffer_unref(&s->sps_list[id]);
}

static inline int decode_hrd_parameters(GetBitContext *gb, AVCodecContext *avctx,
                                        SPS *sps)
{
    int cpb_count, i;
    cpb_count = get_ue_golomb_31(gb) + 1;

    if (cpb_count > 32U) {
        av_log(avctx, AV_LOG_ERROR, "cpb_count %d invalid\n", cpb_count);
        return AVERROR_INVALIDDATA;
    }

    get_bits(gb, 4); /* bit_rate_scale */
    get_bits(gb, 4); /* cpb_size_scale */
    for (i = 0; i < cpb_count; i++) {
        get_ue_golomb_long(gb); /* bit_rate_value_minus1 */
        get_ue_golomb_long(gb); /* cpb_size_value_minus1 */
        get_bits1(gb);          /* cbr_flag */
    }
    sps->initial_cpb_removal_delay_length = get_bits(gb, 5) + 1;
    sps->cpb_removal_delay_length         = get_bits(gb, 5) + 1;
    sps->dpb_output_delay_length          = get_bits(gb, 5) + 1;
    sps->time_offset_length               = get_bits(gb, 5);
    sps->cpb_cnt                          = cpb_count;
    return 0;
}

static inline int decode_vui_parameters(GetBitContext *gb, AVCodecContext *avctx,
                                        SPS *sps)
{
    int aspect_ratio_info_present_flag;
    unsigned int aspect_ratio_idc;

    aspect_ratio_info_present_flag = get_bits1(gb);

    if (aspect_ratio_info_present_flag) {
        aspect_ratio_idc = get_bits(gb, 8);
        if (aspect_ratio_idc == EXTENDED_SAR) {
            sps->sar.num = get_bits(gb, 16);
            sps->sar.den = get_bits(gb, 16);
        } else if (aspect_ratio_idc < FF_ARRAY_ELEMS(ff_h264_pixel_aspect)) {
            sps->sar = ff_h264_pixel_aspect[aspect_ratio_idc];
        } else {
            av_log(avctx, AV_LOG_ERROR, "illegal aspect ratio\n");
            return AVERROR_INVALIDDATA;
        }
    } else {
        sps->sar.num =
        sps->sar.den = 0;
    }

    if (get_bits1(gb))      /* overscan_info_present_flag */
        get_bits1(gb);      /* overscan_appropriate_flag */

    sps->video_signal_type_present_flag = get_bits1(gb);
    if (sps->video_signal_type_present_flag) {
        get_bits(gb, 3);                 /* video_format */
        sps->full_range = get_bits1(gb); /* video_full_range_flag */

        sps->colour_description_present_flag = get_bits1(gb);
        if (sps->colour_description_present_flag) {
            sps->color_primaries = get_bits(gb, 8); /* colour_primaries */
            sps->color_trc       = get_bits(gb, 8); /* transfer_characteristics */
            sps->colorspace      = get_bits(gb, 8); /* matrix_coefficients */
            if (sps->color_primaries >= AVCOL_PRI_NB)
                sps->color_primaries = AVCOL_PRI_UNSPECIFIED;
            if (sps->color_trc >= AVCOL_TRC_NB)
                sps->color_trc = AVCOL_TRC_UNSPECIFIED;
            if (sps->colorspace >= AVCOL_SPC_NB)
                sps->colorspace = AVCOL_SPC_UNSPECIFIED;
        }
    }

    /* chroma_location_info_present_flag */
    if (get_bits1(gb)) {
        /* chroma_sample_location_type_top_field */
        avctx->chroma_sample_location = get_ue_golomb(gb) + 1;
        get_ue_golomb(gb);  /* chroma_sample_location_type_bottom_field */
    }

    if (show_bits1(gb) && get_bits_left(gb) < 10) {
        av_log(avctx, AV_LOG_WARNING, "Truncated VUI\n");
        return 0;
    }

    sps->timing_info_present_flag = get_bits1(gb);
    if (sps->timing_info_present_flag) {
        unsigned num_units_in_tick = get_bits_long(gb, 32);
        unsigned time_scale        = get_bits_long(gb, 32);
        if (!num_units_in_tick || !time_scale) {
            av_log(avctx, AV_LOG_ERROR,
                   "time_scale/num_units_in_tick invalid or unsupported (%u/%u)\n",
                   time_scale, num_units_in_tick);
            sps->timing_info_present_flag = 0;
        } else {
            sps->num_units_in_tick = num_units_in_tick;
            sps->time_scale = time_scale;
        }
        sps->fixed_frame_rate_flag = get_bits1(gb);
    }

    sps->nal_hrd_parameters_present_flag = get_bits1(gb);
    if (sps->nal_hrd_parameters_present_flag)
        if (decode_hrd_parameters(gb, avctx, sps) < 0)
            return AVERROR_INVALIDDATA;
    sps->vcl_hrd_parameters_present_flag = get_bits1(gb);
    if (sps->vcl_hrd_parameters_present_flag)
        if (decode_hrd_parameters(gb, avctx, sps) < 0)
            return AVERROR_INVALIDDATA;
    if (sps->nal_hrd_parameters_present_flag ||
        sps->vcl_hrd_parameters_present_flag)
        get_bits1(gb);     /* low_delay_hrd_flag */
    sps->pic_struct_present_flag = get_bits1(gb);
    if (!get_bits_left(gb))
        return 0;
    sps->bitstream_restriction_flag = get_bits1(gb);
    if (sps->bitstream_restriction_flag) {
        get_bits1(gb);     /* motion_vectors_over_pic_boundaries_flag */
        get_ue_golomb(gb); /* max_bytes_per_pic_denom */
        get_ue_golomb(gb); /* max_bits_per_mb_denom */
        get_ue_golomb(gb); /* log2_max_mv_length_horizontal */
        get_ue_golomb(gb); /* log2_max_mv_length_vertical */
        sps->num_reorder_frames = get_ue_golomb(gb);
        get_ue_golomb(gb); /*max_dec_frame_buffering*/

        if (get_bits_left(gb) < 0) {
            sps->num_reorder_frames         = 0;
            sps->bitstream_restriction_flag = 0;
        }

        if (sps->num_reorder_frames > 16U
            /* max_dec_frame_buffering || max_dec_frame_buffering > 16 */) {
            av_log(avctx, AV_LOG_ERROR,
                   "Clipping illegal num_reorder_frames %d\n",
                   sps->num_reorder_frames);
            sps->num_reorder_frames = 16;
            return AVERROR_INVALIDDATA;
        }
    }

    return 0;
}

static int decode_scaling_list(GetBitContext *gb, uint8_t *factors, int size,
                                const uint8_t *jvt_list,
                                const uint8_t *fallback_list)
{
    int i, last = 8, next = 8;
    const uint8_t *scan = size == 16 ? ff_zigzag_scan : ff_zigzag_direct;
    if (!get_bits1(gb)) /* matrix not written, we use the predicted one */
        memcpy(factors, fallback_list, size * sizeof(uint8_t));
    else
        for (i = 0; i < size; i++) {
            if (next) {
                int v = get_se_golomb(gb);
                if (v < -128 || v > 127) {
                    av_log(NULL, AV_LOG_ERROR, "delta scale %d is invalid\n", v);
                    return AVERROR_INVALIDDATA;
                }
                next = (last + v) & 0xff;
            }
            if (!i && !next) { /* matrix not written, we use the preset one */
                memcpy(factors, jvt_list, size * sizeof(uint8_t));
                break;
            }
            last = factors[scan[i]] = next ? next : last;
        }
    return 0;
}

/* returns non zero if the provided SPS scaling matrix has been filled */
static int decode_scaling_matrices(GetBitContext *gb, const SPS *sps,
                                    const PPS *pps, int is_sps,
                                    uint8_t(*scaling_matrix4)[16],
                                    uint8_t(*scaling_matrix8)[64])
{
    int fallback_sps = !is_sps && sps->scaling_matrix_present;
    const uint8_t *fallback[4] = {
        fallback_sps ? sps->scaling_matrix4[0] : default_scaling4[0],
        fallback_sps ? sps->scaling_matrix4[3] : default_scaling4[1],
        fallback_sps ? sps->scaling_matrix8[0] : default_scaling8[0],
        fallback_sps ? sps->scaling_matrix8[3] : default_scaling8[1]
    };
    int ret = 0;
    if (get_bits1(gb)) {
        ret |= decode_scaling_list(gb, scaling_matrix4[0], 16, default_scaling4[0], fallback[0]);        // Intra, Y
        ret |= decode_scaling_list(gb, scaling_matrix4[1], 16, default_scaling4[0], scaling_matrix4[0]); // Intra, Cr
        ret |= decode_scaling_list(gb, scaling_matrix4[2], 16, default_scaling4[0], scaling_matrix4[1]); // Intra, Cb
        ret |= decode_scaling_list(gb, scaling_matrix4[3], 16, default_scaling4[1], fallback[1]);        // Inter, Y
        ret |= decode_scaling_list(gb, scaling_matrix4[4], 16, default_scaling4[1], scaling_matrix4[3]); // Inter, Cr
        ret |= decode_scaling_list(gb, scaling_matrix4[5], 16, default_scaling4[1], scaling_matrix4[4]); // Inter, Cb
        if (is_sps || pps->transform_8x8_mode) {
            ret |= decode_scaling_list(gb, scaling_matrix8[0], 64, default_scaling8[0], fallback[2]); // Intra, Y
            ret |= decode_scaling_list(gb, scaling_matrix8[3], 64, default_scaling8[1], fallback[3]); // Inter, Y
            if (sps->chroma_format_idc == 3) {
                ret |= decode_scaling_list(gb, scaling_matrix8[1], 64, default_scaling8[0], scaling_matrix8[0]); // Intra, Cr
                ret |= decode_scaling_list(gb, scaling_matrix8[4], 64, default_scaling8[1], scaling_matrix8[3]); // Inter, Cr
                ret |= decode_scaling_list(gb, scaling_matrix8[2], 64, default_scaling8[0], scaling_matrix8[1]); // Intra, Cb
                ret |= decode_scaling_list(gb, scaling_matrix8[5], 64, default_scaling8[1], scaling_matrix8[4]); // Inter, Cb
            }
        }
        if (!ret)
            ret = is_sps;
    }

    return ret;
}

void ff_h264_ps_uninit(H264ParamSets *ps)
{
    int i;

    for (i = 0; i < MAX_SPS_COUNT; i++)
        av_buffer_unref(&ps->sps_list[i]);

    for (i = 0; i < MAX_PPS_COUNT; i++)
        av_buffer_unref(&ps->pps_list[i]);

    av_buffer_unref(&ps->sps_ref);
    av_buffer_unref(&ps->pps_ref);

    ps->pps = NULL;
    ps->sps = NULL;
}

int ff_h264_decode_seq_parameter_set(GetBitContext *gb, AVCodecContext *avctx,
                                     H264ParamSets *ps, int ignore_truncation)
{
    AVBufferRef *sps_buf;
    int profile_idc, level_idc, constraint_set_flags = 0;
    unsigned int sps_id;
    int i, log2_max_frame_num_minus4;
    SPS *sps;
    int ret;

    sps_buf = av_buffer_allocz(sizeof(*sps));
    if (!sps_buf)
        return AVERROR(ENOMEM);
    sps = (SPS*)sps_buf->data;

    sps->data_size = gb->buffer_end - gb->buffer;
    if (sps->data_size > sizeof(sps->data)) {
        av_log(avctx, AV_LOG_WARNING, "Truncating likely oversized SPS\n");
        sps->data_size = sizeof(sps->data);
    }
    memcpy(sps->data, gb->buffer, sps->data_size);

    profile_idc           = get_bits(gb, 8);
    constraint_set_flags |= get_bits1(gb) << 0;   // constraint_set0_flag
    constraint_set_flags |= get_bits1(gb) << 1;   // constraint_set1_flag
    constraint_set_flags |= get_bits1(gb) << 2;   // constraint_set2_flag
    constraint_set_flags |= get_bits1(gb) << 3;   // constraint_set3_flag
    constraint_set_flags |= get_bits1(gb) << 4;   // constraint_set4_flag
    constraint_set_flags |= get_bits1(gb) << 5;   // constraint_set5_flag
    skip_bits(gb, 2);                             // reserved_zero_2bits
    level_idc = get_bits(gb, 8);
    sps_id    = get_ue_golomb_31(gb);

    if (sps_id >= MAX_SPS_COUNT) {
        av_log(avctx, AV_LOG_ERROR, "sps_id %u out of range\n", sps_id);
        goto fail;
    }

    sps->sps_id               = sps_id;
    sps->time_offset_length   = 24;
    sps->profile_idc          = profile_idc;
    sps->constraint_set_flags = constraint_set_flags;
    sps->level_idc            = level_idc;
    sps->full_range           = -1;

    memset(sps->scaling_matrix4, 16, sizeof(sps->scaling_matrix4));
    memset(sps->scaling_matrix8, 16, sizeof(sps->scaling_matrix8));
    sps->scaling_matrix_present = 0;
    sps->colorspace = 2; //AVCOL_SPC_UNSPECIFIED

    if (sps->profile_idc == 100 ||  // High profile
        sps->profile_idc == 110 ||  // High10 profile
        sps->profile_idc == 122 ||  // High422 profile
        sps->profile_idc == 244 ||  // High444 Predictive profile
        sps->profile_idc ==  44 ||  // Cavlc444 profile
        sps->profile_idc ==  83 ||  // Scalable Constrained High profile (SVC)
        sps->profile_idc ==  86 ||  // Scalable High Intra profile (SVC)
        sps->profile_idc == 118 ||  // Stereo High profile (MVC)
        sps->profile_idc == 128 ||  // Multiview High profile (MVC)
        sps->profile_idc == 138 ||  // Multiview Depth High profile (MVCD)
        sps->profile_idc == 144) {  // old High444 profile
        sps->chroma_format_idc = get_ue_golomb_31(gb);
        if (sps->chroma_format_idc > 3U) {
            avpriv_request_sample(avctx, "chroma_format_idc %u",
                                  sps->chroma_format_idc);
            goto fail;
        } else if (sps->chroma_format_idc == 3) {
            sps->residual_color_transform_flag = get_bits1(gb);
            if (sps->residual_color_transform_flag) {
                av_log(avctx, AV_LOG_ERROR, "separate color planes are not supported\n");
                goto fail;
            }
        }
        sps->bit_depth_luma   = get_ue_golomb(gb) + 8;
        sps->bit_depth_chroma = get_ue_golomb(gb) + 8;
        if (sps->bit_depth_chroma != sps->bit_depth_luma) {
            avpriv_request_sample(avctx,
                                  "Different chroma and luma bit depth");
            goto fail;
        }
        if (sps->bit_depth_luma   < 8 || sps->bit_depth_luma   > 14 ||
            sps->bit_depth_chroma < 8 || sps->bit_depth_chroma > 14) {
            av_log(avctx, AV_LOG_ERROR, "illegal bit depth value (%d, %d)\n",
                   sps->bit_depth_luma, sps->bit_depth_chroma);
            goto fail;
        }
        sps->transform_bypass = get_bits1(gb);
        ret = decode_scaling_matrices(gb, sps, NULL, 1,
                                      sps->scaling_matrix4, sps->scaling_matrix8);
        if (ret < 0)
            goto fail;
        sps->scaling_matrix_present |= ret;
    } else {
        sps->chroma_format_idc = 1;
        sps->bit_depth_luma    = 8;
        sps->bit_depth_chroma  = 8;
    }

    log2_max_frame_num_minus4 = get_ue_golomb(gb);
    if (log2_max_frame_num_minus4 < MIN_LOG2_MAX_FRAME_NUM - 4 ||
        log2_max_frame_num_minus4 > MAX_LOG2_MAX_FRAME_NUM - 4) {
        av_log(avctx, AV_LOG_ERROR,
               "log2_max_frame_num_minus4 out of range (0-12): %d\n",
               log2_max_frame_num_minus4);
        goto fail;
    }
    sps->log2_max_frame_num = log2_max_frame_num_minus4 + 4;

    sps->poc_type = get_ue_golomb_31(gb);

    if (sps->poc_type == 0) { // FIXME #define
        unsigned t = get_ue_golomb(gb);
        if (t>12) {
            av_log(avctx, AV_LOG_ERROR, "log2_max_poc_lsb (%d) is out of range\n", t);
            goto fail;
        }
        sps->log2_max_poc_lsb = t + 4;
    } else if (sps->poc_type == 1) { // FIXME #define
        sps->delta_pic_order_always_zero_flag = get_bits1(gb);
        sps->offset_for_non_ref_pic           = get_se_golomb(gb);
        sps->offset_for_top_to_bottom_field   = get_se_golomb(gb);
        sps->poc_cycle_length                 = get_ue_golomb(gb);

        if ((unsigned)sps->poc_cycle_length >=
            FF_ARRAY_ELEMS(sps->offset_for_ref_frame)) {
            av_log(avctx, AV_LOG_ERROR,
                   "poc_cycle_length overflow %d\n", sps->poc_cycle_length);
            goto fail;
        }

        for (i = 0; i < sps->poc_cycle_length; i++)
            sps->offset_for_ref_frame[i] = get_se_golomb(gb);
    } else if (sps->poc_type != 2) {
        av_log(avctx, AV_LOG_ERROR, "illegal POC type %d\n", sps->poc_type);
        goto fail;
    }

    sps->ref_frame_count = get_ue_golomb_31(gb);
    if (avctx->codec_tag == MKTAG('S', 'M', 'V', '2'))
        sps->ref_frame_count = FFMAX(2, sps->ref_frame_count);
    if (sps->ref_frame_count > MAX_DELAYED_PIC_COUNT) {
        av_log(avctx, AV_LOG_ERROR,
               "too many reference frames %d\n", sps->ref_frame_count);
        goto fail;
    }
    sps->gaps_in_frame_num_allowed_flag = get_bits1(gb);
    sps->mb_width                       = get_ue_golomb(gb) + 1;
    sps->mb_height                      = get_ue_golomb(gb) + 1;

    sps->frame_mbs_only_flag = get_bits1(gb);

    if (sps->mb_height >= INT_MAX / 2U) {
        av_log(avctx, AV_LOG_ERROR, "height overflow\n");
        goto fail;
    }
    sps->mb_height *= 2 - sps->frame_mbs_only_flag;

    if (!sps->frame_mbs_only_flag)
        sps->mb_aff = get_bits1(gb);
    else
        sps->mb_aff = 0;

    if ((unsigned)sps->mb_width  >= INT_MAX / 16 ||
        (unsigned)sps->mb_height >= INT_MAX / 16 ||
        av_image_check_size(16 * sps->mb_width,
                            16 * sps->mb_height, 0, avctx)) {
        av_log(avctx, AV_LOG_ERROR, "mb_width/height overflow\n");
        goto fail;
    }

    sps->direct_8x8_inference_flag = get_bits1(gb);

#ifndef ALLOW_INTERLACE
    if (sps->mb_aff)
        av_log(avctx, AV_LOG_ERROR,
               "MBAFF support not included; enable it at compile-time.\n");
#endif
    sps->crop = get_bits1(gb);
    if (sps->crop) {
        unsigned int crop_left   = get_ue_golomb(gb);
        unsigned int crop_right  = get_ue_golomb(gb);
        unsigned int crop_top    = get_ue_golomb(gb);
        unsigned int crop_bottom = get_ue_golomb(gb);
        int width  = 16 * sps->mb_width;
        int height = 16 * sps->mb_height;

        if (avctx->flags2 & AV_CODEC_FLAG2_IGNORE_CROP) {
            av_log(avctx, AV_LOG_DEBUG, "discarding sps cropping, original "
                                           "values are l:%d r:%d t:%d b:%d\n",
                   crop_left, crop_right, crop_top, crop_bottom);

            sps->crop_left   =
            sps->crop_right  =
            sps->crop_top    =
            sps->crop_bottom = 0;
        } else {
            int vsub   = (sps->chroma_format_idc == 1) ? 1 : 0;
            int hsub   = (sps->chroma_format_idc == 1 ||
                          sps->chroma_format_idc == 2) ? 1 : 0;
            int step_x = 1 << hsub;
            int step_y = (2 - sps->frame_mbs_only_flag) << vsub;

            if (crop_left & (0x1F >> (sps->bit_depth_luma > 8)) &&
                !(avctx->flags & AV_CODEC_FLAG_UNALIGNED)) {
                crop_left &= ~(0x1F >> (sps->bit_depth_luma > 8));
                av_log(avctx, AV_LOG_WARNING,
                       "Reducing left cropping to %d "
                       "chroma samples to preserve alignment.\n",
                       crop_left);
            }

            if (crop_left  > (unsigned)INT_MAX / 4 / step_x ||
                crop_right > (unsigned)INT_MAX / 4 / step_x ||
                crop_top   > (unsigned)INT_MAX / 4 / step_y ||
                crop_bottom> (unsigned)INT_MAX / 4 / step_y ||
                (crop_left + crop_right ) * step_x >= width ||
                (crop_top  + crop_bottom) * step_y >= height
            ) {
                av_log(avctx, AV_LOG_ERROR, "crop values invalid %d %d %d %d / %d %d\n", crop_left, crop_right, crop_top, crop_bottom, width, height);
                goto fail;
            }

            sps->crop_left   = crop_left   * step_x;
            sps->crop_right  = crop_right  * step_x;
            sps->crop_top    = crop_top    * step_y;
            sps->crop_bottom = crop_bottom * step_y;
        }
    } else {
        sps->crop_left   =
        sps->crop_right  =
        sps->crop_top    =
        sps->crop_bottom =
        sps->crop        = 0;
    }

    sps->vui_parameters_present_flag = get_bits1(gb);
    if (sps->vui_parameters_present_flag) {
        int ret = decode_vui_parameters(gb, avctx, sps);
        if (ret < 0)
            goto fail;
    }

    if (get_bits_left(gb) < 0) {
        av_log(avctx, ignore_truncation ? AV_LOG_WARNING : AV_LOG_ERROR,
               "Overread %s by %d bits\n", sps->vui_parameters_present_flag ? "VUI" : "SPS", -get_bits_left(gb));
        if (!ignore_truncation)
            goto fail;
    }

    /* if the maximum delay is not stored in the SPS, derive it based on the
     * level */
    if (!sps->bitstream_restriction_flag &&
        (sps->ref_frame_count || avctx->strict_std_compliance >= FF_COMPLIANCE_STRICT)) {
        sps->num_reorder_frames = MAX_DELAYED_PIC_COUNT - 1;
        for (i = 0; i < FF_ARRAY_ELEMS(level_max_dpb_mbs); i++) {
            if (level_max_dpb_mbs[i][0] == sps->level_idc) {
                sps->num_reorder_frames = FFMIN(level_max_dpb_mbs[i][1] / (sps->mb_width * sps->mb_height),
                                                sps->num_reorder_frames);
                break;
            }
        }
    }

    if (!sps->sar.den)
        sps->sar.den = 1;

    if (avctx->debug & FF_DEBUG_PICT_INFO) {
        static const char csp[4][5] = { "Gray", "420", "422", "444" };
        av_log(avctx, AV_LOG_DEBUG,
               "sps:%u profile:%d/%d poc:%d ref:%d %dx%d %s %s crop:%u/%u/%u/%u %s %s %"PRId32"/%"PRId32" b%d reo:%d\n",
               sps_id, sps->profile_idc, sps->level_idc,
               sps->poc_type,
               sps->ref_frame_count,
               sps->mb_width, sps->mb_height,
               sps->frame_mbs_only_flag ? "FRM" : (sps->mb_aff ? "MB-AFF" : "PIC-AFF"),
               sps->direct_8x8_inference_flag ? "8B8" : "",
               sps->crop_left, sps->crop_right,
               sps->crop_top, sps->crop_bottom,
               sps->vui_parameters_present_flag ? "VUI" : "",
               csp[sps->chroma_format_idc],
               sps->timing_info_present_flag ? sps->num_units_in_tick : 0,
               sps->timing_info_present_flag ? sps->time_scale : 0,
               sps->bit_depth_luma,
               sps->bitstream_restriction_flag ? sps->num_reorder_frames : -1
               );
    }

    /* check if this is a repeat of an already parsed SPS, then keep the
     * original one.
     * otherwise drop all PPSes that depend on it */
    if (ps->sps_list[sps_id] &&
        !memcmp(ps->sps_list[sps_id]->data, sps_buf->data, sps_buf->size)) {
        av_buffer_unref(&sps_buf);
    } else {
        remove_sps(ps, sps_id);
        ps->sps_list[sps_id] = sps_buf;
    }

    return 0;

fail:
    av_buffer_unref(&sps_buf);
    return AVERROR_INVALIDDATA;
}

static void init_dequant8_coeff_table(PPS *pps, const SPS *sps)
{
    int i, j, q, x;
    const int max_qp = 51 + 6 * (sps->bit_depth_luma - 8);

    for (i = 0; i < 6; i++) {
        pps->dequant8_coeff[i] = pps->dequant8_buffer[i];
        for (j = 0; j < i; j++)
            if (!memcmp(pps->scaling_matrix8[j], pps->scaling_matrix8[i],
                        64 * sizeof(uint8_t))) {
                pps->dequant8_coeff[i] = pps->dequant8_buffer[j];
                break;
            }
        if (j < i)
            continue;

        for (q = 0; q < max_qp + 1; q++) {
            int shift = ff_h264_quant_div6[q];
            int idx   = ff_h264_quant_rem6[q];
            for (x = 0; x < 64; x++)
                pps->dequant8_coeff[i][q][(x >> 3) | ((x & 7) << 3)] =
                    ((uint32_t)ff_h264_dequant8_coeff_init[idx][ff_h264_dequant8_coeff_init_scan[((x >> 1) & 12) | (x & 3)]] *
                     pps->scaling_matrix8[i][x]) << shift;
        }
    }
}

static void init_dequant4_coeff_table(PPS *pps, const SPS *sps)
{
    int i, j, q, x;
    const int max_qp = 51 + 6 * (sps->bit_depth_luma - 8);
    for (i = 0; i < 6; i++) {
        pps->dequant4_coeff[i] = pps->dequant4_buffer[i];
        for (j = 0; j < i; j++)
            if (!memcmp(pps->scaling_matrix4[j], pps->scaling_matrix4[i],
                        16 * sizeof(uint8_t))) {
                pps->dequant4_coeff[i] = pps->dequant4_buffer[j];
                break;
            }
        if (j < i)
            continue;

        for (q = 0; q < max_qp + 1; q++) {
            int shift = ff_h264_quant_div6[q] + 2;
            int idx   = ff_h264_quant_rem6[q];
            for (x = 0; x < 16; x++)
                pps->dequant4_coeff[i][q][(x >> 2) | ((x << 2) & 0xF)] =
                    ((uint32_t)ff_h264_dequant4_coeff_init[idx][(x & 1) + ((x >> 2) & 1)] *
                     pps->scaling_matrix4[i][x]) << shift;
        }
    }
}

static void init_dequant_tables(PPS *pps, const SPS *sps)
{
    int i, x;
    init_dequant4_coeff_table(pps, sps);
    memset(pps->dequant8_coeff, 0, sizeof(pps->dequant8_coeff));

    if (pps->transform_8x8_mode)
        init_dequant8_coeff_table(pps, sps);
    if (sps->transform_bypass) {
        for (i = 0; i < 6; i++)
            for (x = 0; x < 16; x++)
                pps->dequant4_coeff[i][0][x] = 1 << 6;
        if (pps->transform_8x8_mode)
            for (i = 0; i < 6; i++)
                for (x = 0; x < 64; x++)
                    pps->dequant8_coeff[i][0][x] = 1 << 6;
    }
}

static void build_qp_table(PPS *pps, int t, int index, const int depth)
{
    int i;
    const int max_qp = 51 + 6 * (depth - 8);
    for (i = 0; i < max_qp + 1; i++)
        pps->chroma_qp_table[t][i] =
            ff_h264_chroma_qp[depth - 8][av_clip(i + index, 0, max_qp)];
}

static int more_rbsp_data_in_pps(const SPS *sps, void *logctx)
{
    int profile_idc = sps->profile_idc;

    if ((profile_idc == 66 || profile_idc == 77 ||
         profile_idc == 88) && (sps->constraint_set_flags & 7)) {
        av_log(logctx, AV_LOG_VERBOSE,
               "Current profile doesn't provide more RBSP data in PPS, skipping\n");
        return 0;
    }

    return 1;
}

int ff_h264_decode_picture_parameter_set(GetBitContext *gb, AVCodecContext *avctx,
                                         H264ParamSets *ps, int bit_length)
{
    AVBufferRef *pps_buf;
    const SPS *sps;
    unsigned int pps_id = get_ue_golomb(gb);
    PPS *pps;
    int qp_bd_offset;
    int bits_left;
    int ret;

    if (pps_id >= MAX_PPS_COUNT) {
        av_log(avctx, AV_LOG_ERROR, "pps_id %u out of range\n", pps_id);
        return AVERROR_INVALIDDATA;
    }

    pps_buf = av_buffer_allocz(sizeof(*pps));
    if (!pps_buf)
        return AVERROR(ENOMEM);
    pps = (PPS*)pps_buf->data;

    pps->data_size = gb->buffer_end - gb->buffer;
    if (pps->data_size > sizeof(pps->data)) {
        av_log(avctx, AV_LOG_WARNING, "Truncating likely oversized PPS "
               "(%"SIZE_SPECIFIER" > %"SIZE_SPECIFIER")\n",
               pps->data_size, sizeof(pps->data));
        pps->data_size = sizeof(pps->data);
    }
    memcpy(pps->data, gb->buffer, pps->data_size);

    pps->sps_id = get_ue_golomb_31(gb);
    if ((unsigned)pps->sps_id >= MAX_SPS_COUNT ||
        !ps->sps_list[pps->sps_id]) {
        av_log(avctx, AV_LOG_ERROR, "sps_id %u out of range\n", pps->sps_id);
        ret = AVERROR_INVALIDDATA;
        goto fail;
    }
<<<<<<< HEAD
    sps = (const SPS*)ps->sps_list[pps->sps_id]->data;
    if (sps->bit_depth_luma > 14) {
        av_log(avctx, AV_LOG_ERROR,
               "Invalid luma bit depth=%d\n",
               sps->bit_depth_luma);
        ret = AVERROR_INVALIDDATA;
        goto fail;
    } else if (sps->bit_depth_luma == 11 || sps->bit_depth_luma == 13) {
        av_log(avctx, AV_LOG_ERROR,
               "Unimplemented luma bit depth=%d\n",
               sps->bit_depth_luma);
=======
    sps = (SPS*)ps->sps_list[pps->sps_id]->data;

    if (sps->bit_depth_luma > 10) {
        avpriv_report_missing_feature(avctx, "Luma bit depth=%d (max=10)",
                                      sps->bit_depth_luma);
>>>>>>> 67deba8a
        ret = AVERROR_PATCHWELCOME;
        goto fail;
    }

    pps->cabac             = get_bits1(gb);
    pps->pic_order_present = get_bits1(gb);
    pps->slice_group_count = get_ue_golomb(gb) + 1;
    if (pps->slice_group_count > 1) {
        pps->mb_slice_group_map_type = get_ue_golomb(gb);
        av_log(avctx, AV_LOG_ERROR, "FMO not supported\n");
    }
    pps->ref_count[0] = get_ue_golomb(gb) + 1;
    pps->ref_count[1] = get_ue_golomb(gb) + 1;
    if (pps->ref_count[0] - 1 > 32 - 1 || pps->ref_count[1] - 1 > 32 - 1) {
        av_log(avctx, AV_LOG_ERROR, "reference overflow (pps)\n");
        ret = AVERROR_INVALIDDATA;
        goto fail;
    }

    qp_bd_offset = 6 * (sps->bit_depth_luma - 8);

    pps->weighted_pred                        = get_bits1(gb);
    pps->weighted_bipred_idc                  = get_bits(gb, 2);
    pps->init_qp                              = get_se_golomb(gb) + 26U + qp_bd_offset;
    pps->init_qs                              = get_se_golomb(gb) + 26U + qp_bd_offset;
    pps->chroma_qp_index_offset[0]            = get_se_golomb(gb);
    if (pps->chroma_qp_index_offset[0] < -12 || pps->chroma_qp_index_offset[0] > 12) {
        ret = AVERROR_INVALIDDATA;
        goto fail;
    }

    pps->deblocking_filter_parameters_present = get_bits1(gb);
    pps->constrained_intra_pred               = get_bits1(gb);
    pps->redundant_pic_cnt_present            = get_bits1(gb);

    pps->transform_8x8_mode = 0;
    memcpy(pps->scaling_matrix4, sps->scaling_matrix4,
           sizeof(pps->scaling_matrix4));
    memcpy(pps->scaling_matrix8, sps->scaling_matrix8,
           sizeof(pps->scaling_matrix8));

    bits_left = bit_length - get_bits_count(gb);
    if (bits_left > 0 && more_rbsp_data_in_pps(sps, avctx)) {
        pps->transform_8x8_mode = get_bits1(gb);
        ret = decode_scaling_matrices(gb, sps, pps, 0,
                                pps->scaling_matrix4, pps->scaling_matrix8);
        if (ret < 0)
            goto fail;
        // second_chroma_qp_index_offset
        pps->chroma_qp_index_offset[1] = get_se_golomb(gb);
        if (pps->chroma_qp_index_offset[1] < -12 || pps->chroma_qp_index_offset[1] > 12) {
            ret = AVERROR_INVALIDDATA;
            goto fail;
        }
    } else {
        pps->chroma_qp_index_offset[1] = pps->chroma_qp_index_offset[0];
    }

    build_qp_table(pps, 0, pps->chroma_qp_index_offset[0],
                   sps->bit_depth_luma);
    build_qp_table(pps, 1, pps->chroma_qp_index_offset[1],
                   sps->bit_depth_luma);

    init_dequant_tables(pps, sps);

    if (pps->chroma_qp_index_offset[0] != pps->chroma_qp_index_offset[1])
        pps->chroma_qp_diff = 1;

    if (avctx->debug & FF_DEBUG_PICT_INFO) {
        av_log(avctx, AV_LOG_DEBUG,
               "pps:%u sps:%u %s slice_groups:%d ref:%u/%u %s qp:%d/%d/%d/%d %s %s %s %s\n",
               pps_id, pps->sps_id,
               pps->cabac ? "CABAC" : "CAVLC",
               pps->slice_group_count,
               pps->ref_count[0], pps->ref_count[1],
               pps->weighted_pred ? "weighted" : "",
               pps->init_qp, pps->init_qs, pps->chroma_qp_index_offset[0], pps->chroma_qp_index_offset[1],
               pps->deblocking_filter_parameters_present ? "LPAR" : "",
               pps->constrained_intra_pred ? "CONSTR" : "",
               pps->redundant_pic_cnt_present ? "REDU" : "",
               pps->transform_8x8_mode ? "8x8DCT" : "");
    }

    remove_pps(ps, pps_id);
    ps->pps_list[pps_id] = pps_buf;

    return 0;

fail:
    av_buffer_unref(&pps_buf);
    return ret;
}<|MERGE_RESOLUTION|>--- conflicted
+++ resolved
@@ -766,7 +766,6 @@
         ret = AVERROR_INVALIDDATA;
         goto fail;
     }
-<<<<<<< HEAD
     sps = (const SPS*)ps->sps_list[pps->sps_id]->data;
     if (sps->bit_depth_luma > 14) {
         av_log(avctx, AV_LOG_ERROR,
@@ -775,16 +774,9 @@
         ret = AVERROR_INVALIDDATA;
         goto fail;
     } else if (sps->bit_depth_luma == 11 || sps->bit_depth_luma == 13) {
-        av_log(avctx, AV_LOG_ERROR,
-               "Unimplemented luma bit depth=%d\n",
+        avpriv_report_missing_feature(avctx,
+               "Unimplemented luma bit depth=%d",
                sps->bit_depth_luma);
-=======
-    sps = (SPS*)ps->sps_list[pps->sps_id]->data;
-
-    if (sps->bit_depth_luma > 10) {
-        avpriv_report_missing_feature(avctx, "Luma bit depth=%d (max=10)",
-                                      sps->bit_depth_luma);
->>>>>>> 67deba8a
         ret = AVERROR_PATCHWELCOME;
         goto fail;
     }
