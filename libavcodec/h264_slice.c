/*
 * H.26L/H.264/AVC/JVT/14496-10/... decoder
 * Copyright (c) 2003 Michael Niedermayer <michaelni@gmx.at>
 *
 * This file is part of FFmpeg.
 *
 * FFmpeg is free software; you can redistribute it and/or
 * modify it under the terms of the GNU Lesser General Public
 * License as published by the Free Software Foundation; either
 * version 2.1 of the License, or (at your option) any later version.
 *
 * FFmpeg is distributed in the hope that it will be useful,
 * but WITHOUT ANY WARRANTY; without even the implied warranty of
 * MERCHANTABILITY or FITNESS FOR A PARTICULAR PURPOSE.  See the GNU
 * Lesser General Public License for more details.
 *
 * You should have received a copy of the GNU Lesser General Public
 * License along with FFmpeg; if not, write to the Free Software
 * Foundation, Inc., 51 Franklin Street, Fifth Floor, Boston, MA 02110-1301 USA
 */

/**
 * @file
 * H.264 / AVC / MPEG4 part10 codec.
 * @author Michael Niedermayer <michaelni@gmx.at>
 */

#include "libavutil/avassert.h"
#include "libavutil/imgutils.h"
#include "libavutil/timer.h"
#include "internal.h"
#include "cabac.h"
#include "cabac_functions.h"
#include "error_resilience.h"
#include "avcodec.h"
#include "h264.h"
#include "h264data.h"
#include "h264chroma.h"
#include "h264_mvpred.h"
#include "golomb.h"
#include "mathops.h"
#include "mpegutils.h"
#include "rectangle.h"
#include "thread.h"


static const uint8_t rem6[QP_MAX_NUM + 1] = {
    0, 1, 2, 3, 4, 5, 0, 1, 2, 3, 4, 5, 0, 1, 2, 3, 4, 5, 0, 1, 2,
    3, 4, 5, 0, 1, 2, 3, 4, 5, 0, 1, 2, 3, 4, 5, 0, 1, 2, 3, 4, 5,
    0, 1, 2, 3, 4, 5, 0, 1, 2, 3, 4, 5, 0, 1, 2, 3, 4, 5, 0, 1, 2,
    3, 4, 5, 0, 1, 2, 3, 4, 5, 0, 1, 2, 3, 4, 5, 0, 1, 2, 3, 4, 5,
    0, 1, 2, 3,
};

static const uint8_t div6[QP_MAX_NUM + 1] = {
    0, 0, 0, 0, 0, 0, 1, 1, 1, 1, 1, 1, 2, 2, 2, 2, 2, 2, 3,  3,  3,
    3, 3, 3, 4, 4, 4, 4, 4, 4, 5, 5, 5, 5, 5, 5, 6, 6, 6, 6,  6,  6,
    7, 7, 7, 7, 7, 7, 8, 8, 8, 8, 8, 8, 9, 9, 9, 9, 9, 9, 10, 10, 10,
   10,10,10,11,11,11,11,11,11,12,12,12,12,12,12,13,13,13, 13, 13, 13,
   14,14,14,14,
};

static const uint8_t field_scan[16+1] = {
    0 + 0 * 4, 0 + 1 * 4, 1 + 0 * 4, 0 + 2 * 4,
    0 + 3 * 4, 1 + 1 * 4, 1 + 2 * 4, 1 + 3 * 4,
    2 + 0 * 4, 2 + 1 * 4, 2 + 2 * 4, 2 + 3 * 4,
    3 + 0 * 4, 3 + 1 * 4, 3 + 2 * 4, 3 + 3 * 4,
};

static const uint8_t field_scan8x8[64+1] = {
    0 + 0 * 8, 0 + 1 * 8, 0 + 2 * 8, 1 + 0 * 8,
    1 + 1 * 8, 0 + 3 * 8, 0 + 4 * 8, 1 + 2 * 8,
    2 + 0 * 8, 1 + 3 * 8, 0 + 5 * 8, 0 + 6 * 8,
    0 + 7 * 8, 1 + 4 * 8, 2 + 1 * 8, 3 + 0 * 8,
    2 + 2 * 8, 1 + 5 * 8, 1 + 6 * 8, 1 + 7 * 8,
    2 + 3 * 8, 3 + 1 * 8, 4 + 0 * 8, 3 + 2 * 8,
    2 + 4 * 8, 2 + 5 * 8, 2 + 6 * 8, 2 + 7 * 8,
    3 + 3 * 8, 4 + 1 * 8, 5 + 0 * 8, 4 + 2 * 8,
    3 + 4 * 8, 3 + 5 * 8, 3 + 6 * 8, 3 + 7 * 8,
    4 + 3 * 8, 5 + 1 * 8, 6 + 0 * 8, 5 + 2 * 8,
    4 + 4 * 8, 4 + 5 * 8, 4 + 6 * 8, 4 + 7 * 8,
    5 + 3 * 8, 6 + 1 * 8, 6 + 2 * 8, 5 + 4 * 8,
    5 + 5 * 8, 5 + 6 * 8, 5 + 7 * 8, 6 + 3 * 8,
    7 + 0 * 8, 7 + 1 * 8, 6 + 4 * 8, 6 + 5 * 8,
    6 + 6 * 8, 6 + 7 * 8, 7 + 2 * 8, 7 + 3 * 8,
    7 + 4 * 8, 7 + 5 * 8, 7 + 6 * 8, 7 + 7 * 8,
};

static const uint8_t field_scan8x8_cavlc[64+1] = {
    0 + 0 * 8, 1 + 1 * 8, 2 + 0 * 8, 0 + 7 * 8,
    2 + 2 * 8, 2 + 3 * 8, 2 + 4 * 8, 3 + 3 * 8,
    3 + 4 * 8, 4 + 3 * 8, 4 + 4 * 8, 5 + 3 * 8,
    5 + 5 * 8, 7 + 0 * 8, 6 + 6 * 8, 7 + 4 * 8,
    0 + 1 * 8, 0 + 3 * 8, 1 + 3 * 8, 1 + 4 * 8,
    1 + 5 * 8, 3 + 1 * 8, 2 + 5 * 8, 4 + 1 * 8,
    3 + 5 * 8, 5 + 1 * 8, 4 + 5 * 8, 6 + 1 * 8,
    5 + 6 * 8, 7 + 1 * 8, 6 + 7 * 8, 7 + 5 * 8,
    0 + 2 * 8, 0 + 4 * 8, 0 + 5 * 8, 2 + 1 * 8,
    1 + 6 * 8, 4 + 0 * 8, 2 + 6 * 8, 5 + 0 * 8,
    3 + 6 * 8, 6 + 0 * 8, 4 + 6 * 8, 6 + 2 * 8,
    5 + 7 * 8, 6 + 4 * 8, 7 + 2 * 8, 7 + 6 * 8,
    1 + 0 * 8, 1 + 2 * 8, 0 + 6 * 8, 3 + 0 * 8,
    1 + 7 * 8, 3 + 2 * 8, 2 + 7 * 8, 4 + 2 * 8,
    3 + 7 * 8, 5 + 2 * 8, 4 + 7 * 8, 5 + 4 * 8,
    6 + 3 * 8, 6 + 5 * 8, 7 + 3 * 8, 7 + 7 * 8,
};

// zigzag_scan8x8_cavlc[i] = zigzag_scan8x8[(i/4) + 16*(i%4)]
static const uint8_t zigzag_scan8x8_cavlc[64+1] = {
    0 + 0 * 8, 1 + 1 * 8, 1 + 2 * 8, 2 + 2 * 8,
    4 + 1 * 8, 0 + 5 * 8, 3 + 3 * 8, 7 + 0 * 8,
    3 + 4 * 8, 1 + 7 * 8, 5 + 3 * 8, 6 + 3 * 8,
    2 + 7 * 8, 6 + 4 * 8, 5 + 6 * 8, 7 + 5 * 8,
    1 + 0 * 8, 2 + 0 * 8, 0 + 3 * 8, 3 + 1 * 8,
    3 + 2 * 8, 0 + 6 * 8, 4 + 2 * 8, 6 + 1 * 8,
    2 + 5 * 8, 2 + 6 * 8, 6 + 2 * 8, 5 + 4 * 8,
    3 + 7 * 8, 7 + 3 * 8, 4 + 7 * 8, 7 + 6 * 8,
    0 + 1 * 8, 3 + 0 * 8, 0 + 4 * 8, 4 + 0 * 8,
    2 + 3 * 8, 1 + 5 * 8, 5 + 1 * 8, 5 + 2 * 8,
    1 + 6 * 8, 3 + 5 * 8, 7 + 1 * 8, 4 + 5 * 8,
    4 + 6 * 8, 7 + 4 * 8, 5 + 7 * 8, 6 + 7 * 8,
    0 + 2 * 8, 2 + 1 * 8, 1 + 3 * 8, 5 + 0 * 8,
    1 + 4 * 8, 2 + 4 * 8, 6 + 0 * 8, 4 + 3 * 8,
    0 + 7 * 8, 4 + 4 * 8, 7 + 2 * 8, 3 + 6 * 8,
    5 + 5 * 8, 6 + 5 * 8, 6 + 6 * 8, 7 + 7 * 8,
};

static const uint8_t dequant4_coeff_init[6][3] = {
    { 10, 13, 16 },
    { 11, 14, 18 },
    { 13, 16, 20 },
    { 14, 18, 23 },
    { 16, 20, 25 },
    { 18, 23, 29 },
};

static const uint8_t dequant8_coeff_init_scan[16] = {
    0, 3, 4, 3, 3, 1, 5, 1, 4, 5, 2, 5, 3, 1, 5, 1
};

static const uint8_t dequant8_coeff_init[6][6] = {
    { 20, 18, 32, 19, 25, 24 },
    { 22, 19, 35, 21, 28, 26 },
    { 26, 23, 42, 24, 33, 31 },
    { 28, 25, 45, 26, 35, 33 },
    { 32, 28, 51, 30, 40, 38 },
    { 36, 32, 58, 34, 46, 43 },
};


static void release_unused_pictures(H264Context *h, int remove_current)
{
    int i;

    /* release non reference frames */
    for (i = 0; i < H264_MAX_PICTURE_COUNT; i++) {
        if (h->DPB[i].f.buf[0] && !h->DPB[i].reference &&
            (remove_current || &h->DPB[i] != h->cur_pic_ptr)) {
            ff_h264_unref_picture(h, &h->DPB[i]);
        }
    }
}

static int alloc_scratch_buffers(H264Context *h, int linesize)
{
    int alloc_size = FFALIGN(FFABS(linesize) + 32, 32);

    if (h->bipred_scratchpad)
        return 0;

    h->bipred_scratchpad = av_malloc(16 * 6 * alloc_size);
    // edge emu needs blocksize + filter length - 1
    // (= 21x21 for  h264)
    h->edge_emu_buffer = av_mallocz(alloc_size * 2 * 21);

    if (!h->bipred_scratchpad || !h->edge_emu_buffer) {
        av_freep(&h->bipred_scratchpad);
        av_freep(&h->edge_emu_buffer);
        return AVERROR(ENOMEM);
    }

    return 0;
}

static int init_table_pools(H264Context *h)
{
    const int big_mb_num    = h->mb_stride * (h->mb_height + 1) + 1;
    const int mb_array_size = h->mb_stride * h->mb_height;
    const int b4_stride     = h->mb_width * 4 + 1;
    const int b4_array_size = b4_stride * h->mb_height * 4;

    h->qscale_table_pool = av_buffer_pool_init(big_mb_num + h->mb_stride,
                                               av_buffer_allocz);
    h->mb_type_pool      = av_buffer_pool_init((big_mb_num + h->mb_stride) *
                                               sizeof(uint32_t), av_buffer_allocz);
    h->motion_val_pool   = av_buffer_pool_init(2 * (b4_array_size + 4) *
                                               sizeof(int16_t), av_buffer_allocz);
    h->ref_index_pool    = av_buffer_pool_init(4 * mb_array_size, av_buffer_allocz);

    if (!h->qscale_table_pool || !h->mb_type_pool || !h->motion_val_pool ||
        !h->ref_index_pool) {
        av_buffer_pool_uninit(&h->qscale_table_pool);
        av_buffer_pool_uninit(&h->mb_type_pool);
        av_buffer_pool_uninit(&h->motion_val_pool);
        av_buffer_pool_uninit(&h->ref_index_pool);
        return AVERROR(ENOMEM);
    }

    return 0;
}

static int alloc_picture(H264Context *h, H264Picture *pic)
{
    int i, ret = 0;

    av_assert0(!pic->f.data[0]);

    pic->tf.f = &pic->f;
    ret = ff_thread_get_buffer(h->avctx, &pic->tf, pic->reference ?
                                                   AV_GET_BUFFER_FLAG_REF : 0);
    if (ret < 0)
        goto fail;

    h->linesize   = pic->f.linesize[0];
    h->uvlinesize = pic->f.linesize[1];
    pic->crop     = h->sps.crop;
    pic->crop_top = h->sps.crop_top;
    pic->crop_left= h->sps.crop_left;

    if (h->avctx->hwaccel) {
        const AVHWAccel *hwaccel = h->avctx->hwaccel;
        av_assert0(!pic->hwaccel_picture_private);
        if (hwaccel->frame_priv_data_size) {
            pic->hwaccel_priv_buf = av_buffer_allocz(hwaccel->frame_priv_data_size);
            if (!pic->hwaccel_priv_buf)
                return AVERROR(ENOMEM);
            pic->hwaccel_picture_private = pic->hwaccel_priv_buf->data;
        }
    }
    if (!h->avctx->hwaccel && CONFIG_GRAY && h->flags & CODEC_FLAG_GRAY && pic->f.data[2]) {
        int h_chroma_shift, v_chroma_shift;
        av_pix_fmt_get_chroma_sub_sample(pic->f.format,
                                         &h_chroma_shift, &v_chroma_shift);

        for(i=0; i<FF_CEIL_RSHIFT(h->avctx->height, v_chroma_shift); i++) {
            memset(pic->f.data[1] + pic->f.linesize[1]*i,
                   0x80, FF_CEIL_RSHIFT(h->avctx->width, h_chroma_shift));
            memset(pic->f.data[2] + pic->f.linesize[2]*i,
                   0x80, FF_CEIL_RSHIFT(h->avctx->width, h_chroma_shift));
        }
    }

    if (!h->qscale_table_pool) {
        ret = init_table_pools(h);
        if (ret < 0)
            goto fail;
    }

    pic->qscale_table_buf = av_buffer_pool_get(h->qscale_table_pool);
    pic->mb_type_buf      = av_buffer_pool_get(h->mb_type_pool);
    if (!pic->qscale_table_buf || !pic->mb_type_buf)
        goto fail;

    pic->mb_type      = (uint32_t*)pic->mb_type_buf->data + 2 * h->mb_stride + 1;
    pic->qscale_table = pic->qscale_table_buf->data + 2 * h->mb_stride + 1;

    for (i = 0; i < 2; i++) {
        pic->motion_val_buf[i] = av_buffer_pool_get(h->motion_val_pool);
        pic->ref_index_buf[i]  = av_buffer_pool_get(h->ref_index_pool);
        if (!pic->motion_val_buf[i] || !pic->ref_index_buf[i])
            goto fail;

        pic->motion_val[i] = (int16_t (*)[2])pic->motion_val_buf[i]->data + 4;
        pic->ref_index[i]  = pic->ref_index_buf[i]->data;
    }

    return 0;
fail:
    ff_h264_unref_picture(h, pic);
    return (ret < 0) ? ret : AVERROR(ENOMEM);
}

static inline int pic_is_unused(H264Context *h, H264Picture *pic)
{
    if (!pic->f.buf[0])
        return 1;
    if (pic->needs_realloc && !(pic->reference & DELAYED_PIC_REF))
        return 1;
    return 0;
}

static int find_unused_picture(H264Context *h)
{
    int i;

    for (i = 0; i < H264_MAX_PICTURE_COUNT; i++) {
        if (pic_is_unused(h, &h->DPB[i]))
            break;
    }
    if (i == H264_MAX_PICTURE_COUNT)
        return AVERROR_INVALIDDATA;

    if (h->DPB[i].needs_realloc) {
        h->DPB[i].needs_realloc = 0;
        ff_h264_unref_picture(h, &h->DPB[i]);
    }

    return i;
}


static void init_dequant8_coeff_table(H264Context *h)
{
    int i, j, q, x;
    const int max_qp = 51 + 6 * (h->sps.bit_depth_luma - 8);

    for (i = 0; i < 6; i++) {
        h->dequant8_coeff[i] = h->dequant8_buffer[i];
        for (j = 0; j < i; j++)
            if (!memcmp(h->pps.scaling_matrix8[j], h->pps.scaling_matrix8[i],
                        64 * sizeof(uint8_t))) {
                h->dequant8_coeff[i] = h->dequant8_buffer[j];
                break;
            }
        if (j < i)
            continue;

        for (q = 0; q < max_qp + 1; q++) {
            int shift = div6[q];
            int idx   = rem6[q];
            for (x = 0; x < 64; x++)
                h->dequant8_coeff[i][q][(x >> 3) | ((x & 7) << 3)] =
                    ((uint32_t)dequant8_coeff_init[idx][dequant8_coeff_init_scan[((x >> 1) & 12) | (x & 3)]] *
                     h->pps.scaling_matrix8[i][x]) << shift;
        }
    }
}

static void init_dequant4_coeff_table(H264Context *h)
{
    int i, j, q, x;
    const int max_qp = 51 + 6 * (h->sps.bit_depth_luma - 8);
    for (i = 0; i < 6; i++) {
        h->dequant4_coeff[i] = h->dequant4_buffer[i];
        for (j = 0; j < i; j++)
            if (!memcmp(h->pps.scaling_matrix4[j], h->pps.scaling_matrix4[i],
                        16 * sizeof(uint8_t))) {
                h->dequant4_coeff[i] = h->dequant4_buffer[j];
                break;
            }
        if (j < i)
            continue;

        for (q = 0; q < max_qp + 1; q++) {
            int shift = div6[q] + 2;
            int idx   = rem6[q];
            for (x = 0; x < 16; x++)
                h->dequant4_coeff[i][q][(x >> 2) | ((x << 2) & 0xF)] =
                    ((uint32_t)dequant4_coeff_init[idx][(x & 1) + ((x >> 2) & 1)] *
                     h->pps.scaling_matrix4[i][x]) << shift;
        }
    }
}

void ff_h264_init_dequant_tables(H264Context *h)
{
    int i, x;
    init_dequant4_coeff_table(h);
    memset(h->dequant8_coeff, 0, sizeof(h->dequant8_coeff));

    if (h->pps.transform_8x8_mode)
        init_dequant8_coeff_table(h);
    if (h->sps.transform_bypass) {
        for (i = 0; i < 6; i++)
            for (x = 0; x < 16; x++)
                h->dequant4_coeff[i][0][x] = 1 << 6;
        if (h->pps.transform_8x8_mode)
            for (i = 0; i < 6; i++)
                for (x = 0; x < 64; x++)
                    h->dequant8_coeff[i][0][x] = 1 << 6;
    }
}

/**
 * Mimic alloc_tables(), but for every context thread.
 */
static void clone_tables(H264Context *dst, H264SliceContext *sl,
                         H264Context *src, int i)
{
    sl->intra4x4_pred_mode     = src->intra4x4_pred_mode + i * 8 * 2 * src->mb_stride;
    sl->mvd_table[0]           = src->mvd_table[0] + i * 8 * 2 * src->mb_stride;
    sl->mvd_table[1]           = src->mvd_table[1] + i * 8 * 2 * src->mb_stride;

    dst->non_zero_count         = src->non_zero_count;
    dst->slice_table            = src->slice_table;
    dst->cbp_table              = src->cbp_table;
    dst->mb2b_xy                = src->mb2b_xy;
    dst->mb2br_xy               = src->mb2br_xy;
    dst->chroma_pred_mode_table = src->chroma_pred_mode_table;
    dst->direct_table           = src->direct_table;
    dst->list_counts            = src->list_counts;
    dst->DPB                    = src->DPB;
    dst->cur_pic_ptr            = src->cur_pic_ptr;
    dst->cur_pic                = src->cur_pic;
    dst->bipred_scratchpad      = NULL;
    dst->edge_emu_buffer        = NULL;
    ff_h264_pred_init(&dst->hpc, src->avctx->codec_id, src->sps.bit_depth_luma,
                      src->sps.chroma_format_idc);
}

#define IN_RANGE(a, b, size) (((a) >= (b)) && ((a) < ((b) + (size))))

#define REBASE_PICTURE(pic, new_ctx, old_ctx)             \
    (((pic) && (pic) >= (old_ctx)->DPB &&                       \
      (pic) < (old_ctx)->DPB + H264_MAX_PICTURE_COUNT) ?          \
     &(new_ctx)->DPB[(pic) - (old_ctx)->DPB] : NULL)

static void copy_picture_range(H264Picture **to, H264Picture **from, int count,
                               H264Context *new_base,
                               H264Context *old_base)
{
    int i;

    for (i = 0; i < count; i++) {
        assert((IN_RANGE(from[i], old_base, sizeof(*old_base)) ||
                IN_RANGE(from[i], old_base->DPB,
                         sizeof(H264Picture) * H264_MAX_PICTURE_COUNT) ||
                !from[i]));
        to[i] = REBASE_PICTURE(from[i], new_base, old_base);
    }
}

static int copy_parameter_set(void **to, void **from, int count, int size)
{
    int i;

    for (i = 0; i < count; i++) {
        if (to[i] && !from[i]) {
            av_freep(&to[i]);
        } else if (from[i] && !to[i]) {
            to[i] = av_malloc(size);
            if (!to[i])
                return AVERROR(ENOMEM);
        }

        if (from[i])
            memcpy(to[i], from[i], size);
    }

    return 0;
}

#define copy_fields(to, from, start_field, end_field)                   \
    memcpy(&(to)->start_field, &(from)->start_field,                        \
           (char *)&(to)->end_field - (char *)&(to)->start_field)

static int h264_slice_header_init(H264Context *h, int reinit);

int ff_h264_update_thread_context(AVCodecContext *dst,
                                  const AVCodecContext *src)
{
    H264Context *h = dst->priv_data, *h1 = src->priv_data;
    int inited = h->context_initialized, err = 0;
    int context_reinitialized = 0;
    int i, ret;

    if (dst == src)
        return 0;

    if (inited &&
        (h->width                 != h1->width                 ||
         h->height                != h1->height                ||
         h->mb_width              != h1->mb_width              ||
         h->mb_height             != h1->mb_height             ||
         h->sps.bit_depth_luma    != h1->sps.bit_depth_luma    ||
         h->sps.chroma_format_idc != h1->sps.chroma_format_idc ||
         h->sps.colorspace        != h1->sps.colorspace)) {

        /* set bits_per_raw_sample to the previous value. the check for changed
         * bit depth in h264_set_parameter_from_sps() uses it and sets it to
         * the current value */
        h->avctx->bits_per_raw_sample = h->sps.bit_depth_luma;

        av_freep(&h->bipred_scratchpad);

        h->width     = h1->width;
        h->height    = h1->height;
        h->mb_height = h1->mb_height;
        h->mb_width  = h1->mb_width;
        h->mb_num    = h1->mb_num;
        h->mb_stride = h1->mb_stride;
        h->b_stride  = h1->b_stride;
        // SPS/PPS
        if ((ret = copy_parameter_set((void **)h->sps_buffers,
                                      (void **)h1->sps_buffers,
                                      MAX_SPS_COUNT, sizeof(SPS))) < 0)
            return ret;
        h->sps = h1->sps;
        if ((ret = copy_parameter_set((void **)h->pps_buffers,
                                      (void **)h1->pps_buffers,
                                      MAX_PPS_COUNT, sizeof(PPS))) < 0)
            return ret;
        h->pps = h1->pps;

        if ((err = h264_slice_header_init(h, 1)) < 0) {
            av_log(h->avctx, AV_LOG_ERROR, "h264_slice_header_init() failed\n");
            return err;
        }
        context_reinitialized = 1;

#if 0
        h264_set_parameter_from_sps(h);
        //Note we set context_reinitialized which will cause h264_set_parameter_from_sps to be reexecuted
        h->cur_chroma_format_idc = h1->cur_chroma_format_idc;
#endif
    }
    /* update linesize on resize for h264. The h264 decoder doesn't
     * necessarily call ff_mpv_frame_start in the new thread */
    h->linesize   = h1->linesize;
    h->uvlinesize = h1->uvlinesize;

    /* copy block_offset since frame_start may not be called */
    memcpy(h->block_offset, h1->block_offset, sizeof(h->block_offset));

    if (!inited) {
        H264SliceContext *orig_slice_ctx = h->slice_ctx;

        for (i = 0; i < MAX_SPS_COUNT; i++)
            av_freep(h->sps_buffers + i);

        for (i = 0; i < MAX_PPS_COUNT; i++)
            av_freep(h->pps_buffers + i);

        av_freep(&h->rbsp_buffer[0]);
        av_freep(&h->rbsp_buffer[1]);
        ff_h264_unref_picture(h, &h->last_pic_for_ec);
        memcpy(h, h1, sizeof(H264Context));

        memset(h->sps_buffers, 0, sizeof(h->sps_buffers));
        memset(h->pps_buffers, 0, sizeof(h->pps_buffers));

        memset(&h->er, 0, sizeof(h->er));
        memset(&h->cur_pic, 0, sizeof(h->cur_pic));
        memset(&h->last_pic_for_ec, 0, sizeof(h->last_pic_for_ec));

        h->slice_ctx = orig_slice_ctx;

        memset(&h->slice_ctx[0].mb,         0, sizeof(h->slice_ctx[0].mb));
        memset(&h->slice_ctx[0].mb_luma_dc, 0, sizeof(h->slice_ctx[0].mb_luma_dc));
        memset(&h->slice_ctx[0].mb_padding, 0, sizeof(h->slice_ctx[0].mb_padding));

        h->avctx             = dst;
        h->DPB               = NULL;
        h->qscale_table_pool = NULL;
        h->mb_type_pool      = NULL;
        h->ref_index_pool    = NULL;
        h->motion_val_pool   = NULL;
        h->intra4x4_pred_mode= NULL;
        h->non_zero_count    = NULL;
        h->slice_table_base  = NULL;
        h->slice_table       = NULL;
        h->cbp_table         = NULL;
        h->chroma_pred_mode_table = NULL;
        memset(h->mvd_table, 0, sizeof(h->mvd_table));
        h->direct_table      = NULL;
        h->list_counts       = NULL;
        h->mb2b_xy           = NULL;
        h->mb2br_xy          = NULL;
        for (i = 0; i < 2; i++) {
            h->rbsp_buffer[i] = NULL;
            h->rbsp_buffer_size[i] = 0;
        }

        if (h1->context_initialized) {
        h->context_initialized = 0;

        memset(&h->cur_pic, 0, sizeof(h->cur_pic));
        av_frame_unref(&h->cur_pic.f);
        h->cur_pic.tf.f = &h->cur_pic.f;

        ret = ff_h264_alloc_tables(h);
        if (ret < 0) {
            av_log(dst, AV_LOG_ERROR, "Could not allocate memory\n");
            return ret;
        }
        ret = ff_h264_context_init(h);
        if (ret < 0) {
            av_log(dst, AV_LOG_ERROR, "context_init() failed.\n");
            return ret;
        }
        }

        h->bipred_scratchpad = NULL;
        h->edge_emu_buffer   = NULL;

        h->thread_context[0] = h;
        h->context_initialized = h1->context_initialized;
    }

    h->avctx->coded_height  = h1->avctx->coded_height;
    h->avctx->coded_width   = h1->avctx->coded_width;
    h->avctx->width         = h1->avctx->width;
    h->avctx->height        = h1->avctx->height;
    h->coded_picture_number = h1->coded_picture_number;
    h->first_field          = h1->first_field;
    h->picture_structure    = h1->picture_structure;
    h->droppable            = h1->droppable;
    h->low_delay            = h1->low_delay;

    for (i = 0; h->DPB && i < H264_MAX_PICTURE_COUNT; i++) {
        ff_h264_unref_picture(h, &h->DPB[i]);
        if (h1->DPB && h1->DPB[i].f.buf[0] &&
            (ret = ff_h264_ref_picture(h, &h->DPB[i], &h1->DPB[i])) < 0)
            return ret;
    }

    h->cur_pic_ptr = REBASE_PICTURE(h1->cur_pic_ptr, h, h1);
    ff_h264_unref_picture(h, &h->cur_pic);
    if (h1->cur_pic.f.buf[0]) {
        ret = ff_h264_ref_picture(h, &h->cur_pic, &h1->cur_pic);
        if (ret < 0)
            return ret;
    }

    h->workaround_bugs = h1->workaround_bugs;
    h->low_delay       = h1->low_delay;
    h->droppable       = h1->droppable;

    // extradata/NAL handling
    h->is_avc = h1->is_avc;

    // SPS/PPS
    if ((ret = copy_parameter_set((void **)h->sps_buffers,
                                  (void **)h1->sps_buffers,
                                  MAX_SPS_COUNT, sizeof(SPS))) < 0)
        return ret;
    h->sps = h1->sps;
    if ((ret = copy_parameter_set((void **)h->pps_buffers,
                                  (void **)h1->pps_buffers,
                                  MAX_PPS_COUNT, sizeof(PPS))) < 0)
        return ret;
    h->pps = h1->pps;

    // Dequantization matrices
    // FIXME these are big - can they be only copied when PPS changes?
    copy_fields(h, h1, dequant4_buffer, dequant4_coeff);

    for (i = 0; i < 6; i++)
        h->dequant4_coeff[i] = h->dequant4_buffer[0] +
                               (h1->dequant4_coeff[i] - h1->dequant4_buffer[0]);

    for (i = 0; i < 6; i++)
        h->dequant8_coeff[i] = h->dequant8_buffer[0] +
                               (h1->dequant8_coeff[i] - h1->dequant8_buffer[0]);

    h->dequant_coeff_pps = h1->dequant_coeff_pps;

    // POC timing
    copy_fields(h, h1, poc_lsb, default_ref_list);

    // reference lists
    copy_fields(h, h1, short_ref, thread_context);

    copy_picture_range(h->short_ref, h1->short_ref, 32, h, h1);
    copy_picture_range(h->long_ref, h1->long_ref, 32, h, h1);
    copy_picture_range(h->delayed_pic, h1->delayed_pic,
                       MAX_DELAYED_PIC_COUNT + 2, h, h1);

    h->frame_recovered       = h1->frame_recovered;

    if (context_reinitialized)
        ff_h264_set_parameter_from_sps(h);

    if (!h->cur_pic_ptr)
        return 0;

    if (!h->droppable) {
        err = ff_h264_execute_ref_pic_marking(h, h->mmco, h->mmco_index);
        h->prev_poc_msb = h->poc_msb;
        h->prev_poc_lsb = h->poc_lsb;
    }
    h->prev_frame_num_offset = h->frame_num_offset;
    h->prev_frame_num        = h->frame_num;
    h->outputed_poc          = h->next_outputed_poc;

    h->recovery_frame        = h1->recovery_frame;

    return err;
}

static int h264_frame_start(H264Context *h)
{
    H264Picture *pic;
    int i, ret;
    const int pixel_shift = h->pixel_shift;
    int c[4] = {
        1<<(h->sps.bit_depth_luma-1),
        1<<(h->sps.bit_depth_chroma-1),
        1<<(h->sps.bit_depth_chroma-1),
        -1
    };

    if (!ff_thread_can_start_frame(h->avctx)) {
        av_log(h->avctx, AV_LOG_ERROR, "Attempt to start a frame outside SETUP state\n");
        return -1;
    }

    release_unused_pictures(h, 1);
    h->cur_pic_ptr = NULL;

    i = find_unused_picture(h);
    if (i < 0) {
        av_log(h->avctx, AV_LOG_ERROR, "no frame buffer available\n");
        return i;
    }
    pic = &h->DPB[i];

    pic->reference              = h->droppable ? 0 : h->picture_structure;
    pic->f.coded_picture_number = h->coded_picture_number++;
    pic->field_picture          = h->picture_structure != PICT_FRAME;

    /*
     * Zero key_frame here; IDR markings per slice in frame or fields are ORed
     * in later.
     * See decode_nal_units().
     */
    pic->f.key_frame = 0;
    pic->mmco_reset  = 0;
    pic->recovered   = 0;
    pic->invalid_gap = 0;
    pic->sei_recovery_frame_cnt = h->sei_recovery_frame_cnt;

    if ((ret = alloc_picture(h, pic)) < 0)
        return ret;
    if(!h->frame_recovered && !h->avctx->hwaccel &&
       !(h->avctx->codec->capabilities & CODEC_CAP_HWACCEL_VDPAU))
        avpriv_color_frame(&pic->f, c);

    h->cur_pic_ptr = pic;
    ff_h264_unref_picture(h, &h->cur_pic);
    if (CONFIG_ERROR_RESILIENCE) {
        ff_h264_set_erpic(&h->er.cur_pic, NULL);
    }

    if ((ret = ff_h264_ref_picture(h, &h->cur_pic, h->cur_pic_ptr)) < 0)
        return ret;

    if (CONFIG_ERROR_RESILIENCE) {
        ff_er_frame_start(&h->er);
        ff_h264_set_erpic(&h->er.last_pic, NULL);
        ff_h264_set_erpic(&h->er.next_pic, NULL);
    }

    assert(h->linesize && h->uvlinesize);

    for (i = 0; i < 16; i++) {
        h->block_offset[i]           = (4 * ((scan8[i] - scan8[0]) & 7) << pixel_shift) + 4 * h->linesize * ((scan8[i] - scan8[0]) >> 3);
        h->block_offset[48 + i]      = (4 * ((scan8[i] - scan8[0]) & 7) << pixel_shift) + 8 * h->linesize * ((scan8[i] - scan8[0]) >> 3);
    }
    for (i = 0; i < 16; i++) {
        h->block_offset[16 + i]      =
        h->block_offset[32 + i]      = (4 * ((scan8[i] - scan8[0]) & 7) << pixel_shift) + 4 * h->uvlinesize * ((scan8[i] - scan8[0]) >> 3);
        h->block_offset[48 + 16 + i] =
        h->block_offset[48 + 32 + i] = (4 * ((scan8[i] - scan8[0]) & 7) << pixel_shift) + 8 * h->uvlinesize * ((scan8[i] - scan8[0]) >> 3);
    }

    /* We mark the current picture as non-reference after allocating it, so
     * that if we break out due to an error it can be released automatically
     * in the next ff_mpv_frame_start().
     */
    h->cur_pic_ptr->reference = 0;

    h->cur_pic_ptr->field_poc[0] = h->cur_pic_ptr->field_poc[1] = INT_MAX;

    h->next_output_pic = NULL;

    assert(h->cur_pic_ptr->long_ref == 0);

    return 0;
}

static av_always_inline void backup_mb_border(H264Context *h, uint8_t *src_y,
                                              uint8_t *src_cb, uint8_t *src_cr,
                                              int linesize, int uvlinesize,
                                              int simple)
{
    uint8_t *top_border;
    int top_idx = 1;
    const int pixel_shift = h->pixel_shift;
    int chroma444 = CHROMA444(h);
    int chroma422 = CHROMA422(h);

    src_y  -= linesize;
    src_cb -= uvlinesize;
    src_cr -= uvlinesize;

    if (!simple && FRAME_MBAFF(h)) {
        if (h->mb_y & 1) {
            if (!MB_MBAFF(h)) {
                top_border = h->top_borders[0][h->mb_x];
                AV_COPY128(top_border, src_y + 15 * linesize);
                if (pixel_shift)
                    AV_COPY128(top_border + 16, src_y + 15 * linesize + 16);
                if (simple || !CONFIG_GRAY || !(h->flags & CODEC_FLAG_GRAY)) {
                    if (chroma444) {
                        if (pixel_shift) {
                            AV_COPY128(top_border + 32, src_cb + 15 * uvlinesize);
                            AV_COPY128(top_border + 48, src_cb + 15 * uvlinesize + 16);
                            AV_COPY128(top_border + 64, src_cr + 15 * uvlinesize);
                            AV_COPY128(top_border + 80, src_cr + 15 * uvlinesize + 16);
                        } else {
                            AV_COPY128(top_border + 16, src_cb + 15 * uvlinesize);
                            AV_COPY128(top_border + 32, src_cr + 15 * uvlinesize);
                        }
                    } else if (chroma422) {
                        if (pixel_shift) {
                            AV_COPY128(top_border + 32, src_cb + 15 * uvlinesize);
                            AV_COPY128(top_border + 48, src_cr + 15 * uvlinesize);
                        } else {
                            AV_COPY64(top_border + 16, src_cb + 15 * uvlinesize);
                            AV_COPY64(top_border + 24, src_cr + 15 * uvlinesize);
                        }
                    } else {
                        if (pixel_shift) {
                            AV_COPY128(top_border + 32, src_cb + 7 * uvlinesize);
                            AV_COPY128(top_border + 48, src_cr + 7 * uvlinesize);
                        } else {
                            AV_COPY64(top_border + 16, src_cb + 7 * uvlinesize);
                            AV_COPY64(top_border + 24, src_cr + 7 * uvlinesize);
                        }
                    }
                }
            }
        } else if (MB_MBAFF(h)) {
            top_idx = 0;
        } else
            return;
    }

    top_border = h->top_borders[top_idx][h->mb_x];
    /* There are two lines saved, the line above the top macroblock
     * of a pair, and the line above the bottom macroblock. */
    AV_COPY128(top_border, src_y + 16 * linesize);
    if (pixel_shift)
        AV_COPY128(top_border + 16, src_y + 16 * linesize + 16);

    if (simple || !CONFIG_GRAY || !(h->flags & CODEC_FLAG_GRAY)) {
        if (chroma444) {
            if (pixel_shift) {
                AV_COPY128(top_border + 32, src_cb + 16 * linesize);
                AV_COPY128(top_border + 48, src_cb + 16 * linesize + 16);
                AV_COPY128(top_border + 64, src_cr + 16 * linesize);
                AV_COPY128(top_border + 80, src_cr + 16 * linesize + 16);
            } else {
                AV_COPY128(top_border + 16, src_cb + 16 * linesize);
                AV_COPY128(top_border + 32, src_cr + 16 * linesize);
            }
        } else if (chroma422) {
            if (pixel_shift) {
                AV_COPY128(top_border + 32, src_cb + 16 * uvlinesize);
                AV_COPY128(top_border + 48, src_cr + 16 * uvlinesize);
            } else {
                AV_COPY64(top_border + 16, src_cb + 16 * uvlinesize);
                AV_COPY64(top_border + 24, src_cr + 16 * uvlinesize);
            }
        } else {
            if (pixel_shift) {
                AV_COPY128(top_border + 32, src_cb + 8 * uvlinesize);
                AV_COPY128(top_border + 48, src_cr + 8 * uvlinesize);
            } else {
                AV_COPY64(top_border + 16, src_cb + 8 * uvlinesize);
                AV_COPY64(top_border + 24, src_cr + 8 * uvlinesize);
            }
        }
    }
}

/**
 * Initialize implicit_weight table.
 * @param field  0/1 initialize the weight for interlaced MBAFF
 *                -1 initializes the rest
 */
static void implicit_weight_table(H264Context *h, H264SliceContext *sl, int field)
{
    int ref0, ref1, i, cur_poc, ref_start, ref_count0, ref_count1;

    for (i = 0; i < 2; i++) {
        sl->luma_weight_flag[i]   = 0;
        sl->chroma_weight_flag[i] = 0;
    }

    if (field < 0) {
        if (h->picture_structure == PICT_FRAME) {
            cur_poc = h->cur_pic_ptr->poc;
        } else {
            cur_poc = h->cur_pic_ptr->field_poc[h->picture_structure - 1];
        }
        if (sl->ref_count[0] == 1 && sl->ref_count[1] == 1 && !FRAME_MBAFF(h) &&
            sl->ref_list[0][0].poc + sl->ref_list[1][0].poc == 2 * cur_poc) {
            sl->use_weight        = 0;
            sl->use_weight_chroma = 0;
            return;
        }
        ref_start  = 0;
        ref_count0 = sl->ref_count[0];
        ref_count1 = sl->ref_count[1];
    } else {
        cur_poc    = h->cur_pic_ptr->field_poc[field];
        ref_start  = 16;
        ref_count0 = 16 + 2 * sl->ref_count[0];
        ref_count1 = 16 + 2 * sl->ref_count[1];
    }

    sl->use_weight               = 2;
    sl->use_weight_chroma        = 2;
    sl->luma_log2_weight_denom   = 5;
    sl->chroma_log2_weight_denom = 5;

    for (ref0 = ref_start; ref0 < ref_count0; ref0++) {
        int poc0 = sl->ref_list[0][ref0].poc;
        for (ref1 = ref_start; ref1 < ref_count1; ref1++) {
            int w = 32;
            if (!sl->ref_list[0][ref0].long_ref && !sl->ref_list[1][ref1].long_ref) {
                int poc1 = sl->ref_list[1][ref1].poc;
                int td   = av_clip_int8(poc1 - poc0);
                if (td) {
                    int tb = av_clip_int8(cur_poc - poc0);
                    int tx = (16384 + (FFABS(td) >> 1)) / td;
                    int dist_scale_factor = (tb * tx + 32) >> 8;
                    if (dist_scale_factor >= -64 && dist_scale_factor <= 128)
                        w = 64 - dist_scale_factor;
                }
            }
            if (field < 0) {
                sl->implicit_weight[ref0][ref1][0] =
                sl->implicit_weight[ref0][ref1][1] = w;
            } else {
                sl->implicit_weight[ref0][ref1][field] = w;
            }
        }
    }
}

/**
 * initialize scan tables
 */
static void init_scan_tables(H264Context *h)
{
    int i;
    for (i = 0; i < 16; i++) {
#define TRANSPOSE(x) ((x) >> 2) | (((x) << 2) & 0xF)
        h->zigzag_scan[i] = TRANSPOSE(zigzag_scan[i]);
        h->field_scan[i]  = TRANSPOSE(field_scan[i]);
#undef TRANSPOSE
    }
    for (i = 0; i < 64; i++) {
#define TRANSPOSE(x) ((x) >> 3) | (((x) & 7) << 3)
        h->zigzag_scan8x8[i]       = TRANSPOSE(ff_zigzag_direct[i]);
        h->zigzag_scan8x8_cavlc[i] = TRANSPOSE(zigzag_scan8x8_cavlc[i]);
        h->field_scan8x8[i]        = TRANSPOSE(field_scan8x8[i]);
        h->field_scan8x8_cavlc[i]  = TRANSPOSE(field_scan8x8_cavlc[i]);
#undef TRANSPOSE
    }
    if (h->sps.transform_bypass) { // FIXME same ugly
        memcpy(h->zigzag_scan_q0          , zigzag_scan             , sizeof(h->zigzag_scan_q0         ));
        memcpy(h->zigzag_scan8x8_q0       , ff_zigzag_direct        , sizeof(h->zigzag_scan8x8_q0      ));
        memcpy(h->zigzag_scan8x8_cavlc_q0 , zigzag_scan8x8_cavlc    , sizeof(h->zigzag_scan8x8_cavlc_q0));
        memcpy(h->field_scan_q0           , field_scan              , sizeof(h->field_scan_q0          ));
        memcpy(h->field_scan8x8_q0        , field_scan8x8           , sizeof(h->field_scan8x8_q0       ));
        memcpy(h->field_scan8x8_cavlc_q0  , field_scan8x8_cavlc     , sizeof(h->field_scan8x8_cavlc_q0 ));
    } else {
        memcpy(h->zigzag_scan_q0          , h->zigzag_scan          , sizeof(h->zigzag_scan_q0         ));
        memcpy(h->zigzag_scan8x8_q0       , h->zigzag_scan8x8       , sizeof(h->zigzag_scan8x8_q0      ));
        memcpy(h->zigzag_scan8x8_cavlc_q0 , h->zigzag_scan8x8_cavlc , sizeof(h->zigzag_scan8x8_cavlc_q0));
        memcpy(h->field_scan_q0           , h->field_scan           , sizeof(h->field_scan_q0          ));
        memcpy(h->field_scan8x8_q0        , h->field_scan8x8        , sizeof(h->field_scan8x8_q0       ));
        memcpy(h->field_scan8x8_cavlc_q0  , h->field_scan8x8_cavlc  , sizeof(h->field_scan8x8_cavlc_q0 ));
    }
}

/**
 * Replicate H264 "master" context to thread contexts.
 */
static int clone_slice(H264Context *dst, H264Context *src)
{
    memcpy(dst->block_offset, src->block_offset, sizeof(dst->block_offset));
    dst->cur_pic_ptr = src->cur_pic_ptr;
    dst->cur_pic     = src->cur_pic;
    dst->linesize    = src->linesize;
    dst->uvlinesize  = src->uvlinesize;
    dst->first_field = src->first_field;

    dst->prev_poc_msb          = src->prev_poc_msb;
    dst->prev_poc_lsb          = src->prev_poc_lsb;
    dst->prev_frame_num_offset = src->prev_frame_num_offset;
    dst->prev_frame_num        = src->prev_frame_num;
    dst->short_ref_count       = src->short_ref_count;

    memcpy(dst->short_ref,        src->short_ref,        sizeof(dst->short_ref));
    memcpy(dst->long_ref,         src->long_ref,         sizeof(dst->long_ref));
    memcpy(dst->default_ref_list, src->default_ref_list, sizeof(dst->default_ref_list));

    memcpy(dst->dequant4_coeff,   src->dequant4_coeff,   sizeof(src->dequant4_coeff));
    memcpy(dst->dequant8_coeff,   src->dequant8_coeff,   sizeof(src->dequant8_coeff));

    return 0;
}

static enum AVPixelFormat get_pixel_format(H264Context *h, int force_callback)
{
#define HWACCEL_MAX (CONFIG_H264_DXVA2_HWACCEL + \
                     CONFIG_H264_VAAPI_HWACCEL + \
                     (CONFIG_H264_VDA_HWACCEL * 2) + \
                     CONFIG_H264_VDPAU_HWACCEL)
    enum AVPixelFormat pix_fmts[HWACCEL_MAX + 2], *fmt = pix_fmts;
    const enum AVPixelFormat *choices = pix_fmts;
    int i;

    switch (h->sps.bit_depth_luma) {
    case 9:
        if (CHROMA444(h)) {
            if (h->avctx->colorspace == AVCOL_SPC_RGB) {
                *fmt++ = AV_PIX_FMT_GBRP9;
            } else
                *fmt++ = AV_PIX_FMT_YUV444P9;
        } else if (CHROMA422(h))
            *fmt++ = AV_PIX_FMT_YUV422P9;
        else
            *fmt++ = AV_PIX_FMT_YUV420P9;
        break;
    case 10:
        if (CHROMA444(h)) {
            if (h->avctx->colorspace == AVCOL_SPC_RGB) {
                *fmt++ = AV_PIX_FMT_GBRP10;
            } else
                *fmt++ = AV_PIX_FMT_YUV444P10;
        } else if (CHROMA422(h))
            *fmt++ = AV_PIX_FMT_YUV422P10;
        else
            *fmt++ = AV_PIX_FMT_YUV420P10;
        break;
    case 12:
        if (CHROMA444(h)) {
            if (h->avctx->colorspace == AVCOL_SPC_RGB) {
                *fmt++ = AV_PIX_FMT_GBRP12;
            } else
                *fmt++ = AV_PIX_FMT_YUV444P12;
        } else if (CHROMA422(h))
            *fmt++ = AV_PIX_FMT_YUV422P12;
        else
            *fmt++ = AV_PIX_FMT_YUV420P12;
        break;
    case 14:
        if (CHROMA444(h)) {
            if (h->avctx->colorspace == AVCOL_SPC_RGB) {
                *fmt++ = AV_PIX_FMT_GBRP14;
            } else
                *fmt++ = AV_PIX_FMT_YUV444P14;
        } else if (CHROMA422(h))
            *fmt++ = AV_PIX_FMT_YUV422P14;
        else
            *fmt++ = AV_PIX_FMT_YUV420P14;
        break;
    case 8:
#if CONFIG_H264_VDPAU_HWACCEL
        *fmt++ = AV_PIX_FMT_VDPAU;
#endif
        if (CHROMA444(h)) {
            if (h->avctx->colorspace == AVCOL_SPC_YCGCO)
                av_log(h->avctx, AV_LOG_WARNING, "Detected unsupported YCgCo colorspace.\n");
            if (h->avctx->colorspace == AVCOL_SPC_RGB)
                *fmt++ = AV_PIX_FMT_GBRP;
            else if (h->avctx->color_range == AVCOL_RANGE_JPEG)
                *fmt++ = AV_PIX_FMT_YUVJ444P;
            else
                *fmt++ = AV_PIX_FMT_YUV444P;
        } else if (CHROMA422(h)) {
            if (h->avctx->color_range == AVCOL_RANGE_JPEG)
                *fmt++ = AV_PIX_FMT_YUVJ422P;
            else
                *fmt++ = AV_PIX_FMT_YUV422P;
        } else {
#if CONFIG_H264_DXVA2_HWACCEL
            *fmt++ = AV_PIX_FMT_DXVA2_VLD;
#endif
#if CONFIG_H264_VAAPI_HWACCEL
            *fmt++ = AV_PIX_FMT_VAAPI_VLD;
#endif
#if CONFIG_H264_VDA_HWACCEL
            *fmt++ = AV_PIX_FMT_VDA_VLD;
            *fmt++ = AV_PIX_FMT_VDA;
#endif
            if (h->avctx->codec->pix_fmts)
                choices = h->avctx->codec->pix_fmts;
            else if (h->avctx->color_range == AVCOL_RANGE_JPEG)
                *fmt++ = AV_PIX_FMT_YUVJ420P;
            else
                *fmt++ = AV_PIX_FMT_YUV420P;
        }
        break;
    default:
        av_log(h->avctx, AV_LOG_ERROR,
               "Unsupported bit depth %d\n", h->sps.bit_depth_luma);
        return AVERROR_INVALIDDATA;
    }

    *fmt = AV_PIX_FMT_NONE;

    for (i=0; choices[i] != AV_PIX_FMT_NONE; i++)
        if (choices[i] == h->avctx->pix_fmt && !force_callback)
            return choices[i];
    return ff_thread_get_format(h->avctx, choices);
}

/* export coded and cropped frame dimensions to AVCodecContext */
static int init_dimensions(H264Context *h)
{
    int width  = h->width  - (h->sps.crop_right + h->sps.crop_left);
    int height = h->height - (h->sps.crop_top   + h->sps.crop_bottom);
    int crop_present = h->sps.crop_left  || h->sps.crop_top ||
                       h->sps.crop_right || h->sps.crop_bottom;
    av_assert0(h->sps.crop_right + h->sps.crop_left < (unsigned)h->width);
    av_assert0(h->sps.crop_top + h->sps.crop_bottom < (unsigned)h->height);

    /* handle container cropping */
    if (!crop_present &&
        FFALIGN(h->avctx->width,  16) == h->width &&
        FFALIGN(h->avctx->height, 16) == h->height) {
        width  = h->avctx->width;
        height = h->avctx->height;
    }

    if (width <= 0 || height <= 0) {
        av_log(h->avctx, AV_LOG_ERROR, "Invalid cropped dimensions: %dx%d.\n",
               width, height);
        if (h->avctx->err_recognition & AV_EF_EXPLODE)
            return AVERROR_INVALIDDATA;

        av_log(h->avctx, AV_LOG_WARNING, "Ignoring cropping information.\n");
        h->sps.crop_bottom =
        h->sps.crop_top    =
        h->sps.crop_right  =
        h->sps.crop_left   =
        h->sps.crop        = 0;

        width  = h->width;
        height = h->height;
    }

    h->avctx->coded_width  = h->width;
    h->avctx->coded_height = h->height;
    h->avctx->width        = width;
    h->avctx->height       = height;

    return 0;
}

static int h264_slice_header_init(H264Context *h, int reinit)
{
    int nb_slices = (HAVE_THREADS &&
                     h->avctx->active_thread_type & FF_THREAD_SLICE) ?
                    h->avctx->thread_count : 1;
    int i, ret;

    ff_set_sar(h->avctx, h->sps.sar);
    av_pix_fmt_get_chroma_sub_sample(h->avctx->pix_fmt,
                                     &h->chroma_x_shift, &h->chroma_y_shift);

    if (h->sps.timing_info_present_flag) {
        int64_t den = h->sps.time_scale;
        if (h->x264_build < 44U)
            den *= 2;
        av_reduce(&h->avctx->framerate.den, &h->avctx->framerate.num,
                  h->sps.num_units_in_tick * h->avctx->ticks_per_frame, den, 1 << 30);
    }

    if (reinit)
        ff_h264_free_tables(h, 0);
    h->first_field           = 0;
    h->prev_interlaced_frame = 1;

    init_scan_tables(h);
    ret = ff_h264_alloc_tables(h);
    if (ret < 0) {
        av_log(h->avctx, AV_LOG_ERROR, "Could not allocate memory\n");
        goto fail;
    }

    if (nb_slices > H264_MAX_THREADS || (nb_slices > h->mb_height && h->mb_height)) {
        int max_slices;
        if (h->mb_height)
            max_slices = FFMIN(H264_MAX_THREADS, h->mb_height);
        else
            max_slices = H264_MAX_THREADS;
        av_log(h->avctx, AV_LOG_WARNING, "too many threads/slices %d,"
               " reducing to %d\n", nb_slices, max_slices);
        nb_slices = max_slices;
    }
    h->slice_context_count = nb_slices;

    if (!HAVE_THREADS || !(h->avctx->active_thread_type & FF_THREAD_SLICE)) {
        ret = ff_h264_context_init(h);
        if (ret < 0) {
            av_log(h->avctx, AV_LOG_ERROR, "context_init() failed.\n");
            goto fail;
        }
    } else {
        for (i = 1; i < h->slice_context_count; i++) {
            H264Context *c;
            c                    = h->thread_context[i] = av_mallocz(sizeof(H264Context));
            if (!c) {
                ret = AVERROR(ENOMEM);
                goto fail;
            }
            c->avctx             = h->avctx;
            c->vdsp              = h->vdsp;
            c->h264dsp           = h->h264dsp;
            c->h264qpel          = h->h264qpel;
            c->h264chroma        = h->h264chroma;
            c->sps               = h->sps;
            c->pps               = h->pps;
            c->pixel_shift       = h->pixel_shift;
            c->cur_chroma_format_idc = h->cur_chroma_format_idc;
            c->width             = h->width;
            c->height            = h->height;
            c->linesize          = h->linesize;
            c->uvlinesize        = h->uvlinesize;
            c->chroma_x_shift    = h->chroma_x_shift;
            c->chroma_y_shift    = h->chroma_y_shift;
            c->droppable         = h->droppable;
            c->low_delay         = h->low_delay;
            c->mb_width          = h->mb_width;
            c->mb_height         = h->mb_height;
            c->mb_stride         = h->mb_stride;
            c->mb_num            = h->mb_num;
            c->flags             = h->flags;
            c->workaround_bugs   = h->workaround_bugs;
            c->pict_type         = h->pict_type;

            h->slice_ctx[i].h264 = c;

            init_scan_tables(c);
            clone_tables(c, &h->slice_ctx[i], h, i);
            c->context_initialized = 1;
        }

        for (i = 0; i < h->slice_context_count; i++)
            if ((ret = ff_h264_context_init(h->thread_context[i])) < 0) {
                av_log(h->avctx, AV_LOG_ERROR, "context_init() failed.\n");
                goto fail;
            }
    }

    h->context_initialized = 1;

    return 0;
fail:
    ff_h264_free_tables(h, 0);
    h->context_initialized = 0;
    return ret;
}

static enum AVPixelFormat non_j_pixfmt(enum AVPixelFormat a)
{
    switch (a) {
    case AV_PIX_FMT_YUVJ420P: return AV_PIX_FMT_YUV420P;
    case AV_PIX_FMT_YUVJ422P: return AV_PIX_FMT_YUV422P;
    case AV_PIX_FMT_YUVJ444P: return AV_PIX_FMT_YUV444P;
    default:
        return a;
    }
}

/**
 * Decode a slice header.
 * This will (re)intialize the decoder and call h264_frame_start() as needed.
 *
 * @param h h264context
 * @param h0 h264 master context (differs from 'h' when doing sliced based
 *           parallel decoding)
 *
 * @return 0 if okay, <0 if an error occurred, 1 if decoding must not be multithreaded
 */
int ff_h264_decode_slice_header(H264Context *h, H264SliceContext *sl, H264Context *h0)
{
    unsigned int first_mb_in_slice;
    unsigned int pps_id;
    int ret;
    unsigned int slice_type, tmp, i, j;
    int last_pic_structure, last_pic_droppable;
    int must_reinit;
    int needs_reinit = 0;
    int field_pic_flag, bottom_field_flag;
    int first_slice = h == h0 && !h0->current_slice;
    int frame_num, picture_structure, droppable;
    PPS *pps;

    h->qpel_put = h->h264qpel.put_h264_qpel_pixels_tab;
    h->qpel_avg = h->h264qpel.avg_h264_qpel_pixels_tab;

    first_mb_in_slice = get_ue_golomb_long(&h->gb);

    if (first_mb_in_slice == 0) { // FIXME better field boundary detection
        if (h0->current_slice && h->cur_pic_ptr && FIELD_PICTURE(h)) {
            ff_h264_field_end(h, sl, 1);
        }

        h0->current_slice = 0;
        if (!h0->first_field) {
            if (h->cur_pic_ptr && !h->droppable) {
                ff_thread_report_progress(&h->cur_pic_ptr->tf, INT_MAX,
                                          h->picture_structure == PICT_BOTTOM_FIELD);
            }
            h->cur_pic_ptr = NULL;
        }
    }

    slice_type = get_ue_golomb_31(&h->gb);
    if (slice_type > 9) {
        av_log(h->avctx, AV_LOG_ERROR,
               "slice type %d too large at %d %d\n",
               slice_type, h->mb_x, h->mb_y);
        return AVERROR_INVALIDDATA;
    }
    if (slice_type > 4) {
        slice_type -= 5;
        sl->slice_type_fixed = 1;
    } else
        sl->slice_type_fixed = 0;

    slice_type = golomb_to_pict_type[slice_type];
    sl->slice_type     = slice_type;
    sl->slice_type_nos = slice_type & 3;

    if (h->nal_unit_type  == NAL_IDR_SLICE &&
        sl->slice_type_nos != AV_PICTURE_TYPE_I) {
        av_log(h->avctx, AV_LOG_ERROR, "A non-intra slice in an IDR NAL unit.\n");
        return AVERROR_INVALIDDATA;
    }

    if (
        (h->avctx->skip_frame >= AVDISCARD_NONREF && !h->nal_ref_idc) ||
        (h->avctx->skip_frame >= AVDISCARD_BIDIR  && sl->slice_type_nos == AV_PICTURE_TYPE_B) ||
        (h->avctx->skip_frame >= AVDISCARD_NONINTRA && sl->slice_type_nos != AV_PICTURE_TYPE_I) ||
        (h->avctx->skip_frame >= AVDISCARD_NONKEY && h->nal_unit_type != NAL_IDR_SLICE) ||
         h->avctx->skip_frame >= AVDISCARD_ALL) {
         return SLICE_SKIPED;
     }

    // to make a few old functions happy, it's wrong though
    h->pict_type = sl->slice_type;

    pps_id = get_ue_golomb(&h->gb);
    if (pps_id >= MAX_PPS_COUNT) {
        av_log(h->avctx, AV_LOG_ERROR, "pps_id %u out of range\n", pps_id);
        return AVERROR_INVALIDDATA;
    }
    if (!h0->pps_buffers[pps_id]) {
        av_log(h->avctx, AV_LOG_ERROR,
               "non-existing PPS %u referenced\n",
               pps_id);
        return AVERROR_INVALIDDATA;
    }
    if (h0->au_pps_id >= 0 && pps_id != h0->au_pps_id) {
        av_log(h->avctx, AV_LOG_ERROR,
               "PPS change from %d to %d forbidden\n",
               h0->au_pps_id, pps_id);
        return AVERROR_INVALIDDATA;
    }

    pps = h0->pps_buffers[pps_id];

    if (!h0->sps_buffers[pps->sps_id]) {
        av_log(h->avctx, AV_LOG_ERROR,
               "non-existing SPS %u referenced\n",
               h->pps.sps_id);
        return AVERROR_INVALIDDATA;
    }
    if (first_slice)
        h->pps = *h0->pps_buffers[pps_id];

    if (pps->sps_id != h->sps.sps_id ||
        pps->sps_id != h->current_sps_id ||
        h0->sps_buffers[pps->sps_id]->new) {

        if (!first_slice) {
            av_log(h->avctx, AV_LOG_ERROR,
               "SPS changed in the middle of the frame\n");
            return AVERROR_INVALIDDATA;
        }

        h->sps = *h0->sps_buffers[h->pps.sps_id];

        if (h->mb_width  != h->sps.mb_width ||
            h->mb_height != h->sps.mb_height * (2 - h->sps.frame_mbs_only_flag) ||
            h->avctx->bits_per_raw_sample != h->sps.bit_depth_luma ||
            h->cur_chroma_format_idc != h->sps.chroma_format_idc
        )
            needs_reinit = 1;

        if (h->bit_depth_luma    != h->sps.bit_depth_luma ||
            h->chroma_format_idc != h->sps.chroma_format_idc) {
            h->bit_depth_luma    = h->sps.bit_depth_luma;
            h->chroma_format_idc = h->sps.chroma_format_idc;
            needs_reinit         = 1;
        }
        if ((ret = ff_h264_set_parameter_from_sps(h)) < 0)
            return ret;
    }

    h->avctx->profile = ff_h264_get_profile(&h->sps);
    h->avctx->level   = h->sps.level_idc;
    h->avctx->refs    = h->sps.ref_frame_count;

    must_reinit = (h->context_initialized &&
                    (   16*h->sps.mb_width != h->avctx->coded_width
                     || 16*h->sps.mb_height * (2 - h->sps.frame_mbs_only_flag) != h->avctx->coded_height
                     || h->avctx->bits_per_raw_sample != h->sps.bit_depth_luma
                     || h->cur_chroma_format_idc != h->sps.chroma_format_idc
                     || h->mb_width  != h->sps.mb_width
                     || h->mb_height != h->sps.mb_height * (2 - h->sps.frame_mbs_only_flag)
                    ));
    if (non_j_pixfmt(h0->avctx->pix_fmt) != non_j_pixfmt(get_pixel_format(h0, 0)))
        must_reinit = 1;

    if (first_slice && av_cmp_q(h->sps.sar, h->avctx->sample_aspect_ratio))
        must_reinit = 1;

    h->mb_width  = h->sps.mb_width;
    h->mb_height = h->sps.mb_height * (2 - h->sps.frame_mbs_only_flag);
    h->mb_num    = h->mb_width * h->mb_height;
    h->mb_stride = h->mb_width + 1;

    h->b_stride = h->mb_width * 4;

    h->chroma_y_shift = h->sps.chroma_format_idc <= 1; // 400 uses yuv420p

    h->width  = 16 * h->mb_width;
    h->height = 16 * h->mb_height;

    ret = init_dimensions(h);
    if (ret < 0)
        return ret;

    if (h->sps.video_signal_type_present_flag) {
        h->avctx->color_range = h->sps.full_range>0 ? AVCOL_RANGE_JPEG
                                                    : AVCOL_RANGE_MPEG;
        if (h->sps.colour_description_present_flag) {
            if (h->avctx->colorspace != h->sps.colorspace)
                needs_reinit = 1;
            h->avctx->color_primaries = h->sps.color_primaries;
            h->avctx->color_trc       = h->sps.color_trc;
            h->avctx->colorspace      = h->sps.colorspace;
        }
    }

    if (h->context_initialized &&
        (must_reinit || needs_reinit)) {
        if (h != h0) {
            av_log(h->avctx, AV_LOG_ERROR,
                   "changing width %d -> %d / height %d -> %d on "
                   "slice %d\n",
                   h->width, h->avctx->coded_width,
                   h->height, h->avctx->coded_height,
                   h0->current_slice + 1);
            return AVERROR_INVALIDDATA;
        }

        av_assert1(first_slice);

        ff_h264_flush_change(h);

        if ((ret = get_pixel_format(h, 1)) < 0)
            return ret;
        h->avctx->pix_fmt = ret;

        av_log(h->avctx, AV_LOG_INFO, "Reinit context to %dx%d, "
               "pix_fmt: %s\n", h->width, h->height, av_get_pix_fmt_name(h->avctx->pix_fmt));

        if ((ret = h264_slice_header_init(h, 1)) < 0) {
            av_log(h->avctx, AV_LOG_ERROR,
                   "h264_slice_header_init() failed\n");
            return ret;
        }
    }
    if (!h->context_initialized) {
        if (h != h0) {
            av_log(h->avctx, AV_LOG_ERROR,
                   "Cannot (re-)initialize context during parallel decoding.\n");
            return AVERROR_PATCHWELCOME;
        }

        if ((ret = get_pixel_format(h, 1)) < 0)
            return ret;
        h->avctx->pix_fmt = ret;

        if ((ret = h264_slice_header_init(h, 0)) < 0) {
            av_log(h->avctx, AV_LOG_ERROR,
                   "h264_slice_header_init() failed\n");
            return ret;
        }
    }

    if (first_slice && h->dequant_coeff_pps != pps_id) {
        h->dequant_coeff_pps = pps_id;
        ff_h264_init_dequant_tables(h);
    }

    frame_num = get_bits(&h->gb, h->sps.log2_max_frame_num);
    if (!first_slice) {
        if (h0->frame_num != frame_num) {
            av_log(h->avctx, AV_LOG_ERROR, "Frame num change from %d to %d\n",
                   h0->frame_num, frame_num);
            return AVERROR_INVALIDDATA;
        }
    }

    h->mb_mbaff        = 0;
    h->mb_aff_frame    = 0;
    last_pic_structure = h0->picture_structure;
    last_pic_droppable = h0->droppable;
    droppable          = h->nal_ref_idc == 0;
    if (h->sps.frame_mbs_only_flag) {
        picture_structure = PICT_FRAME;
    } else {
        if (!h->sps.direct_8x8_inference_flag && slice_type == AV_PICTURE_TYPE_B) {
            av_log(h->avctx, AV_LOG_ERROR, "This stream was generated by a broken encoder, invalid 8x8 inference\n");
            return -1;
        }
        field_pic_flag = get_bits1(&h->gb);

        if (field_pic_flag) {
            bottom_field_flag = get_bits1(&h->gb);
            picture_structure = PICT_TOP_FIELD + bottom_field_flag;
        } else {
            picture_structure = PICT_FRAME;
            h->mb_aff_frame      = h->sps.mb_aff;
        }
    }
    if (h0->current_slice) {
        if (last_pic_structure != picture_structure ||
            last_pic_droppable != droppable) {
            av_log(h->avctx, AV_LOG_ERROR,
                   "Changing field mode (%d -> %d) between slices is not allowed\n",
                   last_pic_structure, h->picture_structure);
            return AVERROR_INVALIDDATA;
        } else if (!h0->cur_pic_ptr) {
            av_log(h->avctx, AV_LOG_ERROR,
                   "unset cur_pic_ptr on slice %d\n",
                   h0->current_slice + 1);
            return AVERROR_INVALIDDATA;
        }
    }

    h->picture_structure = picture_structure;
    h->droppable         = droppable;
    h->frame_num         = frame_num;
    h->mb_field_decoding_flag = picture_structure != PICT_FRAME;

    if (h0->current_slice == 0) {
        /* Shorten frame num gaps so we don't have to allocate reference
         * frames just to throw them away */
        if (h->frame_num != h->prev_frame_num) {
            int unwrap_prev_frame_num = h->prev_frame_num;
            int max_frame_num         = 1 << h->sps.log2_max_frame_num;

            if (unwrap_prev_frame_num > h->frame_num)
                unwrap_prev_frame_num -= max_frame_num;

            if ((h->frame_num - unwrap_prev_frame_num) > h->sps.ref_frame_count) {
                unwrap_prev_frame_num = (h->frame_num - h->sps.ref_frame_count) - 1;
                if (unwrap_prev_frame_num < 0)
                    unwrap_prev_frame_num += max_frame_num;

                h->prev_frame_num = unwrap_prev_frame_num;
            }
        }

        /* See if we have a decoded first field looking for a pair...
         * Here, we're using that to see if we should mark previously
         * decode frames as "finished".
         * We have to do that before the "dummy" in-between frame allocation,
         * since that can modify h->cur_pic_ptr. */
        if (h0->first_field) {
            assert(h0->cur_pic_ptr);
            assert(h0->cur_pic_ptr->f.buf[0]);
            assert(h0->cur_pic_ptr->reference != DELAYED_PIC_REF);

            /* Mark old field/frame as completed */
            if (h0->cur_pic_ptr->tf.owner == h0->avctx) {
                ff_thread_report_progress(&h0->cur_pic_ptr->tf, INT_MAX,
                                          last_pic_structure == PICT_BOTTOM_FIELD);
            }

            /* figure out if we have a complementary field pair */
            if (!FIELD_PICTURE(h) || h->picture_structure == last_pic_structure) {
                /* Previous field is unmatched. Don't display it, but let it
                 * remain for reference if marked as such. */
                if (last_pic_structure != PICT_FRAME) {
                    ff_thread_report_progress(&h0->cur_pic_ptr->tf, INT_MAX,
                                              last_pic_structure == PICT_TOP_FIELD);
                }
            } else {
                if (h0->cur_pic_ptr->frame_num != h->frame_num) {
                    /* This and previous field were reference, but had
                     * different frame_nums. Consider this field first in
                     * pair. Throw away previous field except for reference
                     * purposes. */
                    if (last_pic_structure != PICT_FRAME) {
                        ff_thread_report_progress(&h0->cur_pic_ptr->tf, INT_MAX,
                                                  last_pic_structure == PICT_TOP_FIELD);
                    }
                } else {
                    /* Second field in complementary pair */
                    if (!((last_pic_structure   == PICT_TOP_FIELD &&
                           h->picture_structure == PICT_BOTTOM_FIELD) ||
                          (last_pic_structure   == PICT_BOTTOM_FIELD &&
                           h->picture_structure == PICT_TOP_FIELD))) {
                        av_log(h->avctx, AV_LOG_ERROR,
                               "Invalid field mode combination %d/%d\n",
                               last_pic_structure, h->picture_structure);
                        h->picture_structure = last_pic_structure;
                        h->droppable         = last_pic_droppable;
                        return AVERROR_INVALIDDATA;
                    } else if (last_pic_droppable != h->droppable) {
                        avpriv_request_sample(h->avctx,
                                              "Found reference and non-reference fields in the same frame, which");
                        h->picture_structure = last_pic_structure;
                        h->droppable         = last_pic_droppable;
                        return AVERROR_PATCHWELCOME;
                    }
                }
            }
        }

        while (h->frame_num != h->prev_frame_num && !h0->first_field &&
               h->frame_num != (h->prev_frame_num + 1) % (1 << h->sps.log2_max_frame_num)) {
            H264Picture *prev = h->short_ref_count ? h->short_ref[0] : NULL;
            av_log(h->avctx, AV_LOG_DEBUG, "Frame num gap %d %d\n",
                   h->frame_num, h->prev_frame_num);
            if (!h->sps.gaps_in_frame_num_allowed_flag)
                for(i=0; i<FF_ARRAY_ELEMS(h->last_pocs); i++)
                    h->last_pocs[i] = INT_MIN;
            ret = h264_frame_start(h);
            if (ret < 0) {
                h0->first_field = 0;
                return ret;
            }

            h->prev_frame_num++;
            h->prev_frame_num        %= 1 << h->sps.log2_max_frame_num;
            h->cur_pic_ptr->frame_num = h->prev_frame_num;
            h->cur_pic_ptr->invalid_gap = !h->sps.gaps_in_frame_num_allowed_flag;
            ff_thread_report_progress(&h->cur_pic_ptr->tf, INT_MAX, 0);
            ff_thread_report_progress(&h->cur_pic_ptr->tf, INT_MAX, 1);
            ret = ff_generate_sliding_window_mmcos(h, 1);
            if (ret < 0 && (h->avctx->err_recognition & AV_EF_EXPLODE))
                return ret;
            ret = ff_h264_execute_ref_pic_marking(h, h->mmco, h->mmco_index);
            if (ret < 0 && (h->avctx->err_recognition & AV_EF_EXPLODE))
                return ret;
            /* Error concealment: If a ref is missing, copy the previous ref
             * in its place.
             * FIXME: Avoiding a memcpy would be nice, but ref handling makes
             * many assumptions about there being no actual duplicates.
             * FIXME: This does not copy padding for out-of-frame motion
             * vectors.  Given we are concealing a lost frame, this probably
             * is not noticeable by comparison, but it should be fixed. */
            if (h->short_ref_count) {
                if (prev) {
                    av_image_copy(h->short_ref[0]->f.data,
                                  h->short_ref[0]->f.linesize,
                                  (const uint8_t **)prev->f.data,
                                  prev->f.linesize,
                                  h->avctx->pix_fmt,
                                  h->mb_width  * 16,
                                  h->mb_height * 16);
                    h->short_ref[0]->poc = prev->poc + 2;
                }
                h->short_ref[0]->frame_num = h->prev_frame_num;
            }
        }

        /* See if we have a decoded first field looking for a pair...
         * We're using that to see whether to continue decoding in that
         * frame, or to allocate a new one. */
        if (h0->first_field) {
            assert(h0->cur_pic_ptr);
            assert(h0->cur_pic_ptr->f.buf[0]);
            assert(h0->cur_pic_ptr->reference != DELAYED_PIC_REF);

            /* figure out if we have a complementary field pair */
            if (!FIELD_PICTURE(h) || h->picture_structure == last_pic_structure) {
                /* Previous field is unmatched. Don't display it, but let it
                 * remain for reference if marked as such. */
                h0->missing_fields ++;
                h0->cur_pic_ptr = NULL;
                h0->first_field = FIELD_PICTURE(h);
            } else {
                h0->missing_fields = 0;
                if (h0->cur_pic_ptr->frame_num != h->frame_num) {
                    ff_thread_report_progress(&h0->cur_pic_ptr->tf, INT_MAX,
                                              h0->picture_structure==PICT_BOTTOM_FIELD);
                    /* This and the previous field had different frame_nums.
                     * Consider this field first in pair. Throw away previous
                     * one except for reference purposes. */
                    h0->first_field = 1;
                    h0->cur_pic_ptr = NULL;
                } else {
                    /* Second field in complementary pair */
                    h0->first_field = 0;
                }
            }
        } else {
            /* Frame or first field in a potentially complementary pair */
            h0->first_field = FIELD_PICTURE(h);
        }

        if (!FIELD_PICTURE(h) || h0->first_field) {
            if (h264_frame_start(h) < 0) {
                h0->first_field = 0;
                return AVERROR_INVALIDDATA;
            }
        } else {
            release_unused_pictures(h, 0);
        }
        /* Some macroblocks can be accessed before they're available in case
        * of lost slices, MBAFF or threading. */
        if (FIELD_PICTURE(h)) {
            for(i = (h->picture_structure == PICT_BOTTOM_FIELD); i<h->mb_height; i++)
                memset(h->slice_table + i*h->mb_stride, -1, (h->mb_stride - (i+1==h->mb_height)) * sizeof(*h->slice_table));
        } else {
            memset(h->slice_table, -1,
                (h->mb_height * h->mb_stride - 1) * sizeof(*h->slice_table));
        }
        h0->last_slice_type = -1;
    }
    if (h != h0 && (ret = clone_slice(h, h0)) < 0)
        return ret;

    /* can't be in alloc_tables because linesize isn't known there.
     * FIXME: redo bipred weight to not require extra buffer? */
    for (i = 0; i < h->slice_context_count; i++)
        if (h->thread_context[i]) {
            ret = alloc_scratch_buffers(h->thread_context[i], h->linesize);
            if (ret < 0)
                return ret;
        }

    h->cur_pic_ptr->frame_num = h->frame_num; // FIXME frame_num cleanup

    av_assert1(h->mb_num == h->mb_width * h->mb_height);
    if (first_mb_in_slice << FIELD_OR_MBAFF_PICTURE(h) >= h->mb_num ||
        first_mb_in_slice >= h->mb_num) {
        av_log(h->avctx, AV_LOG_ERROR, "first_mb_in_slice overflow\n");
        return AVERROR_INVALIDDATA;
    }
    h->resync_mb_x = h->mb_x =  first_mb_in_slice % h->mb_width;
    h->resync_mb_y = h->mb_y = (first_mb_in_slice / h->mb_width) <<
                               FIELD_OR_MBAFF_PICTURE(h);
    if (h->picture_structure == PICT_BOTTOM_FIELD)
        h->resync_mb_y = h->mb_y = h->mb_y + 1;
    av_assert1(h->mb_y < h->mb_height);

    if (h->picture_structure == PICT_FRAME) {
        h->curr_pic_num = h->frame_num;
        h->max_pic_num  = 1 << h->sps.log2_max_frame_num;
    } else {
        h->curr_pic_num = 2 * h->frame_num + 1;
        h->max_pic_num  = 1 << (h->sps.log2_max_frame_num + 1);
    }

    if (h->nal_unit_type == NAL_IDR_SLICE)
        get_ue_golomb(&h->gb); /* idr_pic_id */

    if (h->sps.poc_type == 0) {
        h->poc_lsb = get_bits(&h->gb, h->sps.log2_max_poc_lsb);

        if (h->pps.pic_order_present == 1 && h->picture_structure == PICT_FRAME)
            h->delta_poc_bottom = get_se_golomb(&h->gb);
    }

    if (h->sps.poc_type == 1 && !h->sps.delta_pic_order_always_zero_flag) {
        h->delta_poc[0] = get_se_golomb(&h->gb);

        if (h->pps.pic_order_present == 1 && h->picture_structure == PICT_FRAME)
            h->delta_poc[1] = get_se_golomb(&h->gb);
    }

    ff_init_poc(h, h->cur_pic_ptr->field_poc, &h->cur_pic_ptr->poc);

    if (h->pps.redundant_pic_cnt_present)
        sl->redundant_pic_count = get_ue_golomb(&h->gb);

    ret = ff_set_ref_count(h, sl);
    if (ret < 0)
        return ret;

    if (slice_type != AV_PICTURE_TYPE_I &&
        (h0->current_slice == 0 ||
         slice_type != h0->last_slice_type ||
         memcmp(h0->last_ref_count, sl->ref_count, sizeof(sl->ref_count)))) {

        ff_h264_fill_default_ref_list(h, sl);
    }

    if (sl->slice_type_nos != AV_PICTURE_TYPE_I) {
       ret = ff_h264_decode_ref_pic_list_reordering(h, sl);
       if (ret < 0) {
           sl->ref_count[1] = sl->ref_count[0] = 0;
           return ret;
       }
    }

    if ((h->pps.weighted_pred && sl->slice_type_nos == AV_PICTURE_TYPE_P) ||
        (h->pps.weighted_bipred_idc == 1 &&
         sl->slice_type_nos == AV_PICTURE_TYPE_B))
        ff_pred_weight_table(h, sl);
    else if (h->pps.weighted_bipred_idc == 2 &&
             sl->slice_type_nos == AV_PICTURE_TYPE_B) {
        implicit_weight_table(h, sl, -1);
    } else {
        sl->use_weight = 0;
        for (i = 0; i < 2; i++) {
            sl->luma_weight_flag[i]   = 0;
            sl->chroma_weight_flag[i] = 0;
        }
    }

    // If frame-mt is enabled, only update mmco tables for the first slice
    // in a field. Subsequent slices can temporarily clobber h->mmco_index
    // or h->mmco, which will cause ref list mix-ups and decoding errors
    // further down the line. This may break decoding if the first slice is
    // corrupt, thus we only do this if frame-mt is enabled.
    if (h->nal_ref_idc) {
        ret = ff_h264_decode_ref_pic_marking(h0, &h->gb,
                                             !(h->avctx->active_thread_type & FF_THREAD_FRAME) ||
                                             h0->current_slice == 0);
        if (ret < 0 && (h->avctx->err_recognition & AV_EF_EXPLODE))
            return AVERROR_INVALIDDATA;
    }

    if (FRAME_MBAFF(h)) {
        ff_h264_fill_mbaff_ref_list(h, sl);

        if (h->pps.weighted_bipred_idc == 2 && sl->slice_type_nos == AV_PICTURE_TYPE_B) {
            implicit_weight_table(h, sl, 0);
            implicit_weight_table(h, sl, 1);
        }
    }

    if (sl->slice_type_nos == AV_PICTURE_TYPE_B && !sl->direct_spatial_mv_pred)
        ff_h264_direct_dist_scale_factor(h, sl);
    ff_h264_direct_ref_list_init(h, sl);

    if (sl->slice_type_nos != AV_PICTURE_TYPE_I && h->pps.cabac) {
        tmp = get_ue_golomb_31(&h->gb);
        if (tmp > 2) {
            av_log(h->avctx, AV_LOG_ERROR, "cabac_init_idc %u overflow\n", tmp);
            return AVERROR_INVALIDDATA;
        }
        sl->cabac_init_idc = tmp;
    }

    sl->last_qscale_diff = 0;
    tmp = h->pps.init_qp + get_se_golomb(&h->gb);
    if (tmp > 51 + 6 * (h->sps.bit_depth_luma - 8)) {
        av_log(h->avctx, AV_LOG_ERROR, "QP %u out of range\n", tmp);
        return AVERROR_INVALIDDATA;
    }
    sl->qscale       = tmp;
    sl->chroma_qp[0] = get_chroma_qp(h, 0, sl->qscale);
    sl->chroma_qp[1] = get_chroma_qp(h, 1, sl->qscale);
    // FIXME qscale / qp ... stuff
    if (sl->slice_type == AV_PICTURE_TYPE_SP)
        get_bits1(&h->gb); /* sp_for_switch_flag */
    if (sl->slice_type == AV_PICTURE_TYPE_SP ||
        sl->slice_type == AV_PICTURE_TYPE_SI)
        get_se_golomb(&h->gb); /* slice_qs_delta */

    sl->deblocking_filter     = 1;
    sl->slice_alpha_c0_offset = 0;
    sl->slice_beta_offset     = 0;
    if (h->pps.deblocking_filter_parameters_present) {
        tmp = get_ue_golomb_31(&h->gb);
        if (tmp > 2) {
            av_log(h->avctx, AV_LOG_ERROR,
                   "deblocking_filter_idc %u out of range\n", tmp);
            return AVERROR_INVALIDDATA;
        }
        sl->deblocking_filter = tmp;
        if (sl->deblocking_filter < 2)
            sl->deblocking_filter ^= 1;  // 1<->0

        if (sl->deblocking_filter) {
            sl->slice_alpha_c0_offset = get_se_golomb(&h->gb) * 2;
            sl->slice_beta_offset     = get_se_golomb(&h->gb) * 2;
            if (sl->slice_alpha_c0_offset >  12 ||
                sl->slice_alpha_c0_offset < -12 ||
                sl->slice_beta_offset >  12     ||
                sl->slice_beta_offset < -12) {
                av_log(h->avctx, AV_LOG_ERROR,
                       "deblocking filter parameters %d %d out of range\n",
                       sl->slice_alpha_c0_offset, sl->slice_beta_offset);
                return AVERROR_INVALIDDATA;
            }
        }
    }

    if (h->avctx->skip_loop_filter >= AVDISCARD_ALL ||
        (h->avctx->skip_loop_filter >= AVDISCARD_NONKEY &&
         h->nal_unit_type != NAL_IDR_SLICE) ||
        (h->avctx->skip_loop_filter >= AVDISCARD_NONINTRA &&
         sl->slice_type_nos != AV_PICTURE_TYPE_I) ||
        (h->avctx->skip_loop_filter >= AVDISCARD_BIDIR  &&
         sl->slice_type_nos == AV_PICTURE_TYPE_B) ||
        (h->avctx->skip_loop_filter >= AVDISCARD_NONREF &&
         h->nal_ref_idc == 0))
        sl->deblocking_filter = 0;

    if (sl->deblocking_filter == 1 && h0->max_contexts > 1) {
        if (h->avctx->flags2 & CODEC_FLAG2_FAST) {
            /* Cheat slightly for speed:
             * Do not bother to deblock across slices. */
            sl->deblocking_filter = 2;
        } else {
            h0->max_contexts = 1;
            if (!h0->single_decode_warning) {
                av_log(h->avctx, AV_LOG_INFO,
                       "Cannot parallelize slice decoding with deblocking filter type 1, decoding such frames in sequential order\n"
                       "To parallelize slice decoding you need video encoded with disable_deblocking_filter_idc set to 2 (deblock only edges that do not cross slices).\n"
                       "Setting the flags2 libavcodec option to +fast (-flags2 +fast) will disable deblocking across slices and enable parallel slice decoding "
                       "but will generate non-standard-compliant output.\n");
                h0->single_decode_warning = 1;
            }
            if (h != h0) {
                av_log(h->avctx, AV_LOG_ERROR,
                       "Deblocking switched inside frame.\n");
                return SLICE_SINGLETHREAD;
            }
        }
    }
    sl->qp_thresh = 15 -
                   FFMIN(sl->slice_alpha_c0_offset, sl->slice_beta_offset) -
                   FFMAX3(0,
                          h->pps.chroma_qp_index_offset[0],
                          h->pps.chroma_qp_index_offset[1]) +
                   6 * (h->sps.bit_depth_luma - 8);

    h0->last_slice_type = slice_type;
    memcpy(h0->last_ref_count, sl->ref_count, sizeof(h0->last_ref_count));
    sl->slice_num       = ++h0->current_slice;

    if (sl->slice_num)
        h0->slice_row[(sl->slice_num-1)&(MAX_SLICES-1)]= h->resync_mb_y;
    if (   h0->slice_row[sl->slice_num&(MAX_SLICES-1)] + 3 >= h->resync_mb_y
        && h0->slice_row[sl->slice_num&(MAX_SLICES-1)] <= h->resync_mb_y
        && sl->slice_num >= MAX_SLICES) {
        //in case of ASO this check needs to be updated depending on how we decide to assign slice numbers in this case
        av_log(h->avctx, AV_LOG_WARNING, "Possibly too many slices (%d >= %d), increase MAX_SLICES and recompile if there are artifacts\n", sl->slice_num, MAX_SLICES);
    }

    for (j = 0; j < 2; j++) {
        int id_list[16];
        int *ref2frm = sl->ref2frm[sl->slice_num & (MAX_SLICES - 1)][j];
        for (i = 0; i < 16; i++) {
            id_list[i] = 60;
            if (j < sl->list_count && i < sl->ref_count[j] &&
                sl->ref_list[j][i].f.buf[0]) {
                int k;
                AVBuffer *buf = sl->ref_list[j][i].f.buf[0]->buffer;
                for (k = 0; k < h->short_ref_count; k++)
                    if (h->short_ref[k]->f.buf[0]->buffer == buf) {
                        id_list[i] = k;
                        break;
                    }
                for (k = 0; k < h->long_ref_count; k++)
                    if (h->long_ref[k] && h->long_ref[k]->f.buf[0]->buffer == buf) {
                        id_list[i] = h->short_ref_count + k;
                        break;
                    }
            }
        }

        ref2frm[0] =
        ref2frm[1] = -1;
        for (i = 0; i < 16; i++)
            ref2frm[i + 2] = 4 * id_list[i] + (sl->ref_list[j][i].reference & 3);
        ref2frm[18 + 0] =
        ref2frm[18 + 1] = -1;
        for (i = 16; i < 48; i++)
            ref2frm[i + 4] = 4 * id_list[(i - 16) >> 1] +
                             (sl->ref_list[j][i].reference & 3);
    }

    h0->au_pps_id = pps_id;
    h->sps.new =
    h0->sps_buffers[h->pps.sps_id]->new = 0;
    h->current_sps_id = h->pps.sps_id;

    if (h->avctx->debug & FF_DEBUG_PICT_INFO) {
        av_log(h->avctx, AV_LOG_DEBUG,
               "slice:%d %s mb:%d %c%s%s pps:%u frame:%d poc:%d/%d ref:%d/%d qp:%d loop:%d:%d:%d weight:%d%s %s\n",
               sl->slice_num,
               (h->picture_structure == PICT_FRAME ? "F" : h->picture_structure == PICT_TOP_FIELD ? "T" : "B"),
               first_mb_in_slice,
               av_get_picture_type_char(sl->slice_type),
               sl->slice_type_fixed ? " fix" : "",
               h->nal_unit_type == NAL_IDR_SLICE ? " IDR" : "",
               pps_id, h->frame_num,
               h->cur_pic_ptr->field_poc[0],
               h->cur_pic_ptr->field_poc[1],
               sl->ref_count[0], sl->ref_count[1],
               sl->qscale,
               sl->deblocking_filter,
               sl->slice_alpha_c0_offset, sl->slice_beta_offset,
               sl->use_weight,
               sl->use_weight == 1 && sl->use_weight_chroma ? "c" : "",
               sl->slice_type == AV_PICTURE_TYPE_B ? (sl->direct_spatial_mv_pred ? "SPAT" : "TEMP") : "");
    }

    return 0;
}

int ff_h264_get_slice_type(const H264SliceContext *sl)
{
    switch (sl->slice_type) {
    case AV_PICTURE_TYPE_P:
        return 0;
    case AV_PICTURE_TYPE_B:
        return 1;
    case AV_PICTURE_TYPE_I:
        return 2;
    case AV_PICTURE_TYPE_SP:
        return 3;
    case AV_PICTURE_TYPE_SI:
        return 4;
    default:
        return AVERROR_INVALIDDATA;
    }
}

static av_always_inline void fill_filter_caches_inter(H264Context *h,
                                                      H264SliceContext *sl,
                                                      int mb_type, int top_xy,
                                                      int left_xy[LEFT_MBS],
                                                      int top_type,
                                                      int left_type[LEFT_MBS],
                                                      int mb_xy, int list)
{
    int b_stride = h->b_stride;
    int16_t(*mv_dst)[2] = &sl->mv_cache[list][scan8[0]];
    int8_t *ref_cache   = &sl->ref_cache[list][scan8[0]];
    if (IS_INTER(mb_type) || IS_DIRECT(mb_type)) {
        if (USES_LIST(top_type, list)) {
            const int b_xy  = h->mb2b_xy[top_xy] + 3 * b_stride;
            const int b8_xy = 4 * top_xy + 2;
            int (*ref2frm)[64] = (void*)(sl->ref2frm[h->slice_table[top_xy] & (MAX_SLICES - 1)][0] + (MB_MBAFF(h) ? 20 : 2));
            AV_COPY128(mv_dst - 1 * 8, h->cur_pic.motion_val[list][b_xy + 0]);
            ref_cache[0 - 1 * 8] =
            ref_cache[1 - 1 * 8] = ref2frm[list][h->cur_pic.ref_index[list][b8_xy + 0]];
            ref_cache[2 - 1 * 8] =
            ref_cache[3 - 1 * 8] = ref2frm[list][h->cur_pic.ref_index[list][b8_xy + 1]];
        } else {
            AV_ZERO128(mv_dst - 1 * 8);
            AV_WN32A(&ref_cache[0 - 1 * 8], ((LIST_NOT_USED) & 0xFF) * 0x01010101u);
        }

        if (!IS_INTERLACED(mb_type ^ left_type[LTOP])) {
            if (USES_LIST(left_type[LTOP], list)) {
                const int b_xy  = h->mb2b_xy[left_xy[LTOP]] + 3;
                const int b8_xy = 4 * left_xy[LTOP] + 1;
                int (*ref2frm)[64] =(void*)( sl->ref2frm[h->slice_table[left_xy[LTOP]] & (MAX_SLICES - 1)][0] + (MB_MBAFF(h) ? 20 : 2));
                AV_COPY32(mv_dst - 1 +  0, h->cur_pic.motion_val[list][b_xy + b_stride * 0]);
                AV_COPY32(mv_dst - 1 +  8, h->cur_pic.motion_val[list][b_xy + b_stride * 1]);
                AV_COPY32(mv_dst - 1 + 16, h->cur_pic.motion_val[list][b_xy + b_stride * 2]);
                AV_COPY32(mv_dst - 1 + 24, h->cur_pic.motion_val[list][b_xy + b_stride * 3]);
                ref_cache[-1 +  0] =
                ref_cache[-1 +  8] = ref2frm[list][h->cur_pic.ref_index[list][b8_xy + 2 * 0]];
                ref_cache[-1 + 16] =
                ref_cache[-1 + 24] = ref2frm[list][h->cur_pic.ref_index[list][b8_xy + 2 * 1]];
            } else {
                AV_ZERO32(mv_dst - 1 +  0);
                AV_ZERO32(mv_dst - 1 +  8);
                AV_ZERO32(mv_dst - 1 + 16);
                AV_ZERO32(mv_dst - 1 + 24);
                ref_cache[-1 +  0] =
                ref_cache[-1 +  8] =
                ref_cache[-1 + 16] =
                ref_cache[-1 + 24] = LIST_NOT_USED;
            }
        }
    }

    if (!USES_LIST(mb_type, list)) {
        fill_rectangle(mv_dst, 4, 4, 8, pack16to32(0, 0), 4);
        AV_WN32A(&ref_cache[0 * 8], ((LIST_NOT_USED) & 0xFF) * 0x01010101u);
        AV_WN32A(&ref_cache[1 * 8], ((LIST_NOT_USED) & 0xFF) * 0x01010101u);
        AV_WN32A(&ref_cache[2 * 8], ((LIST_NOT_USED) & 0xFF) * 0x01010101u);
        AV_WN32A(&ref_cache[3 * 8], ((LIST_NOT_USED) & 0xFF) * 0x01010101u);
        return;
    }

    {
        int8_t *ref = &h->cur_pic.ref_index[list][4 * mb_xy];
        int (*ref2frm)[64] = (void*)(sl->ref2frm[sl->slice_num & (MAX_SLICES - 1)][0] + (MB_MBAFF(h) ? 20 : 2));
        uint32_t ref01 = (pack16to32(ref2frm[list][ref[0]], ref2frm[list][ref[1]]) & 0x00FF00FF) * 0x0101;
        uint32_t ref23 = (pack16to32(ref2frm[list][ref[2]], ref2frm[list][ref[3]]) & 0x00FF00FF) * 0x0101;
        AV_WN32A(&ref_cache[0 * 8], ref01);
        AV_WN32A(&ref_cache[1 * 8], ref01);
        AV_WN32A(&ref_cache[2 * 8], ref23);
        AV_WN32A(&ref_cache[3 * 8], ref23);
    }

    {
        int16_t(*mv_src)[2] = &h->cur_pic.motion_val[list][4 * h->mb_x + 4 * h->mb_y * b_stride];
        AV_COPY128(mv_dst + 8 * 0, mv_src + 0 * b_stride);
        AV_COPY128(mv_dst + 8 * 1, mv_src + 1 * b_stride);
        AV_COPY128(mv_dst + 8 * 2, mv_src + 2 * b_stride);
        AV_COPY128(mv_dst + 8 * 3, mv_src + 3 * b_stride);
    }
}

/**
 *
 * @return non zero if the loop filter can be skipped
 */
static int fill_filter_caches(H264Context *h, H264SliceContext *sl, int mb_type)
{
    const int mb_xy = h->mb_xy;
    int top_xy, left_xy[LEFT_MBS];
    int top_type, left_type[LEFT_MBS];
    uint8_t *nnz;
    uint8_t *nnz_cache;

    top_xy = mb_xy - (h->mb_stride << MB_FIELD(h));

    /* Wow, what a mess, why didn't they simplify the interlacing & intra
     * stuff, I can't imagine that these complex rules are worth it. */

    left_xy[LBOT] = left_xy[LTOP] = mb_xy - 1;
    if (FRAME_MBAFF(h)) {
        const int left_mb_field_flag = IS_INTERLACED(h->cur_pic.mb_type[mb_xy - 1]);
        const int curr_mb_field_flag = IS_INTERLACED(mb_type);
        if (h->mb_y & 1) {
            if (left_mb_field_flag != curr_mb_field_flag)
                left_xy[LTOP] -= h->mb_stride;
        } else {
            if (curr_mb_field_flag)
                top_xy += h->mb_stride &
                          (((h->cur_pic.mb_type[top_xy] >> 7) & 1) - 1);
            if (left_mb_field_flag != curr_mb_field_flag)
                left_xy[LBOT] += h->mb_stride;
        }
    }

    sl->top_mb_xy        = top_xy;
    sl->left_mb_xy[LTOP] = left_xy[LTOP];
    sl->left_mb_xy[LBOT] = left_xy[LBOT];
    {
        /* For sufficiently low qp, filtering wouldn't do anything.
         * This is a conservative estimate: could also check beta_offset
         * and more accurate chroma_qp. */
        int qp_thresh = sl->qp_thresh; // FIXME strictly we should store qp_thresh for each mb of a slice
        int qp        = h->cur_pic.qscale_table[mb_xy];
        if (qp <= qp_thresh &&
            (left_xy[LTOP] < 0 ||
             ((qp + h->cur_pic.qscale_table[left_xy[LTOP]] + 1) >> 1) <= qp_thresh) &&
            (top_xy < 0 ||
             ((qp + h->cur_pic.qscale_table[top_xy] + 1) >> 1) <= qp_thresh)) {
            if (!FRAME_MBAFF(h))
                return 1;
            if ((left_xy[LTOP] < 0 ||
                 ((qp + h->cur_pic.qscale_table[left_xy[LBOT]] + 1) >> 1) <= qp_thresh) &&
                (top_xy < h->mb_stride ||
                 ((qp + h->cur_pic.qscale_table[top_xy - h->mb_stride] + 1) >> 1) <= qp_thresh))
                return 1;
        }
    }

    top_type        = h->cur_pic.mb_type[top_xy];
    left_type[LTOP] = h->cur_pic.mb_type[left_xy[LTOP]];
    left_type[LBOT] = h->cur_pic.mb_type[left_xy[LBOT]];
    if (sl->deblocking_filter == 2) {
        if (h->slice_table[top_xy] != sl->slice_num)
            top_type = 0;
        if (h->slice_table[left_xy[LBOT]] != sl->slice_num)
            left_type[LTOP] = left_type[LBOT] = 0;
    } else {
        if (h->slice_table[top_xy] == 0xFFFF)
            top_type = 0;
        if (h->slice_table[left_xy[LBOT]] == 0xFFFF)
            left_type[LTOP] = left_type[LBOT] = 0;
    }
    sl->top_type        = top_type;
    sl->left_type[LTOP] = left_type[LTOP];
    sl->left_type[LBOT] = left_type[LBOT];

    if (IS_INTRA(mb_type))
        return 0;

    fill_filter_caches_inter(h, sl, mb_type, top_xy, left_xy,
                             top_type, left_type, mb_xy, 0);
    if (sl->list_count == 2)
        fill_filter_caches_inter(h, sl, mb_type, top_xy, left_xy,
                                 top_type, left_type, mb_xy, 1);

    nnz       = h->non_zero_count[mb_xy];
    nnz_cache = sl->non_zero_count_cache;
    AV_COPY32(&nnz_cache[4 + 8 * 1], &nnz[0]);
    AV_COPY32(&nnz_cache[4 + 8 * 2], &nnz[4]);
    AV_COPY32(&nnz_cache[4 + 8 * 3], &nnz[8]);
    AV_COPY32(&nnz_cache[4 + 8 * 4], &nnz[12]);
    sl->cbp = h->cbp_table[mb_xy];

    if (top_type) {
        nnz = h->non_zero_count[top_xy];
        AV_COPY32(&nnz_cache[4 + 8 * 0], &nnz[3 * 4]);
    }

    if (left_type[LTOP]) {
        nnz = h->non_zero_count[left_xy[LTOP]];
        nnz_cache[3 + 8 * 1] = nnz[3 + 0 * 4];
        nnz_cache[3 + 8 * 2] = nnz[3 + 1 * 4];
        nnz_cache[3 + 8 * 3] = nnz[3 + 2 * 4];
        nnz_cache[3 + 8 * 4] = nnz[3 + 3 * 4];
    }

    /* CAVLC 8x8dct requires NNZ values for residual decoding that differ
     * from what the loop filter needs */
    if (!CABAC(h) && h->pps.transform_8x8_mode) {
        if (IS_8x8DCT(top_type)) {
            nnz_cache[4 + 8 * 0] =
            nnz_cache[5 + 8 * 0] = (h->cbp_table[top_xy] & 0x4000) >> 12;
            nnz_cache[6 + 8 * 0] =
            nnz_cache[7 + 8 * 0] = (h->cbp_table[top_xy] & 0x8000) >> 12;
        }
        if (IS_8x8DCT(left_type[LTOP])) {
            nnz_cache[3 + 8 * 1] =
            nnz_cache[3 + 8 * 2] = (h->cbp_table[left_xy[LTOP]] & 0x2000) >> 12; // FIXME check MBAFF
        }
        if (IS_8x8DCT(left_type[LBOT])) {
            nnz_cache[3 + 8 * 3] =
            nnz_cache[3 + 8 * 4] = (h->cbp_table[left_xy[LBOT]] & 0x8000) >> 12; // FIXME check MBAFF
        }

        if (IS_8x8DCT(mb_type)) {
            nnz_cache[scan8[0]] =
            nnz_cache[scan8[1]] =
            nnz_cache[scan8[2]] =
            nnz_cache[scan8[3]] = (sl->cbp & 0x1000) >> 12;

            nnz_cache[scan8[0 + 4]] =
            nnz_cache[scan8[1 + 4]] =
            nnz_cache[scan8[2 + 4]] =
            nnz_cache[scan8[3 + 4]] = (sl->cbp & 0x2000) >> 12;

            nnz_cache[scan8[0 + 8]] =
            nnz_cache[scan8[1 + 8]] =
            nnz_cache[scan8[2 + 8]] =
            nnz_cache[scan8[3 + 8]] = (sl->cbp & 0x4000) >> 12;

            nnz_cache[scan8[0 + 12]] =
            nnz_cache[scan8[1 + 12]] =
            nnz_cache[scan8[2 + 12]] =
            nnz_cache[scan8[3 + 12]] = (sl->cbp & 0x8000) >> 12;
        }
    }

    return 0;
}

static void loop_filter(H264Context *h, H264SliceContext *sl, int start_x, int end_x)
{
    uint8_t *dest_y, *dest_cb, *dest_cr;
    int linesize, uvlinesize, mb_x, mb_y;
    const int end_mb_y       = h->mb_y + FRAME_MBAFF(h);
    const int old_slice_type = sl->slice_type;
    const int pixel_shift    = h->pixel_shift;
    const int block_h        = 16 >> h->chroma_y_shift;

    if (sl->deblocking_filter) {
        for (mb_x = start_x; mb_x < end_x; mb_x++)
            for (mb_y = end_mb_y - FRAME_MBAFF(h); mb_y <= end_mb_y; mb_y++) {
                int mb_xy, mb_type;
                mb_xy         = h->mb_xy = mb_x + mb_y * h->mb_stride;
                sl->slice_num = h->slice_table[mb_xy];
                mb_type       = h->cur_pic.mb_type[mb_xy];
                sl->list_count = h->list_counts[mb_xy];

                if (FRAME_MBAFF(h))
                    h->mb_mbaff               =
                    h->mb_field_decoding_flag = !!IS_INTERLACED(mb_type);

                h->mb_x = mb_x;
                h->mb_y = mb_y;
                dest_y  = h->cur_pic.f.data[0] +
                          ((mb_x << pixel_shift) + mb_y * h->linesize) * 16;
                dest_cb = h->cur_pic.f.data[1] +
                          (mb_x << pixel_shift) * (8 << CHROMA444(h)) +
                          mb_y * h->uvlinesize * block_h;
                dest_cr = h->cur_pic.f.data[2] +
                          (mb_x << pixel_shift) * (8 << CHROMA444(h)) +
                          mb_y * h->uvlinesize * block_h;
                // FIXME simplify above

                if (MB_FIELD(h)) {
                    linesize   = sl->mb_linesize   = h->linesize   * 2;
                    uvlinesize = sl->mb_uvlinesize = h->uvlinesize * 2;
                    if (mb_y & 1) { // FIXME move out of this function?
                        dest_y  -= h->linesize   * 15;
                        dest_cb -= h->uvlinesize * (block_h - 1);
                        dest_cr -= h->uvlinesize * (block_h - 1);
                    }
                } else {
                    linesize   = sl->mb_linesize   = h->linesize;
                    uvlinesize = sl->mb_uvlinesize = h->uvlinesize;
                }
                backup_mb_border(h, dest_y, dest_cb, dest_cr, linesize,
                                 uvlinesize, 0);
                if (fill_filter_caches(h, sl, mb_type))
                    continue;
                sl->chroma_qp[0] = get_chroma_qp(h, 0, h->cur_pic.qscale_table[mb_xy]);
                sl->chroma_qp[1] = get_chroma_qp(h, 1, h->cur_pic.qscale_table[mb_xy]);

                if (FRAME_MBAFF(h)) {
                    ff_h264_filter_mb(h, sl, mb_x, mb_y, dest_y, dest_cb, dest_cr,
                                      linesize, uvlinesize);
                } else {
                    ff_h264_filter_mb_fast(h, sl, mb_x, mb_y, dest_y, dest_cb,
                                           dest_cr, linesize, uvlinesize);
                }
            }
    }
    sl->slice_type  = old_slice_type;
    h->mb_x         = end_x;
    h->mb_y         = end_mb_y - FRAME_MBAFF(h);
    sl->chroma_qp[0] = get_chroma_qp(h, 0, sl->qscale);
    sl->chroma_qp[1] = get_chroma_qp(h, 1, sl->qscale);
}

static void predict_field_decoding_flag(H264Context *h, H264SliceContext *sl)
{
    const int mb_xy = h->mb_x + h->mb_y * h->mb_stride;
    int mb_type     = (h->slice_table[mb_xy - 1] == sl->slice_num) ?
                      h->cur_pic.mb_type[mb_xy - 1] :
                      (h->slice_table[mb_xy - h->mb_stride] == sl->slice_num) ?
                      h->cur_pic.mb_type[mb_xy - h->mb_stride] : 0;
    h->mb_mbaff     = h->mb_field_decoding_flag = IS_INTERLACED(mb_type) ? 1 : 0;
}

/**
 * Draw edges and report progress for the last MB row.
 */
static void decode_finish_row(H264Context *h, H264SliceContext *sl)
{
    int top            = 16 * (h->mb_y      >> FIELD_PICTURE(h));
    int pic_height     = 16 *  h->mb_height >> FIELD_PICTURE(h);
    int height         =  16      << FRAME_MBAFF(h);
    int deblock_border = (16 + 4) << FRAME_MBAFF(h);

    if (sl->deblocking_filter) {
        if ((top + height) >= pic_height)
            height += deblock_border;
        top -= deblock_border;
    }

    if (top >= pic_height || (top + height) < 0)
        return;

    height = FFMIN(height, pic_height - top);
    if (top < 0) {
        height = top + height;
        top    = 0;
    }

    ff_h264_draw_horiz_band(h, sl, top, height);

    if (h->droppable || h->er.error_occurred)
        return;

    ff_thread_report_progress(&h->cur_pic_ptr->tf, top + height - 1,
                              h->picture_structure == PICT_BOTTOM_FIELD);
}

static void er_add_slice(H264Context *h, H264SliceContext *sl,
                         int startx, int starty,
                         int endx, int endy, int status)
{
    if (CONFIG_ERROR_RESILIENCE) {
        ERContext *er = &h->er;

        ff_er_add_slice(er, startx, starty, endx, endy, status);
    }
}

static int decode_slice(struct AVCodecContext *avctx, void *arg)
{
    H264SliceContext *sl = arg;
    H264Context       *h = sl->h264;
    int lf_x_start = h->mb_x;

    sl->mb_skip_run = -1;

<<<<<<< HEAD
    av_assert0(h->block_offset[15] == (4 * ((scan8[15] - scan8[0]) & 7) << h->pixel_shift) + 4 * h->linesize * ((scan8[15] - scan8[0]) >> 3));

    h->is_complex = FRAME_MBAFF(h) || h->picture_structure != PICT_FRAME ||
                    avctx->codec_id != AV_CODEC_ID_H264 ||
                    (CONFIG_GRAY && (h->flags & CODEC_FLAG_GRAY));
=======
    sl->is_complex = FRAME_MBAFF(h) || h->picture_structure != PICT_FRAME ||
                     avctx->codec_id != AV_CODEC_ID_H264 ||
                     (CONFIG_GRAY && (h->flags & CODEC_FLAG_GRAY));
>>>>>>> 07c5ca55

    if (!(h->avctx->active_thread_type & FF_THREAD_SLICE) && h->picture_structure == PICT_FRAME && h->er.error_status_table) {
        const int start_i  = av_clip(h->resync_mb_x + h->resync_mb_y * h->mb_width, 0, h->mb_num - 1);
        if (start_i) {
            int prev_status = h->er.error_status_table[h->er.mb_index2xy[start_i - 1]];
            prev_status &= ~ VP_START;
            if (prev_status != (ER_MV_END | ER_DC_END | ER_AC_END))
                h->er.error_occurred = 1;
        }
    }

    if (h->pps.cabac) {
        /* realign */
        align_get_bits(&h->gb);

        /* init cabac */
        ff_init_cabac_decoder(&sl->cabac,
                              h->gb.buffer + get_bits_count(&h->gb) / 8,
                              (get_bits_left(&h->gb) + 7) / 8);

        ff_h264_init_cabac_states(h, sl);

        for (;;) {
            // START_TIMER
            int ret = ff_h264_decode_mb_cabac(h, sl);
            int eos;
            // STOP_TIMER("decode_mb_cabac")

            if (ret >= 0)
                ff_h264_hl_decode_mb(h, sl);

            // FIXME optimal? or let mb_decode decode 16x32 ?
            if (ret >= 0 && FRAME_MBAFF(h)) {
                h->mb_y++;

                ret = ff_h264_decode_mb_cabac(h, sl);

                if (ret >= 0)
                    ff_h264_hl_decode_mb(h, sl);
                h->mb_y--;
            }
            eos = get_cabac_terminate(&sl->cabac);

            if ((h->workaround_bugs & FF_BUG_TRUNCATED) &&
                sl->cabac.bytestream > sl->cabac.bytestream_end + 2) {
                er_add_slice(h, sl, h->resync_mb_x, h->resync_mb_y, h->mb_x - 1,
                             h->mb_y, ER_MB_END);
                if (h->mb_x >= lf_x_start)
                    loop_filter(h, sl, lf_x_start, h->mb_x + 1);
                return 0;
            }
            if (sl->cabac.bytestream > sl->cabac.bytestream_end + 2 )
                av_log(h->avctx, AV_LOG_DEBUG, "bytestream overread %"PTRDIFF_SPECIFIER"\n", sl->cabac.bytestream_end - sl->cabac.bytestream);
            if (ret < 0 || sl->cabac.bytestream > sl->cabac.bytestream_end + 4) {
                av_log(h->avctx, AV_LOG_ERROR,
                       "error while decoding MB %d %d, bytestream %"PTRDIFF_SPECIFIER"\n",
                       h->mb_x, h->mb_y,
                       sl->cabac.bytestream_end - sl->cabac.bytestream);
                er_add_slice(h, sl, h->resync_mb_x, h->resync_mb_y, h->mb_x,
                             h->mb_y, ER_MB_ERROR);
                return AVERROR_INVALIDDATA;
            }

            if (++h->mb_x >= h->mb_width) {
                loop_filter(h, sl, lf_x_start, h->mb_x);
                h->mb_x = lf_x_start = 0;
                decode_finish_row(h, sl);
                ++h->mb_y;
                if (FIELD_OR_MBAFF_PICTURE(h)) {
                    ++h->mb_y;
                    if (FRAME_MBAFF(h) && h->mb_y < h->mb_height)
                        predict_field_decoding_flag(h, sl);
                }
            }

            if (eos || h->mb_y >= h->mb_height) {
                tprintf(h->avctx, "slice end %d %d\n",
                        get_bits_count(&h->gb), h->gb.size_in_bits);
                er_add_slice(h, sl, h->resync_mb_x, h->resync_mb_y, h->mb_x - 1,
                             h->mb_y, ER_MB_END);
                if (h->mb_x > lf_x_start)
                    loop_filter(h, sl, lf_x_start, h->mb_x);
                return 0;
            }
        }
    } else {
        for (;;) {
            int ret = ff_h264_decode_mb_cavlc(h, sl);

            if (ret >= 0)
                ff_h264_hl_decode_mb(h, sl);

            // FIXME optimal? or let mb_decode decode 16x32 ?
            if (ret >= 0 && FRAME_MBAFF(h)) {
                h->mb_y++;
                ret = ff_h264_decode_mb_cavlc(h, sl);

                if (ret >= 0)
                    ff_h264_hl_decode_mb(h, sl);
                h->mb_y--;
            }

            if (ret < 0) {
                av_log(h->avctx, AV_LOG_ERROR,
                       "error while decoding MB %d %d\n", h->mb_x, h->mb_y);
                er_add_slice(h, sl, h->resync_mb_x, h->resync_mb_y, h->mb_x,
                             h->mb_y, ER_MB_ERROR);
                return ret;
            }

            if (++h->mb_x >= h->mb_width) {
                loop_filter(h, sl, lf_x_start, h->mb_x);
                h->mb_x = lf_x_start = 0;
                decode_finish_row(h, sl);
                ++h->mb_y;
                if (FIELD_OR_MBAFF_PICTURE(h)) {
                    ++h->mb_y;
                    if (FRAME_MBAFF(h) && h->mb_y < h->mb_height)
                        predict_field_decoding_flag(h, sl);
                }
                if (h->mb_y >= h->mb_height) {
                    tprintf(h->avctx, "slice end %d %d\n",
                            get_bits_count(&h->gb), h->gb.size_in_bits);

                    if (   get_bits_left(&h->gb) == 0
                        || get_bits_left(&h->gb) > 0 && !(h->avctx->err_recognition & AV_EF_AGGRESSIVE)) {
                        er_add_slice(h, sl, h->resync_mb_x, h->resync_mb_y,
                                     h->mb_x - 1, h->mb_y, ER_MB_END);

                        return 0;
                    } else {
                        er_add_slice(h, sl, h->resync_mb_x, h->resync_mb_y,
                                     h->mb_x, h->mb_y, ER_MB_END);

                        return AVERROR_INVALIDDATA;
                    }
                }
            }

            if (get_bits_left(&h->gb) <= 0 && sl->mb_skip_run <= 0) {
                tprintf(h->avctx, "slice end %d %d\n",
                        get_bits_count(&h->gb), h->gb.size_in_bits);

                if (get_bits_left(&h->gb) == 0) {
                    er_add_slice(h, sl, h->resync_mb_x, h->resync_mb_y,
                                 h->mb_x - 1, h->mb_y, ER_MB_END);
                    if (h->mb_x > lf_x_start)
                        loop_filter(h, sl, lf_x_start, h->mb_x);

                    return 0;
                } else {
                    er_add_slice(h, sl, h->resync_mb_x, h->resync_mb_y, h->mb_x,
                                 h->mb_y, ER_MB_ERROR);

                    return AVERROR_INVALIDDATA;
                }
            }
        }
    }
}

/**
 * Call decode_slice() for each context.
 *
 * @param h h264 master context
 * @param context_count number of contexts to execute
 */
int ff_h264_execute_decode_slices(H264Context *h, unsigned context_count)
{
    AVCodecContext *const avctx = h->avctx;
    H264Context *hx;
    int i;

    av_assert0(h->mb_y < h->mb_height);

    if (h->avctx->hwaccel ||
        h->avctx->codec->capabilities & CODEC_CAP_HWACCEL_VDPAU)
        return 0;
    if (context_count == 1) {
        return decode_slice(avctx, &h->slice_ctx[0]);
    } else {
        av_assert0(context_count > 0);
        for (i = 1; i < context_count; i++) {
            hx                 = h->thread_context[i];
            if (CONFIG_ERROR_RESILIENCE) {
                hx->er.error_count = 0;
            }
            hx->x264_build     = h->x264_build;
        }

        avctx->execute(avctx, decode_slice, h->slice_ctx,
                       NULL, context_count, sizeof(h->slice_ctx[0]));

        /* pull back stuff from slices to master context */
        hx                   = h->thread_context[context_count - 1];
        h->mb_x              = hx->mb_x;
        h->mb_y              = hx->mb_y;
        h->droppable         = hx->droppable;
        h->picture_structure = hx->picture_structure;
        if (CONFIG_ERROR_RESILIENCE) {
            for (i = 1; i < context_count; i++)
                h->er.error_count += h->thread_context[i]->er.error_count;
        }
    }

    return 0;
}<|MERGE_RESOLUTION|>--- conflicted
+++ resolved
@@ -2402,17 +2402,11 @@
 
     sl->mb_skip_run = -1;
 
-<<<<<<< HEAD
     av_assert0(h->block_offset[15] == (4 * ((scan8[15] - scan8[0]) & 7) << h->pixel_shift) + 4 * h->linesize * ((scan8[15] - scan8[0]) >> 3));
 
-    h->is_complex = FRAME_MBAFF(h) || h->picture_structure != PICT_FRAME ||
-                    avctx->codec_id != AV_CODEC_ID_H264 ||
-                    (CONFIG_GRAY && (h->flags & CODEC_FLAG_GRAY));
-=======
     sl->is_complex = FRAME_MBAFF(h) || h->picture_structure != PICT_FRAME ||
                      avctx->codec_id != AV_CODEC_ID_H264 ||
                      (CONFIG_GRAY && (h->flags & CODEC_FLAG_GRAY));
->>>>>>> 07c5ca55
 
     if (!(h->avctx->active_thread_type & FF_THREAD_SLICE) && h->picture_structure == PICT_FRAME && h->er.error_status_table) {
         const int start_i  = av_clip(h->resync_mb_x + h->resync_mb_y * h->mb_width, 0, h->mb_num - 1);
