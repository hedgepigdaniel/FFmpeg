/*
 * MLP decoder
 * Copyright (c) 2007-2008 Ian Caulfield
 *
 * This file is part of FFmpeg.
 *
 * FFmpeg is free software; you can redistribute it and/or
 * modify it under the terms of the GNU Lesser General Public
 * License as published by the Free Software Foundation; either
 * version 2.1 of the License, or (at your option) any later version.
 *
 * FFmpeg is distributed in the hope that it will be useful,
 * but WITHOUT ANY WARRANTY; without even the implied warranty of
 * MERCHANTABILITY or FITNESS FOR A PARTICULAR PURPOSE.  See the GNU
 * Lesser General Public License for more details.
 *
 * You should have received a copy of the GNU Lesser General Public
 * License along with FFmpeg; if not, write to the Free Software
 * Foundation, Inc., 51 Franklin Street, Fifth Floor, Boston, MA 02110-1301 USA
 */

/**
 * @file
 * MLP decoder
 */

#include <stdint.h>

#include "avcodec.h"
#include "libavutil/intreadwrite.h"
#include "libavutil/channel_layout.h"
#include "get_bits.h"
#include "internal.h"
#include "libavutil/crc.h"
#include "parser.h"
#include "mlp_parser.h"
#include "mlpdsp.h"
#include "mlp.h"

/** number of bits used for VLC lookup - longest Huffman code is 9 */
#define VLC_BITS            9

typedef struct SubStream {
    /// Set if a valid restart header has been read. Otherwise the substream cannot be decoded.
    uint8_t     restart_seen;

    //@{
    /** restart header data */
    /// The type of noise to be used in the rematrix stage.
    uint16_t    noise_type;

    /// The index of the first channel coded in this substream.
    uint8_t     min_channel;
    /// The index of the last channel coded in this substream.
    uint8_t     max_channel;
    /// The number of channels input into the rematrix stage.
    uint8_t     max_matrix_channel;
    /// For each channel output by the matrix, the output channel to map it to
    uint8_t     ch_assign[MAX_CHANNELS];
    /// The channel layout for this substream
    uint64_t    ch_layout;

    /// Channel coding parameters for channels in the substream
    ChannelParams channel_params[MAX_CHANNELS];

    /// The left shift applied to random noise in 0x31ea substreams.
    uint8_t     noise_shift;
    /// The current seed value for the pseudorandom noise generator(s).
    uint32_t    noisegen_seed;

    /// Set if the substream contains extra info to check the size of VLC blocks.
    uint8_t     data_check_present;

    /// Bitmask of which parameter sets are conveyed in a decoding parameter block.
    uint8_t     param_presence_flags;
#define PARAM_BLOCKSIZE     (1 << 7)
#define PARAM_MATRIX        (1 << 6)
#define PARAM_OUTSHIFT      (1 << 5)
#define PARAM_QUANTSTEP     (1 << 4)
#define PARAM_FIR           (1 << 3)
#define PARAM_IIR           (1 << 2)
#define PARAM_HUFFOFFSET    (1 << 1)
#define PARAM_PRESENCE      (1 << 0)
    //@}

    //@{
    /** matrix data */

    /// Number of matrices to be applied.
    uint8_t     num_primitive_matrices;

    /// matrix output channel
    uint8_t     matrix_out_ch[MAX_MATRICES];

    /// Whether the LSBs of the matrix output are encoded in the bitstream.
    uint8_t     lsb_bypass[MAX_MATRICES];
    /// Matrix coefficients, stored as 2.14 fixed point.
    int32_t     matrix_coeff[MAX_MATRICES][MAX_CHANNELS];
    /// Left shift to apply to noise values in 0x31eb substreams.
    uint8_t     matrix_noise_shift[MAX_MATRICES];
    //@}

    /// Left shift to apply to Huffman-decoded residuals.
    uint8_t     quant_step_size[MAX_CHANNELS];

    /// number of PCM samples in current audio block
    uint16_t    blocksize;
    /// Number of PCM samples decoded so far in this frame.
    uint16_t    blockpos;

    /// Left shift to apply to decoded PCM values to get final 24-bit output.
    int8_t      output_shift[MAX_CHANNELS];

    /// Running XOR of all output samples.
    int32_t     lossless_check_data;

} SubStream;

typedef struct MLPDecodeContext {
    AVCodecContext *avctx;
    AVFrame     frame;

    /// Current access unit being read has a major sync.
    int         is_major_sync_unit;

    /// Set if a valid major sync block has been read. Otherwise no decoding is possible.
    uint8_t     params_valid;

    /// Number of substreams contained within this stream.
    uint8_t     num_substreams;

    /// Index of the last substream to decode - further substreams are skipped.
    uint8_t     max_decoded_substream;

    /// Stream needs channel reordering to comply with FFmpeg's channel order
    uint8_t     needs_reordering;

    /// number of PCM samples contained in each frame
    int         access_unit_size;
    /// next power of two above the number of samples in each frame
    int         access_unit_size_pow2;

    SubStream   substream[MAX_SUBSTREAMS];

    int         matrix_changed;
    int         filter_changed[MAX_CHANNELS][NUM_FILTERS];

    int8_t      noise_buffer[MAX_BLOCKSIZE_POW2];
    int8_t      bypassed_lsbs[MAX_BLOCKSIZE][MAX_CHANNELS];
    int32_t     sample_buffer[MAX_BLOCKSIZE][MAX_CHANNELS];

    MLPDSPContext dsp;
} MLPDecodeContext;

static const uint64_t thd_channel_order[] = {
    AV_CH_FRONT_LEFT, AV_CH_FRONT_RIGHT,                     // LR
    AV_CH_FRONT_CENTER,                                      // C
    AV_CH_LOW_FREQUENCY,                                     // LFE
    AV_CH_SIDE_LEFT, AV_CH_SIDE_RIGHT,                       // LRs
    AV_CH_TOP_FRONT_LEFT, AV_CH_TOP_FRONT_RIGHT,             // LRvh
    AV_CH_FRONT_LEFT_OF_CENTER, AV_CH_FRONT_RIGHT_OF_CENTER, // LRc
    AV_CH_BACK_LEFT, AV_CH_BACK_RIGHT,                       // LRrs
    AV_CH_BACK_CENTER,                                       // Cs
    AV_CH_TOP_CENTER,                                        // Ts
    AV_CH_SURROUND_DIRECT_LEFT, AV_CH_SURROUND_DIRECT_RIGHT, // LRsd
    AV_CH_WIDE_LEFT, AV_CH_WIDE_RIGHT,                       // LRw
    AV_CH_TOP_FRONT_CENTER,                                  // Cvh
    AV_CH_LOW_FREQUENCY_2,                                   // LFE2
};

static uint64_t thd_channel_layout_extract_channel(uint64_t channel_layout,
                                                   int index)
{
    int i;

    if (av_get_channel_layout_nb_channels(channel_layout) <= index)
        return 0;

    for (i = 0; i < FF_ARRAY_ELEMS(thd_channel_order); i++)
        if (channel_layout & thd_channel_order[i] && !index--)
            return thd_channel_order[i];
    return 0;
}

static VLC huff_vlc[3];

/** Initialize static data, constant between all invocations of the codec. */

static av_cold void init_static(void)
{
    if (!huff_vlc[0].bits) {
        INIT_VLC_STATIC(&huff_vlc[0], VLC_BITS, 18,
                    &ff_mlp_huffman_tables[0][0][1], 2, 1,
                    &ff_mlp_huffman_tables[0][0][0], 2, 1, 512);
        INIT_VLC_STATIC(&huff_vlc[1], VLC_BITS, 16,
                    &ff_mlp_huffman_tables[1][0][1], 2, 1,
                    &ff_mlp_huffman_tables[1][0][0], 2, 1, 512);
        INIT_VLC_STATIC(&huff_vlc[2], VLC_BITS, 15,
                    &ff_mlp_huffman_tables[2][0][1], 2, 1,
                    &ff_mlp_huffman_tables[2][0][0], 2, 1, 512);
    }

    ff_mlp_init_crc();
}

static inline int32_t calculate_sign_huff(MLPDecodeContext *m,
                                          unsigned int substr, unsigned int ch)
{
    SubStream *s = &m->substream[substr];
    ChannelParams *cp = &s->channel_params[ch];
    int lsb_bits = cp->huff_lsbs - s->quant_step_size[ch];
    int sign_shift = lsb_bits + (cp->codebook ? 2 - cp->codebook : -1);
    int32_t sign_huff_offset = cp->huff_offset;

    if (cp->codebook > 0)
        sign_huff_offset -= 7 << lsb_bits;

    if (sign_shift >= 0)
        sign_huff_offset -= 1 << sign_shift;

    return sign_huff_offset;
}

/** Read a sample, consisting of either, both or neither of entropy-coded MSBs
 *  and plain LSBs. */

static inline int read_huff_channels(MLPDecodeContext *m, GetBitContext *gbp,
                                     unsigned int substr, unsigned int pos)
{
    SubStream *s = &m->substream[substr];
    unsigned int mat, channel;

    for (mat = 0; mat < s->num_primitive_matrices; mat++)
        if (s->lsb_bypass[mat])
            m->bypassed_lsbs[pos + s->blockpos][mat] = get_bits1(gbp);

    for (channel = s->min_channel; channel <= s->max_channel; channel++) {
        ChannelParams *cp = &s->channel_params[channel];
        int codebook = cp->codebook;
        int quant_step_size = s->quant_step_size[channel];
        int lsb_bits = cp->huff_lsbs - quant_step_size;
        int result = 0;

        if (codebook > 0)
            result = get_vlc2(gbp, huff_vlc[codebook-1].table,
                            VLC_BITS, (9 + VLC_BITS - 1) / VLC_BITS);

        if (result < 0)
            return AVERROR_INVALIDDATA;

        if (lsb_bits > 0)
            result = (result << lsb_bits) + get_bits(gbp, lsb_bits);

        result  += cp->sign_huff_offset;
        result <<= quant_step_size;

        m->sample_buffer[pos + s->blockpos][channel] = result;
    }

    return 0;
}

static av_cold int mlp_decode_init(AVCodecContext *avctx)
{
    MLPDecodeContext *m = avctx->priv_data;
    int substr;

    init_static();
    m->avctx = avctx;
    for (substr = 0; substr < MAX_SUBSTREAMS; substr++)
        m->substream[substr].lossless_check_data = 0xffffffff;
    ff_mlpdsp_init(&m->dsp);

    avcodec_get_frame_defaults(&m->frame);
    avctx->coded_frame = &m->frame;

    return 0;
}

/** Read a major sync info header - contains high level information about
 *  the stream - sample rate, channel arrangement etc. Most of this
 *  information is not actually necessary for decoding, only for playback.
 */

static int read_major_sync(MLPDecodeContext *m, GetBitContext *gb)
{
    MLPHeaderInfo mh;
    int substr, ret;

    if ((ret = ff_mlp_read_major_sync(m->avctx, &mh, gb)) != 0)
        return ret;

    if (mh.group1_bits == 0) {
        av_log(m->avctx, AV_LOG_ERROR, "invalid/unknown bits per sample\n");
        return AVERROR_INVALIDDATA;
    }
    if (mh.group2_bits > mh.group1_bits) {
        av_log(m->avctx, AV_LOG_ERROR,
               "Channel group 2 cannot have more bits per sample than group 1.\n");
        return AVERROR_INVALIDDATA;
    }

    if (mh.group2_samplerate && mh.group2_samplerate != mh.group1_samplerate) {
        av_log(m->avctx, AV_LOG_ERROR,
               "Channel groups with differing sample rates are not currently supported.\n");
        return AVERROR_INVALIDDATA;
    }

    if (mh.group1_samplerate == 0) {
        av_log(m->avctx, AV_LOG_ERROR, "invalid/unknown sampling rate\n");
        return AVERROR_INVALIDDATA;
    }
    if (mh.group1_samplerate > MAX_SAMPLERATE) {
        av_log(m->avctx, AV_LOG_ERROR,
               "Sampling rate %d is greater than the supported maximum (%d).\n",
               mh.group1_samplerate, MAX_SAMPLERATE);
        return AVERROR_INVALIDDATA;
    }
    if (mh.access_unit_size > MAX_BLOCKSIZE) {
        av_log(m->avctx, AV_LOG_ERROR,
               "Block size %d is greater than the supported maximum (%d).\n",
               mh.access_unit_size, MAX_BLOCKSIZE);
        return AVERROR_INVALIDDATA;
    }
    if (mh.access_unit_size_pow2 > MAX_BLOCKSIZE_POW2) {
        av_log(m->avctx, AV_LOG_ERROR,
               "Block size pow2 %d is greater than the supported maximum (%d).\n",
               mh.access_unit_size_pow2, MAX_BLOCKSIZE_POW2);
        return AVERROR_INVALIDDATA;
    }

    if (mh.num_substreams == 0)
        return AVERROR_INVALIDDATA;
    if (m->avctx->codec_id == AV_CODEC_ID_MLP && mh.num_substreams > 2) {
        av_log(m->avctx, AV_LOG_ERROR, "MLP only supports up to 2 substreams.\n");
        return AVERROR_INVALIDDATA;
    }
    if (mh.num_substreams > MAX_SUBSTREAMS) {
        av_log_ask_for_sample(m->avctx,
               "Number of substreams %d is larger than the maximum supported "
               "by the decoder.\n", mh.num_substreams);
        return AVERROR_PATCHWELCOME;
    }

    m->access_unit_size      = mh.access_unit_size;
    m->access_unit_size_pow2 = mh.access_unit_size_pow2;

    m->num_substreams        = mh.num_substreams;
    m->max_decoded_substream = m->num_substreams - 1;

    m->avctx->sample_rate    = mh.group1_samplerate;
    m->avctx->frame_size     = mh.access_unit_size;

    m->avctx->bits_per_raw_sample = mh.group1_bits;
    if (mh.group1_bits > 16)
        m->avctx->sample_fmt = AV_SAMPLE_FMT_S32;
    else
        m->avctx->sample_fmt = AV_SAMPLE_FMT_S16;

    m->params_valid = 1;
    for (substr = 0; substr < MAX_SUBSTREAMS; substr++)
        m->substream[substr].restart_seen = 0;

    /* Set the layout for each substream. When there's more than one, the first
     * substream is Stereo. Subsequent substreams' layouts are indicated in the
     * major sync. */
    if (m->avctx->codec_id == AV_CODEC_ID_MLP) {
        if ((substr = (mh.num_substreams > 1)))
            m->substream[0].ch_layout = AV_CH_LAYOUT_STEREO;
        m->substream[substr].ch_layout = mh.channel_layout_mlp;
    } else {
        if ((substr = (mh.num_substreams > 1)))
            m->substream[0].ch_layout = AV_CH_LAYOUT_STEREO;
        if (mh.num_substreams > 2)
            if (mh.channel_layout_thd_stream2)
                m->substream[2].ch_layout = mh.channel_layout_thd_stream2;
            else
                m->substream[2].ch_layout = mh.channel_layout_thd_stream1;
        m->substream[substr].ch_layout = mh.channel_layout_thd_stream1;

        if (m->avctx->channels<=2 && m->substream[substr].ch_layout == AV_CH_LAYOUT_MONO && m->max_decoded_substream == 1) {
            av_log(m->avctx, AV_LOG_DEBUG, "Mono stream with 2 substreams, ignoring 2nd\n");
            m->max_decoded_substream = 0;
            if (m->avctx->channels==2)
                m->avctx->channel_layout = AV_CH_LAYOUT_STEREO;
        }
    }

    m->needs_reordering = mh.channel_arrangement >= 18 && mh.channel_arrangement <= 20;

    return 0;
}

/** Read a restart header from a block in a substream. This contains parameters
 *  required to decode the audio that do not change very often. Generally
 *  (always) present only in blocks following a major sync. */

static int read_restart_header(MLPDecodeContext *m, GetBitContext *gbp,
                               const uint8_t *buf, unsigned int substr)
{
    SubStream *s = &m->substream[substr];
    unsigned int ch;
    int sync_word, tmp;
    uint8_t checksum;
    uint8_t lossless_check;
    int start_count = get_bits_count(gbp);
<<<<<<< HEAD
    const int max_matrix_channel = m->avctx->codec_id == AV_CODEC_ID_MLP
                                 ? MAX_MATRIX_CHANNEL_MLP
                                 : MAX_MATRIX_CHANNEL_TRUEHD;
    int max_channel, min_channel, matrix_channel;
=======
    int min_channel, max_channel, max_matrix_channel;
    const int std_max_matrix_channel = m->avctx->codec_id == AV_CODEC_ID_MLP
                                     ? MAX_MATRIX_CHANNEL_MLP
                                     : MAX_MATRIX_CHANNEL_TRUEHD;
>>>>>>> fbbe487b

    sync_word = get_bits(gbp, 13);

    if (sync_word != 0x31ea >> 1) {
        av_log(m->avctx, AV_LOG_ERROR,
               "restart header sync incorrect (got 0x%04x)\n", sync_word);
        return AVERROR_INVALIDDATA;
    }

    s->noise_type = get_bits1(gbp);

    if (m->avctx->codec_id == AV_CODEC_ID_MLP && s->noise_type) {
        av_log(m->avctx, AV_LOG_ERROR, "MLP must have 0x31ea sync word.\n");
        return AVERROR_INVALIDDATA;
    }

    skip_bits(gbp, 16); /* Output timestamp */

<<<<<<< HEAD
    min_channel    = get_bits(gbp, 4);
    max_channel    = get_bits(gbp, 4);
    matrix_channel = get_bits(gbp, 4);

    if (matrix_channel > max_matrix_channel) {
=======
    min_channel        = get_bits(gbp, 4);
    max_channel        = get_bits(gbp, 4);
    max_matrix_channel = get_bits(gbp, 4);

    if (max_matrix_channel > std_max_matrix_channel) {
>>>>>>> fbbe487b
        av_log(m->avctx, AV_LOG_ERROR,
               "Max matrix channel cannot be greater than %d.\n",
               max_matrix_channel);
        return AVERROR_INVALIDDATA;
    }

<<<<<<< HEAD
    if (max_channel != matrix_channel) {
=======
    if (max_channel != max_matrix_channel) {
>>>>>>> fbbe487b
        av_log(m->avctx, AV_LOG_ERROR,
               "Max channel must be equal max matrix channel.\n");
        return AVERROR_INVALIDDATA;
    }

    /* This should happen for TrueHD streams with >6 channels and MLP's noise
     * type. It is not yet known if this is allowed. */
    if (max_channel > MAX_MATRIX_CHANNEL_MLP && !s->noise_type) {
        av_log_ask_for_sample(m->avctx,
               "Number of channels %d is larger than the maximum supported "
               "by the decoder.\n", max_channel + 2);
        return AVERROR_PATCHWELCOME;
    }

    if (min_channel > max_channel) {
        av_log(m->avctx, AV_LOG_ERROR,
               "Substream min channel cannot be greater than max channel.\n");
        return AVERROR_INVALIDDATA;
    }

<<<<<<< HEAD
    s->min_channel = min_channel;
    s->max_channel = max_channel;
    s->max_matrix_channel = matrix_channel;

    if (m->avctx->request_channels > 0
        && s->max_channel + 1 >= m->avctx->request_channels
        && substr < m->max_decoded_substream) {
=======

    s->min_channel        = min_channel;
    s->max_channel        = max_channel;
    s->max_matrix_channel = max_matrix_channel;

    if (m->avctx->request_channels > 0 &&
        m->avctx->request_channels <= s->max_channel + 1 &&
        m->max_decoded_substream > substr) {
>>>>>>> fbbe487b
        av_log(m->avctx, AV_LOG_DEBUG,
               "Extracting %d channel downmix from substream %d. "
               "Further substreams will be skipped.\n",
               s->max_channel + 1, substr);
        m->max_decoded_substream = substr;
    }

    s->noise_shift   = get_bits(gbp,  4);
    s->noisegen_seed = get_bits(gbp, 23);

    skip_bits(gbp, 19);

    s->data_check_present = get_bits1(gbp);
    lossless_check = get_bits(gbp, 8);
    if (substr == m->max_decoded_substream
        && s->lossless_check_data != 0xffffffff) {
        tmp = xor_32_to_8(s->lossless_check_data);
        if (tmp != lossless_check)
            av_log(m->avctx, AV_LOG_WARNING,
                   "Lossless check failed - expected %02x, calculated %02x.\n",
                   lossless_check, tmp);
    }

    skip_bits(gbp, 16);

    memset(s->ch_assign, 0, sizeof(s->ch_assign));

    for (ch = 0; ch <= s->max_matrix_channel; ch++) {
        int ch_assign = get_bits(gbp, 6);
        if (m->avctx->codec_id == AV_CODEC_ID_TRUEHD) {
            uint64_t channel = thd_channel_layout_extract_channel(s->ch_layout,
                                                                  ch_assign);
            ch_assign = av_get_channel_layout_channel_index(s->ch_layout,
                                                            channel);
        }
        if (ch_assign > s->max_matrix_channel) {
            av_log_ask_for_sample(m->avctx,
                   "Assignment of matrix channel %d to invalid output channel %d.\n",
                   ch, ch_assign);
            return AVERROR_PATCHWELCOME;
        }
        s->ch_assign[ch_assign] = ch;
    }

    if (m->avctx->codec_id == AV_CODEC_ID_MLP && m->needs_reordering) {
        if (m->avctx->channel_layout == (AV_CH_LAYOUT_QUAD|AV_CH_LOW_FREQUENCY) ||
            m->avctx->channel_layout == AV_CH_LAYOUT_5POINT0_BACK) {
            int i = s->ch_assign[4];
            s->ch_assign[4] = s->ch_assign[3];
            s->ch_assign[3] = s->ch_assign[2];
            s->ch_assign[2] = i;
        } else if (m->avctx->channel_layout == AV_CH_LAYOUT_5POINT1_BACK) {
            FFSWAP(int, s->ch_assign[2], s->ch_assign[4]);
            FFSWAP(int, s->ch_assign[3], s->ch_assign[5]);
        }
    }

    checksum = ff_mlp_restart_checksum(buf, get_bits_count(gbp) - start_count);

    if (checksum != get_bits(gbp, 8))
        av_log(m->avctx, AV_LOG_ERROR, "restart header checksum error\n");

    /* Set default decoding parameters. */
    s->param_presence_flags   = 0xff;
    s->num_primitive_matrices = 0;
    s->blocksize              = 8;
    s->lossless_check_data    = 0;

    memset(s->output_shift   , 0, sizeof(s->output_shift   ));
    memset(s->quant_step_size, 0, sizeof(s->quant_step_size));

    for (ch = s->min_channel; ch <= s->max_channel; ch++) {
        ChannelParams *cp = &s->channel_params[ch];
        cp->filter_params[FIR].order = 0;
        cp->filter_params[IIR].order = 0;
        cp->filter_params[FIR].shift = 0;
        cp->filter_params[IIR].shift = 0;

        /* Default audio coding is 24-bit raw PCM. */
        cp->huff_offset      = 0;
        cp->sign_huff_offset = (-1) << 23;
        cp->codebook         = 0;
        cp->huff_lsbs        = 24;
    }

    if (substr == m->max_decoded_substream) {
        m->avctx->channels       = s->max_matrix_channel + 1;
        m->avctx->channel_layout = s->ch_layout;
    }

    return 0;
}

/** Read parameters for one of the prediction filters. */

static int read_filter_params(MLPDecodeContext *m, GetBitContext *gbp,
                              unsigned int substr, unsigned int channel,
                              unsigned int filter)
{
    SubStream *s = &m->substream[substr];
    FilterParams *fp = &s->channel_params[channel].filter_params[filter];
    const int max_order = filter ? MAX_IIR_ORDER : MAX_FIR_ORDER;
    const char fchar = filter ? 'I' : 'F';
    int i, order;

    // Filter is 0 for FIR, 1 for IIR.
    av_assert0(filter < 2);

    if (m->filter_changed[channel][filter]++ > 1) {
        av_log(m->avctx, AV_LOG_ERROR, "Filters may change only once per access unit.\n");
        return AVERROR_INVALIDDATA;
    }

    order = get_bits(gbp, 4);
    if (order > max_order) {
        av_log(m->avctx, AV_LOG_ERROR,
               "%cIR filter order %d is greater than maximum %d.\n",
               fchar, order, max_order);
        return AVERROR_INVALIDDATA;
    }
    fp->order = order;

    if (order > 0) {
        int32_t *fcoeff = s->channel_params[channel].coeff[filter];
        int coeff_bits, coeff_shift;

        fp->shift = get_bits(gbp, 4);

        coeff_bits  = get_bits(gbp, 5);
        coeff_shift = get_bits(gbp, 3);
        if (coeff_bits < 1 || coeff_bits > 16) {
            av_log(m->avctx, AV_LOG_ERROR,
                   "%cIR filter coeff_bits must be between 1 and 16.\n",
                   fchar);
            return AVERROR_INVALIDDATA;
        }
        if (coeff_bits + coeff_shift > 16) {
            av_log(m->avctx, AV_LOG_ERROR,
                   "Sum of coeff_bits and coeff_shift for %cIR filter must be 16 or less.\n",
                   fchar);
            return AVERROR_INVALIDDATA;
        }

        for (i = 0; i < order; i++)
            fcoeff[i] = get_sbits(gbp, coeff_bits) << coeff_shift;

        if (get_bits1(gbp)) {
            int state_bits, state_shift;

            if (filter == FIR) {
                av_log(m->avctx, AV_LOG_ERROR,
                       "FIR filter has state data specified.\n");
                return AVERROR_INVALIDDATA;
            }

            state_bits  = get_bits(gbp, 4);
            state_shift = get_bits(gbp, 4);

            /* TODO: Check validity of state data. */

            for (i = 0; i < order; i++)
                fp->state[i] = get_sbits(gbp, state_bits) << state_shift;
        }
    }

    return 0;
}

/** Read parameters for primitive matrices. */

static int read_matrix_params(MLPDecodeContext *m, unsigned int substr, GetBitContext *gbp)
{
    SubStream *s = &m->substream[substr];
    unsigned int mat, ch;
    const int max_primitive_matrices = m->avctx->codec_id == AV_CODEC_ID_MLP
                                     ? MAX_MATRICES_MLP
                                     : MAX_MATRICES_TRUEHD;

    if (m->matrix_changed++ > 1) {
        av_log(m->avctx, AV_LOG_ERROR, "Matrices may change only once per access unit.\n");
        return AVERROR_INVALIDDATA;
    }

    s->num_primitive_matrices = get_bits(gbp, 4);

    if (s->num_primitive_matrices > max_primitive_matrices) {
        av_log(m->avctx, AV_LOG_ERROR,
               "Number of primitive matrices cannot be greater than %d.\n",
               max_primitive_matrices);
        return AVERROR_INVALIDDATA;
    }

    for (mat = 0; mat < s->num_primitive_matrices; mat++) {
        int frac_bits, max_chan;
        s->matrix_out_ch[mat] = get_bits(gbp, 4);
        frac_bits             = get_bits(gbp, 4);
        s->lsb_bypass   [mat] = get_bits1(gbp);

        if (s->matrix_out_ch[mat] > s->max_matrix_channel) {
            av_log(m->avctx, AV_LOG_ERROR,
                    "Invalid channel %d specified as output from matrix.\n",
                    s->matrix_out_ch[mat]);
            return AVERROR_INVALIDDATA;
        }
        if (frac_bits > 14) {
            av_log(m->avctx, AV_LOG_ERROR,
                    "Too many fractional bits specified.\n");
            return AVERROR_INVALIDDATA;
        }

        max_chan = s->max_matrix_channel;
        if (!s->noise_type)
            max_chan+=2;

        for (ch = 0; ch <= max_chan; ch++) {
            int coeff_val = 0;
            if (get_bits1(gbp))
                coeff_val = get_sbits(gbp, frac_bits + 2);

            s->matrix_coeff[mat][ch] = coeff_val << (14 - frac_bits);
        }

        if (s->noise_type)
            s->matrix_noise_shift[mat] = get_bits(gbp, 4);
        else
            s->matrix_noise_shift[mat] = 0;
    }

    return 0;
}

/** Read channel parameters. */

static int read_channel_params(MLPDecodeContext *m, unsigned int substr,
                               GetBitContext *gbp, unsigned int ch)
{
    SubStream *s = &m->substream[substr];
    ChannelParams *cp = &s->channel_params[ch];
    FilterParams *fir = &cp->filter_params[FIR];
    FilterParams *iir = &cp->filter_params[IIR];
    int ret;

    if (s->param_presence_flags & PARAM_FIR)
        if (get_bits1(gbp))
            if ((ret = read_filter_params(m, gbp, substr, ch, FIR)) < 0)
                return ret;

    if (s->param_presence_flags & PARAM_IIR)
        if (get_bits1(gbp))
            if ((ret = read_filter_params(m, gbp, substr, ch, IIR)) < 0)
                return ret;

    if (fir->order + iir->order > 8) {
        av_log(m->avctx, AV_LOG_ERROR, "Total filter orders too high.\n");
        return AVERROR_INVALIDDATA;
    }

    if (fir->order && iir->order &&
        fir->shift != iir->shift) {
        av_log(m->avctx, AV_LOG_ERROR,
                "FIR and IIR filters must use the same precision.\n");
        return AVERROR_INVALIDDATA;
    }
    /* The FIR and IIR filters must have the same precision.
     * To simplify the filtering code, only the precision of the
     * FIR filter is considered. If only the IIR filter is employed,
     * the FIR filter precision is set to that of the IIR filter, so
     * that the filtering code can use it. */
    if (!fir->order && iir->order)
        fir->shift = iir->shift;

    if (s->param_presence_flags & PARAM_HUFFOFFSET)
        if (get_bits1(gbp))
            cp->huff_offset = get_sbits(gbp, 15);

    cp->codebook  = get_bits(gbp, 2);
    cp->huff_lsbs = get_bits(gbp, 5);

    if (cp->huff_lsbs > 24) {
        av_log(m->avctx, AV_LOG_ERROR, "Invalid huff_lsbs.\n");
        cp->huff_lsbs = 0;
        return AVERROR_INVALIDDATA;
    }

    cp->sign_huff_offset = calculate_sign_huff(m, substr, ch);

    return 0;
}

/** Read decoding parameters that change more often than those in the restart
 *  header. */

static int read_decoding_params(MLPDecodeContext *m, GetBitContext *gbp,
                                unsigned int substr)
{
    SubStream *s = &m->substream[substr];
    unsigned int ch;
    int ret;

    if (s->param_presence_flags & PARAM_PRESENCE)
        if (get_bits1(gbp))
            s->param_presence_flags = get_bits(gbp, 8);

    if (s->param_presence_flags & PARAM_BLOCKSIZE)
        if (get_bits1(gbp)) {
            s->blocksize = get_bits(gbp, 9);
            if (s->blocksize < 8 || s->blocksize > m->access_unit_size) {
                av_log(m->avctx, AV_LOG_ERROR, "Invalid blocksize.\n");
                s->blocksize = 0;
                return AVERROR_INVALIDDATA;
            }
        }

    if (s->param_presence_flags & PARAM_MATRIX)
        if (get_bits1(gbp))
            if ((ret = read_matrix_params(m, substr, gbp)) < 0)
                return ret;

    if (s->param_presence_flags & PARAM_OUTSHIFT)
        if (get_bits1(gbp))
            for (ch = 0; ch <= s->max_matrix_channel; ch++)
                s->output_shift[ch] = get_sbits(gbp, 4);

    if (s->param_presence_flags & PARAM_QUANTSTEP)
        if (get_bits1(gbp))
            for (ch = 0; ch <= s->max_channel; ch++) {
                ChannelParams *cp = &s->channel_params[ch];

                s->quant_step_size[ch] = get_bits(gbp, 4);

                cp->sign_huff_offset = calculate_sign_huff(m, substr, ch);
            }

    for (ch = s->min_channel; ch <= s->max_channel; ch++)
        if (get_bits1(gbp))
            if ((ret = read_channel_params(m, substr, gbp, ch)) < 0)
                return ret;

    return 0;
}

#define MSB_MASK(bits)  (-1u << bits)

/** Generate PCM samples using the prediction filters and residual values
 *  read from the data stream, and update the filter state. */

static void filter_channel(MLPDecodeContext *m, unsigned int substr,
                           unsigned int channel)
{
    SubStream *s = &m->substream[substr];
    const int32_t *fircoeff = s->channel_params[channel].coeff[FIR];
    int32_t state_buffer[NUM_FILTERS][MAX_BLOCKSIZE + MAX_FIR_ORDER];
    int32_t *firbuf = state_buffer[FIR] + MAX_BLOCKSIZE;
    int32_t *iirbuf = state_buffer[IIR] + MAX_BLOCKSIZE;
    FilterParams *fir = &s->channel_params[channel].filter_params[FIR];
    FilterParams *iir = &s->channel_params[channel].filter_params[IIR];
    unsigned int filter_shift = fir->shift;
    int32_t mask = MSB_MASK(s->quant_step_size[channel]);

    memcpy(firbuf, fir->state, MAX_FIR_ORDER * sizeof(int32_t));
    memcpy(iirbuf, iir->state, MAX_IIR_ORDER * sizeof(int32_t));

    m->dsp.mlp_filter_channel(firbuf, fircoeff,
                              fir->order, iir->order,
                              filter_shift, mask, s->blocksize,
                              &m->sample_buffer[s->blockpos][channel]);

    memcpy(fir->state, firbuf - s->blocksize, MAX_FIR_ORDER * sizeof(int32_t));
    memcpy(iir->state, iirbuf - s->blocksize, MAX_IIR_ORDER * sizeof(int32_t));
}

/** Read a block of PCM residual data (or actual if no filtering active). */

static int read_block_data(MLPDecodeContext *m, GetBitContext *gbp,
                           unsigned int substr)
{
    SubStream *s = &m->substream[substr];
    unsigned int i, ch, expected_stream_pos = 0;
    int ret;

    if (s->data_check_present) {
        expected_stream_pos  = get_bits_count(gbp);
        expected_stream_pos += get_bits(gbp, 16);
        av_log_ask_for_sample(m->avctx, "This file contains some features "
                              "we have not tested yet.\n");
    }

    if (s->blockpos + s->blocksize > m->access_unit_size) {
        av_log(m->avctx, AV_LOG_ERROR, "too many audio samples in frame\n");
        return AVERROR_INVALIDDATA;
    }

    memset(&m->bypassed_lsbs[s->blockpos][0], 0,
           s->blocksize * sizeof(m->bypassed_lsbs[0]));

    for (i = 0; i < s->blocksize; i++)
        if ((ret = read_huff_channels(m, gbp, substr, i)) < 0)
            return ret;

    for (ch = s->min_channel; ch <= s->max_channel; ch++)
        filter_channel(m, substr, ch);

    s->blockpos += s->blocksize;

    if (s->data_check_present) {
        if (get_bits_count(gbp) != expected_stream_pos)
            av_log(m->avctx, AV_LOG_ERROR, "block data length mismatch\n");
        skip_bits(gbp, 8);
    }

    return 0;
}

/** Data table used for TrueHD noise generation function. */

static const int8_t noise_table[256] = {
     30,  51,  22,  54,   3,   7,  -4,  38,  14,  55,  46,  81,  22,  58,  -3,   2,
     52,  31,  -7,  51,  15,  44,  74,  30,  85, -17,  10,  33,  18,  80,  28,  62,
     10,  32,  23,  69,  72,  26,  35,  17,  73,  60,   8,  56,   2,   6,  -2,  -5,
     51,   4,  11,  50,  66,  76,  21,  44,  33,  47,   1,  26,  64,  48,  57,  40,
     38,  16, -10, -28,  92,  22, -18,  29, -10,   5, -13,  49,  19,  24,  70,  34,
     61,  48,  30,  14,  -6,  25,  58,  33,  42,  60,  67,  17,  54,  17,  22,  30,
     67,  44,  -9,  50, -11,  43,  40,  32,  59,  82,  13,  49, -14,  55,  60,  36,
     48,  49,  31,  47,  15,  12,   4,  65,   1,  23,  29,  39,  45,  -2,  84,  69,
      0,  72,  37,  57,  27,  41, -15, -16,  35,  31,  14,  61,  24,   0,  27,  24,
     16,  41,  55,  34,  53,   9,  56,  12,  25,  29,  53,   5,  20, -20,  -8,  20,
     13,  28,  -3,  78,  38,  16,  11,  62,  46,  29,  21,  24,  46,  65,  43, -23,
     89,  18,  74,  21,  38, -12,  19,  12, -19,   8,  15,  33,   4,  57,   9,  -8,
     36,  35,  26,  28,   7,  83,  63,  79,  75,  11,   3,  87,  37,  47,  34,  40,
     39,  19,  20,  42,  27,  34,  39,  77,  13,  42,  59,  64,  45,  -1,  32,  37,
     45,  -5,  53,  -6,   7,  36,  50,  23,   6,  32,   9, -21,  18,  71,  27,  52,
    -25,  31,  35,  42,  -1,  68,  63,  52,  26,  43,  66,  37,  41,  25,  40,  70,
};

/** Noise generation functions.
 *  I'm not sure what these are for - they seem to be some kind of pseudorandom
 *  sequence generators, used to generate noise data which is used when the
 *  channels are rematrixed. I'm not sure if they provide a practical benefit
 *  to compression, or just obfuscate the decoder. Are they for some kind of
 *  dithering? */

/** Generate two channels of noise, used in the matrix when
 *  restart sync word == 0x31ea. */

static void generate_2_noise_channels(MLPDecodeContext *m, unsigned int substr)
{
    SubStream *s = &m->substream[substr];
    unsigned int i;
    uint32_t seed = s->noisegen_seed;
    unsigned int maxchan = s->max_matrix_channel;

    for (i = 0; i < s->blockpos; i++) {
        uint16_t seed_shr7 = seed >> 7;
        m->sample_buffer[i][maxchan+1] = ((int8_t)(seed >> 15)) << s->noise_shift;
        m->sample_buffer[i][maxchan+2] = ((int8_t) seed_shr7)   << s->noise_shift;

        seed = (seed << 16) ^ seed_shr7 ^ (seed_shr7 << 5);
    }

    s->noisegen_seed = seed;
}

/** Generate a block of noise, used when restart sync word == 0x31eb. */

static void fill_noise_buffer(MLPDecodeContext *m, unsigned int substr)
{
    SubStream *s = &m->substream[substr];
    unsigned int i;
    uint32_t seed = s->noisegen_seed;

    for (i = 0; i < m->access_unit_size_pow2; i++) {
        uint8_t seed_shr15 = seed >> 15;
        m->noise_buffer[i] = noise_table[seed_shr15];
        seed = (seed << 8) ^ seed_shr15 ^ (seed_shr15 << 5);
    }

    s->noisegen_seed = seed;
}


/** Apply the channel matrices in turn to reconstruct the original audio
 *  samples. */

static void rematrix_channels(MLPDecodeContext *m, unsigned int substr)
{
    SubStream *s = &m->substream[substr];
    unsigned int mat, src_ch, i;
    unsigned int maxchan;

    maxchan = s->max_matrix_channel;
    if (!s->noise_type) {
        generate_2_noise_channels(m, substr);
        maxchan += 2;
    } else {
        fill_noise_buffer(m, substr);
    }

    for (mat = 0; mat < s->num_primitive_matrices; mat++) {
        int matrix_noise_shift = s->matrix_noise_shift[mat];
        unsigned int dest_ch = s->matrix_out_ch[mat];
        int32_t mask = MSB_MASK(s->quant_step_size[dest_ch]);
        int32_t *coeffs = s->matrix_coeff[mat];
        int index  = s->num_primitive_matrices - mat;
        int index2 = 2 * index + 1;

        /* TODO: DSPContext? */

        for (i = 0; i < s->blockpos; i++) {
            int32_t bypassed_lsb = m->bypassed_lsbs[i][mat];
            int32_t *samples = m->sample_buffer[i];
            int64_t accum = 0;

            for (src_ch = 0; src_ch <= maxchan; src_ch++)
                accum += (int64_t) samples[src_ch] * coeffs[src_ch];

            if (matrix_noise_shift) {
                index &= m->access_unit_size_pow2 - 1;
                accum += m->noise_buffer[index] << (matrix_noise_shift + 7);
                index += index2;
            }

            samples[dest_ch] = ((accum >> 14) & mask) + bypassed_lsb;
        }
    }
}

/** Write the audio data into the output buffer. */

static int output_data(MLPDecodeContext *m, unsigned int substr,
                       void *data, int *got_frame_ptr)
{
    AVCodecContext *avctx = m->avctx;
    SubStream *s = &m->substream[substr];
    unsigned int i, out_ch = 0;
    int32_t *data_32;
    int16_t *data_16;
    int ret;
    int is32 = (m->avctx->sample_fmt == AV_SAMPLE_FMT_S32);

    if (m->avctx->channels != s->max_matrix_channel + 1) {
        av_log(m->avctx, AV_LOG_ERROR, "channel count mismatch\n");
        return AVERROR_INVALIDDATA;
    }

    if (!s->blockpos) {
        av_log(avctx, AV_LOG_ERROR, "No samples to output.\n");
        return AVERROR_INVALIDDATA;
    }

    /* get output buffer */
    m->frame.nb_samples = s->blockpos;
    if ((ret = ff_get_buffer(avctx, &m->frame)) < 0) {
        av_log(avctx, AV_LOG_ERROR, "get_buffer() failed\n");
        return ret;
    }
    data_32 = (int32_t *)m->frame.data[0];
    data_16 = (int16_t *)m->frame.data[0];

    for (i = 0; i < s->blockpos; i++) {
        for (out_ch = 0; out_ch <= s->max_matrix_channel; out_ch++) {
            int mat_ch = s->ch_assign[out_ch];
            int32_t sample = m->sample_buffer[i][mat_ch]
                          << s->output_shift[mat_ch];
            s->lossless_check_data ^= (sample & 0xffffff) << mat_ch;
            if (is32) *data_32++ = sample << 8;
            else      *data_16++ = sample >> 8;
        }
    }

    *got_frame_ptr   = 1;
    *(AVFrame *)data = m->frame;

    return 0;
}

/** Read an access unit from the stream.
 *  @return negative on error, 0 if not enough data is present in the input stream,
 *  otherwise the number of bytes consumed. */

static int read_access_unit(AVCodecContext *avctx, void* data,
                            int *got_frame_ptr, AVPacket *avpkt)
{
    const uint8_t *buf = avpkt->data;
    int buf_size = avpkt->size;
    MLPDecodeContext *m = avctx->priv_data;
    GetBitContext gb;
    unsigned int length, substr;
    unsigned int substream_start;
    unsigned int header_size = 4;
    unsigned int substr_header_size = 0;
    uint8_t substream_parity_present[MAX_SUBSTREAMS];
    uint16_t substream_data_len[MAX_SUBSTREAMS];
    uint8_t parity_bits;
    int ret;

    if (buf_size < 4)
        return 0;

    length = (AV_RB16(buf) & 0xfff) * 2;

    if (length < 4 || length > buf_size)
        return AVERROR_INVALIDDATA;

    init_get_bits(&gb, (buf + 4), (length - 4) * 8);

    m->is_major_sync_unit = 0;
    if (show_bits_long(&gb, 31) == (0xf8726fba >> 1)) {
        if (read_major_sync(m, &gb) < 0)
            goto error;
        m->is_major_sync_unit = 1;
        header_size += 28;
    }

    if (!m->params_valid) {
        av_log(m->avctx, AV_LOG_WARNING,
               "Stream parameters not seen; skipping frame.\n");
        *got_frame_ptr = 0;
        return length;
    }

    substream_start = 0;

    for (substr = 0; substr < m->num_substreams; substr++) {
        int extraword_present, checkdata_present, end, nonrestart_substr;

        extraword_present = get_bits1(&gb);
        nonrestart_substr = get_bits1(&gb);
        checkdata_present = get_bits1(&gb);
        skip_bits1(&gb);

        end = get_bits(&gb, 12) * 2;

        substr_header_size += 2;

        if (extraword_present) {
            if (m->avctx->codec_id == AV_CODEC_ID_MLP) {
                av_log(m->avctx, AV_LOG_ERROR, "There must be no extraword for MLP.\n");
                goto error;
            }
            skip_bits(&gb, 16);
            substr_header_size += 2;
        }

        if (!(nonrestart_substr ^ m->is_major_sync_unit)) {
            av_log(m->avctx, AV_LOG_ERROR, "Invalid nonrestart_substr.\n");
            goto error;
        }

        if (end + header_size + substr_header_size > length) {
            av_log(m->avctx, AV_LOG_ERROR,
                   "Indicated length of substream %d data goes off end of "
                   "packet.\n", substr);
            end = length - header_size - substr_header_size;
        }

        if (end < substream_start) {
            av_log(avctx, AV_LOG_ERROR,
                   "Indicated end offset of substream %d data "
                   "is smaller than calculated start offset.\n",
                   substr);
            goto error;
        }

        if (substr > m->max_decoded_substream)
            continue;

        substream_parity_present[substr] = checkdata_present;
        substream_data_len[substr] = end - substream_start;
        substream_start = end;
    }

    parity_bits  = ff_mlp_calculate_parity(buf, 4);
    parity_bits ^= ff_mlp_calculate_parity(buf + header_size, substr_header_size);

    if ((((parity_bits >> 4) ^ parity_bits) & 0xF) != 0xF) {
        av_log(avctx, AV_LOG_ERROR, "Parity check failed.\n");
        goto error;
    }

    buf += header_size + substr_header_size;

    for (substr = 0; substr <= m->max_decoded_substream; substr++) {
        SubStream *s = &m->substream[substr];
        init_get_bits(&gb, buf, substream_data_len[substr] * 8);

        m->matrix_changed = 0;
        memset(m->filter_changed, 0, sizeof(m->filter_changed));

        s->blockpos = 0;
        do {
            if (get_bits1(&gb)) {
                if (get_bits1(&gb)) {
                    /* A restart header should be present. */
                    if (read_restart_header(m, &gb, buf, substr) < 0)
                        goto next_substr;
                    s->restart_seen = 1;
                }

                if (!s->restart_seen)
                    goto next_substr;
                if (read_decoding_params(m, &gb, substr) < 0)
                    goto next_substr;
            }

            if (!s->restart_seen)
                goto next_substr;

            if ((ret = read_block_data(m, &gb, substr)) < 0)
                return ret;

            if (get_bits_count(&gb) >= substream_data_len[substr] * 8)
                goto substream_length_mismatch;

        } while (!get_bits1(&gb));

        skip_bits(&gb, (-get_bits_count(&gb)) & 15);

        if (substream_data_len[substr] * 8 - get_bits_count(&gb) >= 32) {
            int shorten_by;

            if (get_bits(&gb, 16) != 0xD234)
                return AVERROR_INVALIDDATA;

            shorten_by = get_bits(&gb, 16);
            if      (m->avctx->codec_id == AV_CODEC_ID_TRUEHD && shorten_by  & 0x2000)
                s->blockpos -= FFMIN(shorten_by & 0x1FFF, s->blockpos);
            else if (m->avctx->codec_id == AV_CODEC_ID_MLP    && shorten_by != 0xD234)
                return AVERROR_INVALIDDATA;

            if (substr == m->max_decoded_substream)
                av_log(m->avctx, AV_LOG_INFO, "End of stream indicated.\n");
        }

        if (substream_parity_present[substr]) {
            uint8_t parity, checksum;

            if (substream_data_len[substr] * 8 - get_bits_count(&gb) != 16)
                goto substream_length_mismatch;

            parity   = ff_mlp_calculate_parity(buf, substream_data_len[substr] - 2);
            checksum = ff_mlp_checksum8       (buf, substream_data_len[substr] - 2);

            if ((get_bits(&gb, 8) ^ parity) != 0xa9    )
                av_log(m->avctx, AV_LOG_ERROR, "Substream %d parity check failed.\n", substr);
            if ( get_bits(&gb, 8)           != checksum)
                av_log(m->avctx, AV_LOG_ERROR, "Substream %d checksum failed.\n"    , substr);
        }

        if (substream_data_len[substr] * 8 != get_bits_count(&gb))
            goto substream_length_mismatch;

next_substr:
        if (!s->restart_seen)
            av_log(m->avctx, AV_LOG_ERROR,
                   "No restart header present in substream %d.\n", substr);

        buf += substream_data_len[substr];
    }

    rematrix_channels(m, m->max_decoded_substream);

    if ((ret = output_data(m, m->max_decoded_substream, data, got_frame_ptr)) < 0)
        return ret;

    return length;

substream_length_mismatch:
    av_log(m->avctx, AV_LOG_ERROR, "substream %d length mismatch\n", substr);
    return AVERROR_INVALIDDATA;

error:
    m->params_valid = 0;
    return AVERROR_INVALIDDATA;
}

#if CONFIG_MLP_DECODER
AVCodec ff_mlp_decoder = {
    .name           = "mlp",
    .type           = AVMEDIA_TYPE_AUDIO,
    .id             = AV_CODEC_ID_MLP,
    .priv_data_size = sizeof(MLPDecodeContext),
    .init           = mlp_decode_init,
    .decode         = read_access_unit,
    .capabilities   = CODEC_CAP_DR1,
    .long_name      = NULL_IF_CONFIG_SMALL("MLP (Meridian Lossless Packing)"),
};
#endif
#if CONFIG_TRUEHD_DECODER
AVCodec ff_truehd_decoder = {
    .name           = "truehd",
    .type           = AVMEDIA_TYPE_AUDIO,
    .id             = AV_CODEC_ID_TRUEHD,
    .priv_data_size = sizeof(MLPDecodeContext),
    .init           = mlp_decode_init,
    .decode         = read_access_unit,
    .capabilities   = CODEC_CAP_DR1,
    .long_name      = NULL_IF_CONFIG_SMALL("TrueHD"),
};
#endif /* CONFIG_TRUEHD_DECODER */<|MERGE_RESOLUTION|>--- conflicted
+++ resolved
@@ -404,17 +404,10 @@
     uint8_t checksum;
     uint8_t lossless_check;
     int start_count = get_bits_count(gbp);
-<<<<<<< HEAD
-    const int max_matrix_channel = m->avctx->codec_id == AV_CODEC_ID_MLP
-                                 ? MAX_MATRIX_CHANNEL_MLP
-                                 : MAX_MATRIX_CHANNEL_TRUEHD;
-    int max_channel, min_channel, matrix_channel;
-=======
     int min_channel, max_channel, max_matrix_channel;
     const int std_max_matrix_channel = m->avctx->codec_id == AV_CODEC_ID_MLP
                                      ? MAX_MATRIX_CHANNEL_MLP
                                      : MAX_MATRIX_CHANNEL_TRUEHD;
->>>>>>> fbbe487b
 
     sync_word = get_bits(gbp, 13);
 
@@ -433,30 +426,18 @@
 
     skip_bits(gbp, 16); /* Output timestamp */
 
-<<<<<<< HEAD
-    min_channel    = get_bits(gbp, 4);
-    max_channel    = get_bits(gbp, 4);
-    matrix_channel = get_bits(gbp, 4);
-
-    if (matrix_channel > max_matrix_channel) {
-=======
     min_channel        = get_bits(gbp, 4);
     max_channel        = get_bits(gbp, 4);
     max_matrix_channel = get_bits(gbp, 4);
 
     if (max_matrix_channel > std_max_matrix_channel) {
->>>>>>> fbbe487b
         av_log(m->avctx, AV_LOG_ERROR,
                "Max matrix channel cannot be greater than %d.\n",
-               max_matrix_channel);
-        return AVERROR_INVALIDDATA;
-    }
-
-<<<<<<< HEAD
-    if (max_channel != matrix_channel) {
-=======
+               std_max_matrix_channel);
+        return AVERROR_INVALIDDATA;
+    }
+
     if (max_channel != max_matrix_channel) {
->>>>>>> fbbe487b
         av_log(m->avctx, AV_LOG_ERROR,
                "Max channel must be equal max matrix channel.\n");
         return AVERROR_INVALIDDATA;
@@ -477,15 +458,6 @@
         return AVERROR_INVALIDDATA;
     }
 
-<<<<<<< HEAD
-    s->min_channel = min_channel;
-    s->max_channel = max_channel;
-    s->max_matrix_channel = matrix_channel;
-
-    if (m->avctx->request_channels > 0
-        && s->max_channel + 1 >= m->avctx->request_channels
-        && substr < m->max_decoded_substream) {
-=======
 
     s->min_channel        = min_channel;
     s->max_channel        = max_channel;
@@ -494,7 +466,6 @@
     if (m->avctx->request_channels > 0 &&
         m->avctx->request_channels <= s->max_channel + 1 &&
         m->max_decoded_substream > substr) {
->>>>>>> fbbe487b
         av_log(m->avctx, AV_LOG_DEBUG,
                "Extracting %d channel downmix from substream %d. "
                "Further substreams will be skipped.\n",
