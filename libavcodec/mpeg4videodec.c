/*
 * MPEG4 decoder.
 * Copyright (c) 2000,2001 Fabrice Bellard
 * Copyright (c) 2002-2010 Michael Niedermayer <michaelni@gmx.at>
 *
 * This file is part of FFmpeg.
 *
 * FFmpeg is free software; you can redistribute it and/or
 * modify it under the terms of the GNU Lesser General Public
 * License as published by the Free Software Foundation; either
 * version 2.1 of the License, or (at your option) any later version.
 *
 * FFmpeg is distributed in the hope that it will be useful,
 * but WITHOUT ANY WARRANTY; without even the implied warranty of
 * MERCHANTABILITY or FITNESS FOR A PARTICULAR PURPOSE.  See the GNU
 * Lesser General Public License for more details.
 *
 * You should have received a copy of the GNU Lesser General Public
 * License along with FFmpeg; if not, write to the Free Software
 * Foundation, Inc., 51 Franklin Street, Fifth Floor, Boston, MA 02110-1301 USA
 */

#define UNCHECKED_BITSTREAM_READER 1

#include "libavutil/internal.h"
#include "libavutil/opt.h"
#include "error_resilience.h"
#include "idctdsp.h"
#include "internal.h"
#include "mpegutils.h"
#include "mpegvideo.h"
#include "mpegvideodata.h"
#include "mpeg4video.h"
#include "h263.h"
#include "profiles.h"
#include "thread.h"
#include "xvididct.h"

/* The defines below define the number of bits that are read at once for
 * reading vlc values. Changing these may improve speed and data cache needs
 * be aware though that decreasing them may need the number of stages that is
 * passed to get_vlc* to be increased. */
#define SPRITE_TRAJ_VLC_BITS 6
#define DC_VLC_BITS 9
#define MB_TYPE_B_VLC_BITS 4

static VLC dc_lum, dc_chrom;
static VLC sprite_trajectory;
static VLC mb_type_b_vlc;

static const int mb_type_b_map[4] = {
    MB_TYPE_DIRECT2 | MB_TYPE_L0L1,
    MB_TYPE_L0L1    | MB_TYPE_16x16,
    MB_TYPE_L1      | MB_TYPE_16x16,
    MB_TYPE_L0      | MB_TYPE_16x16,
};

/**
 * Predict the ac.
 * @param n block index (0-3 are luma, 4-5 are chroma)
 * @param dir the ac prediction direction
 */
void ff_mpeg4_pred_ac(MpegEncContext *s, int16_t *block, int n, int dir)
{
    int i;
    int16_t *ac_val, *ac_val1;
    int8_t *const qscale_table = s->current_picture.qscale_table;

    /* find prediction */
    ac_val  = s->ac_val[0][0] + s->block_index[n] * 16;
    ac_val1 = ac_val;
    if (s->ac_pred) {
        if (dir == 0) {
            const int xy = s->mb_x - 1 + s->mb_y * s->mb_stride;
            /* left prediction */
            ac_val -= 16;

            if (s->mb_x == 0 || s->qscale == qscale_table[xy] ||
                n == 1 || n == 3) {
                /* same qscale */
                for (i = 1; i < 8; i++)
                    block[s->idsp.idct_permutation[i << 3]] += ac_val[i];
            } else {
                /* different qscale, we must rescale */
                for (i = 1; i < 8; i++)
                    block[s->idsp.idct_permutation[i << 3]] += ROUNDED_DIV(ac_val[i] * qscale_table[xy], s->qscale);
            }
        } else {
            const int xy = s->mb_x + s->mb_y * s->mb_stride - s->mb_stride;
            /* top prediction */
            ac_val -= 16 * s->block_wrap[n];

            if (s->mb_y == 0 || s->qscale == qscale_table[xy] ||
                n == 2 || n == 3) {
                /* same qscale */
                for (i = 1; i < 8; i++)
                    block[s->idsp.idct_permutation[i]] += ac_val[i + 8];
            } else {
                /* different qscale, we must rescale */
                for (i = 1; i < 8; i++)
                    block[s->idsp.idct_permutation[i]] += ROUNDED_DIV(ac_val[i + 8] * qscale_table[xy], s->qscale);
            }
        }
    }
    /* left copy */
    for (i = 1; i < 8; i++)
        ac_val1[i] = block[s->idsp.idct_permutation[i << 3]];

    /* top copy */
    for (i = 1; i < 8; i++)
        ac_val1[8 + i] = block[s->idsp.idct_permutation[i]];
}

/**
 * check if the next stuff is a resync marker or the end.
 * @return 0 if not
 */
static inline int mpeg4_is_resync(Mpeg4DecContext *ctx)
{
    MpegEncContext *s = &ctx->m;
    int bits_count = get_bits_count(&s->gb);
    int v          = show_bits(&s->gb, 16);

    if (s->workaround_bugs & FF_BUG_NO_PADDING && !ctx->resync_marker)
        return 0;

    while (v <= 0xFF) {
        if (s->pict_type == AV_PICTURE_TYPE_B ||
            (v >> (8 - s->pict_type) != 1) || s->partitioned_frame)
            break;
        skip_bits(&s->gb, 8 + s->pict_type);
        bits_count += 8 + s->pict_type;
        v = show_bits(&s->gb, 16);
    }

    if (bits_count + 8 >= s->gb.size_in_bits) {
        v >>= 8;
        v  |= 0x7F >> (7 - (bits_count & 7));

        if (v == 0x7F)
            return s->mb_num;
    } else {
        if (v == ff_mpeg4_resync_prefix[bits_count & 7]) {
            int len, mb_num;
            int mb_num_bits = av_log2(s->mb_num - 1) + 1;
            GetBitContext gb = s->gb;

            skip_bits(&s->gb, 1);
            align_get_bits(&s->gb);

            for (len = 0; len < 32; len++)
                if (get_bits1(&s->gb))
                    break;

            mb_num = get_bits(&s->gb, mb_num_bits);
            if (!mb_num || mb_num > s->mb_num || get_bits_count(&s->gb)+6 > s->gb.size_in_bits)
                mb_num= -1;

            s->gb = gb;

            if (len >= ff_mpeg4_get_video_packet_prefix_length(s))
                return mb_num;
        }
    }
    return 0;
}

static int mpeg4_decode_sprite_trajectory(Mpeg4DecContext *ctx, GetBitContext *gb)
{
    MpegEncContext *s = &ctx->m;
    int a     = 2 << s->sprite_warping_accuracy;
    int rho   = 3  - s->sprite_warping_accuracy;
    int r     = 16 / a;
    int alpha = 0;
    int beta  = 0;
    int w     = s->width;
    int h     = s->height;
    int min_ab, i, w2, h2, w3, h3;
    int sprite_ref[4][2];
    int virtual_ref[2][2];

    // only true for rectangle shapes
    const int vop_ref[4][2] = { { 0, 0 },         { s->width, 0 },
                                { 0, s->height }, { s->width, s->height } };
    int d[4][2]             = { { 0, 0 }, { 0, 0 }, { 0, 0 }, { 0, 0 } };

    if (w <= 0 || h <= 0)
        return AVERROR_INVALIDDATA;

    for (i = 0; i < ctx->num_sprite_warping_points; i++) {
        int length;
        int x = 0, y = 0;

        length = get_vlc2(gb, sprite_trajectory.table, SPRITE_TRAJ_VLC_BITS, 3);
        if (length > 0)
            x = get_xbits(gb, length);

        if (!(ctx->divx_version == 500 && ctx->divx_build == 413))
            check_marker(gb, "before sprite_trajectory");

        length = get_vlc2(gb, sprite_trajectory.table, SPRITE_TRAJ_VLC_BITS, 3);
        if (length > 0)
            y = get_xbits(gb, length);

        check_marker(gb, "after sprite_trajectory");
        ctx->sprite_traj[i][0] = d[i][0] = x;
        ctx->sprite_traj[i][1] = d[i][1] = y;
    }
    for (; i < 4; i++)
        ctx->sprite_traj[i][0] = ctx->sprite_traj[i][1] = 0;

    while ((1 << alpha) < w)
        alpha++;
    while ((1 << beta) < h)
        beta++;  /* typo in the mpeg4 std for the definition of w' and h' */
    w2 = 1 << alpha;
    h2 = 1 << beta;

    // Note, the 4th point isn't used for GMC
    if (ctx->divx_version == 500 && ctx->divx_build == 413) {
        sprite_ref[0][0] = a * vop_ref[0][0] + d[0][0];
        sprite_ref[0][1] = a * vop_ref[0][1] + d[0][1];
        sprite_ref[1][0] = a * vop_ref[1][0] + d[0][0] + d[1][0];
        sprite_ref[1][1] = a * vop_ref[1][1] + d[0][1] + d[1][1];
        sprite_ref[2][0] = a * vop_ref[2][0] + d[0][0] + d[2][0];
        sprite_ref[2][1] = a * vop_ref[2][1] + d[0][1] + d[2][1];
    } else {
        sprite_ref[0][0] = (a >> 1) * (2 * vop_ref[0][0] + d[0][0]);
        sprite_ref[0][1] = (a >> 1) * (2 * vop_ref[0][1] + d[0][1]);
        sprite_ref[1][0] = (a >> 1) * (2 * vop_ref[1][0] + d[0][0] + d[1][0]);
        sprite_ref[1][1] = (a >> 1) * (2 * vop_ref[1][1] + d[0][1] + d[1][1]);
        sprite_ref[2][0] = (a >> 1) * (2 * vop_ref[2][0] + d[0][0] + d[2][0]);
        sprite_ref[2][1] = (a >> 1) * (2 * vop_ref[2][1] + d[0][1] + d[2][1]);
    }
    /* sprite_ref[3][0] = (a >> 1) * (2 * vop_ref[3][0] + d[0][0] + d[1][0] + d[2][0] + d[3][0]);
     * sprite_ref[3][1] = (a >> 1) * (2 * vop_ref[3][1] + d[0][1] + d[1][1] + d[2][1] + d[3][1]); */

    /* this is mostly identical to the mpeg4 std (and is totally unreadable
     * because of that...). Perhaps it should be reordered to be more readable.
     * The idea behind this virtual_ref mess is to be able to use shifts later
     * per pixel instead of divides so the distance between points is converted
     * from w&h based to w2&h2 based which are of the 2^x form. */
    virtual_ref[0][0] = 16 * (vop_ref[0][0] + w2) +
                         ROUNDED_DIV(((w - w2) *
                                      (r * sprite_ref[0][0] - 16 * vop_ref[0][0]) +
                                      w2 * (r * sprite_ref[1][0] - 16 * vop_ref[1][0])), w);
    virtual_ref[0][1] = 16 * vop_ref[0][1] +
                        ROUNDED_DIV(((w - w2) *
                                     (r * sprite_ref[0][1] - 16 * vop_ref[0][1]) +
                                     w2 * (r * sprite_ref[1][1] - 16 * vop_ref[1][1])), w);
    virtual_ref[1][0] = 16 * vop_ref[0][0] +
                        ROUNDED_DIV(((h - h2) * (r * sprite_ref[0][0] - 16 * vop_ref[0][0]) +
                                     h2 * (r * sprite_ref[2][0] - 16 * vop_ref[2][0])), h);
    virtual_ref[1][1] = 16 * (vop_ref[0][1] + h2) +
                        ROUNDED_DIV(((h - h2) * (r * sprite_ref[0][1] - 16 * vop_ref[0][1]) +
                                     h2 * (r * sprite_ref[2][1] - 16 * vop_ref[2][1])), h);

    switch (ctx->num_sprite_warping_points) {
    case 0:
        s->sprite_offset[0][0] =
        s->sprite_offset[0][1] =
        s->sprite_offset[1][0] =
        s->sprite_offset[1][1] = 0;
        s->sprite_delta[0][0]  = a;
        s->sprite_delta[0][1]  =
        s->sprite_delta[1][0]  = 0;
        s->sprite_delta[1][1]  = a;
        ctx->sprite_shift[0]   =
        ctx->sprite_shift[1]   = 0;
        break;
    case 1:     // GMC only
        s->sprite_offset[0][0] = sprite_ref[0][0] - a * vop_ref[0][0];
        s->sprite_offset[0][1] = sprite_ref[0][1] - a * vop_ref[0][1];
        s->sprite_offset[1][0] = ((sprite_ref[0][0] >> 1) | (sprite_ref[0][0] & 1)) -
                                 a * (vop_ref[0][0] / 2);
        s->sprite_offset[1][1] = ((sprite_ref[0][1] >> 1) | (sprite_ref[0][1] & 1)) -
                                 a * (vop_ref[0][1] / 2);
        s->sprite_delta[0][0]  = a;
        s->sprite_delta[0][1]  =
        s->sprite_delta[1][0]  = 0;
        s->sprite_delta[1][1]  = a;
        ctx->sprite_shift[0]   =
        ctx->sprite_shift[1]   = 0;
        break;
    case 2:
        s->sprite_offset[0][0] = (sprite_ref[0][0] << (alpha + rho)) +
                                 (-r * sprite_ref[0][0] + virtual_ref[0][0]) *
                                 (-vop_ref[0][0]) +
                                 (r * sprite_ref[0][1] - virtual_ref[0][1]) *
                                 (-vop_ref[0][1]) + (1 << (alpha + rho - 1));
        s->sprite_offset[0][1] = (sprite_ref[0][1] << (alpha + rho)) +
                                 (-r * sprite_ref[0][1] + virtual_ref[0][1]) *
                                 (-vop_ref[0][0]) +
                                 (-r * sprite_ref[0][0] + virtual_ref[0][0]) *
                                 (-vop_ref[0][1]) + (1 << (alpha + rho - 1));
        s->sprite_offset[1][0] = ((-r * sprite_ref[0][0] + virtual_ref[0][0]) *
                                  (-2 * vop_ref[0][0] + 1) +
                                  (r * sprite_ref[0][1] - virtual_ref[0][1]) *
                                  (-2 * vop_ref[0][1] + 1) + 2 * w2 * r *
                                  sprite_ref[0][0] - 16 * w2 + (1 << (alpha + rho + 1)));
        s->sprite_offset[1][1] = ((-r * sprite_ref[0][1] + virtual_ref[0][1]) *
                                  (-2 * vop_ref[0][0] + 1) +
                                  (-r * sprite_ref[0][0] + virtual_ref[0][0]) *
                                  (-2 * vop_ref[0][1] + 1) + 2 * w2 * r *
                                  sprite_ref[0][1] - 16 * w2 + (1 << (alpha + rho + 1)));
        s->sprite_delta[0][0] = (-r * sprite_ref[0][0] + virtual_ref[0][0]);
        s->sprite_delta[0][1] = (+r * sprite_ref[0][1] - virtual_ref[0][1]);
        s->sprite_delta[1][0] = (-r * sprite_ref[0][1] + virtual_ref[0][1]);
        s->sprite_delta[1][1] = (-r * sprite_ref[0][0] + virtual_ref[0][0]);

        ctx->sprite_shift[0]  = alpha + rho;
        ctx->sprite_shift[1]  = alpha + rho + 2;
        break;
    case 3:
        min_ab = FFMIN(alpha, beta);
        w3     = w2 >> min_ab;
        h3     = h2 >> min_ab;
        s->sprite_offset[0][0] = (sprite_ref[0][0] << (alpha + beta + rho - min_ab)) +
                                 (-r * sprite_ref[0][0] + virtual_ref[0][0]) *
                                 h3 * (-vop_ref[0][0]) +
                                 (-r * sprite_ref[0][0] + virtual_ref[1][0]) *
                                 w3 * (-vop_ref[0][1]) +
                                 (1 << (alpha + beta + rho - min_ab - 1));
        s->sprite_offset[0][1] = (sprite_ref[0][1] << (alpha + beta + rho - min_ab)) +
                                 (-r * sprite_ref[0][1] + virtual_ref[0][1]) *
                                 h3 * (-vop_ref[0][0]) +
                                 (-r * sprite_ref[0][1] + virtual_ref[1][1]) *
                                 w3 * (-vop_ref[0][1]) +
                                 (1 << (alpha + beta + rho - min_ab - 1));
        s->sprite_offset[1][0] = (-r * sprite_ref[0][0] + virtual_ref[0][0]) *
                                 h3 * (-2 * vop_ref[0][0] + 1) +
                                 (-r * sprite_ref[0][0] + virtual_ref[1][0]) *
                                 w3 * (-2 * vop_ref[0][1] + 1) + 2 * w2 * h3 *
                                 r * sprite_ref[0][0] - 16 * w2 * h3 +
                                 (1 << (alpha + beta + rho - min_ab + 1));
        s->sprite_offset[1][1] = (-r * sprite_ref[0][1] + virtual_ref[0][1]) *
                                 h3 * (-2 * vop_ref[0][0] + 1) +
                                 (-r * sprite_ref[0][1] + virtual_ref[1][1]) *
                                 w3 * (-2 * vop_ref[0][1] + 1) + 2 * w2 * h3 *
                                 r * sprite_ref[0][1] - 16 * w2 * h3 +
                                 (1 << (alpha + beta + rho - min_ab + 1));
        s->sprite_delta[0][0] = (-r * sprite_ref[0][0] + virtual_ref[0][0]) * h3;
        s->sprite_delta[0][1] = (-r * sprite_ref[0][0] + virtual_ref[1][0]) * w3;
        s->sprite_delta[1][0] = (-r * sprite_ref[0][1] + virtual_ref[0][1]) * h3;
        s->sprite_delta[1][1] = (-r * sprite_ref[0][1] + virtual_ref[1][1]) * w3;

        ctx->sprite_shift[0]  = alpha + beta + rho - min_ab;
        ctx->sprite_shift[1]  = alpha + beta + rho - min_ab + 2;
        break;
    }
    /* try to simplify the situation */
    if (s->sprite_delta[0][0] == a << ctx->sprite_shift[0] &&
        s->sprite_delta[0][1] == 0 &&
        s->sprite_delta[1][0] == 0 &&
        s->sprite_delta[1][1] == a << ctx->sprite_shift[0]) {
        s->sprite_offset[0][0] >>= ctx->sprite_shift[0];
        s->sprite_offset[0][1] >>= ctx->sprite_shift[0];
        s->sprite_offset[1][0] >>= ctx->sprite_shift[1];
        s->sprite_offset[1][1] >>= ctx->sprite_shift[1];
        s->sprite_delta[0][0] = a;
        s->sprite_delta[0][1] = 0;
        s->sprite_delta[1][0] = 0;
        s->sprite_delta[1][1] = a;
        ctx->sprite_shift[0] = 0;
        ctx->sprite_shift[1] = 0;
        s->real_sprite_warping_points = 1;
    } else {
        int shift_y = 16 - ctx->sprite_shift[0];
        int shift_c = 16 - ctx->sprite_shift[1];
        for (i = 0; i < 2; i++) {
            s->sprite_offset[0][i] <<= shift_y;
            s->sprite_offset[1][i] <<= shift_c;
            s->sprite_delta[0][i]  <<= shift_y;
            s->sprite_delta[1][i]  <<= shift_y;
            ctx->sprite_shift[i]     = 16;
        }
        s->real_sprite_warping_points = ctx->num_sprite_warping_points;
    }

    return 0;
}

static int decode_new_pred(Mpeg4DecContext *ctx, GetBitContext *gb) {
    int len = FFMIN(ctx->time_increment_bits + 3, 15);

    get_bits(gb, len);
    if (get_bits1(gb))
        get_bits(gb, len);
    check_marker(gb, "after new_pred");

    return 0;
}

/**
 * Decode the next video packet.
 * @return <0 if something went wrong
 */
int ff_mpeg4_decode_video_packet_header(Mpeg4DecContext *ctx)
{
    MpegEncContext *s = &ctx->m;

    int mb_num_bits      = av_log2(s->mb_num - 1) + 1;
    int header_extension = 0, mb_num, len;

    /* is there enough space left for a video packet + header */
    if (get_bits_count(&s->gb) > s->gb.size_in_bits - 20)
        return -1;

    for (len = 0; len < 32; len++)
        if (get_bits1(&s->gb))
            break;

    if (len != ff_mpeg4_get_video_packet_prefix_length(s)) {
        av_log(s->avctx, AV_LOG_ERROR, "marker does not match f_code\n");
        return -1;
    }

    if (ctx->shape != RECT_SHAPE) {
        header_extension = get_bits1(&s->gb);
        // FIXME more stuff here
    }

    mb_num = get_bits(&s->gb, mb_num_bits);
    if (mb_num >= s->mb_num) {
        av_log(s->avctx, AV_LOG_ERROR,
               "illegal mb_num in video packet (%d %d) \n", mb_num, s->mb_num);
        return -1;
    }

    s->mb_x = mb_num % s->mb_width;
    s->mb_y = mb_num / s->mb_width;

    if (ctx->shape != BIN_ONLY_SHAPE) {
        int qscale = get_bits(&s->gb, s->quant_precision);
        if (qscale)
            s->chroma_qscale = s->qscale = qscale;
    }

    if (ctx->shape == RECT_SHAPE)
        header_extension = get_bits1(&s->gb);

    if (header_extension) {
        int time_incr = 0;

        while (get_bits1(&s->gb) != 0)
            time_incr++;

        check_marker(&s->gb, "before time_increment in video packed header");
        skip_bits(&s->gb, ctx->time_increment_bits);      /* time_increment */
        check_marker(&s->gb, "before vop_coding_type in video packed header");

        skip_bits(&s->gb, 2); /* vop coding type */
        // FIXME not rect stuff here

        if (ctx->shape != BIN_ONLY_SHAPE) {
            skip_bits(&s->gb, 3); /* intra dc vlc threshold */
            // FIXME don't just ignore everything
            if (s->pict_type == AV_PICTURE_TYPE_S &&
                ctx->vol_sprite_usage == GMC_SPRITE) {
                if (mpeg4_decode_sprite_trajectory(ctx, &s->gb) < 0)
                    return AVERROR_INVALIDDATA;
                av_log(s->avctx, AV_LOG_ERROR, "untested\n");
            }

            // FIXME reduced res stuff here

            if (s->pict_type != AV_PICTURE_TYPE_I) {
                int f_code = get_bits(&s->gb, 3);       /* fcode_for */
                if (f_code == 0)
                    av_log(s->avctx, AV_LOG_ERROR,
                           "Error, video packet header damaged (f_code=0)\n");
            }
            if (s->pict_type == AV_PICTURE_TYPE_B) {
                int b_code = get_bits(&s->gb, 3);
                if (b_code == 0)
                    av_log(s->avctx, AV_LOG_ERROR,
                           "Error, video packet header damaged (b_code=0)\n");
            }
        }
    }
    if (ctx->new_pred)
        decode_new_pred(ctx, &s->gb);

    return 0;
}

/**
 * Get the average motion vector for a GMC MB.
 * @param n either 0 for the x component or 1 for y
 * @return the average MV for a GMC MB
 */
static inline int get_amv(Mpeg4DecContext *ctx, int n)
{
    MpegEncContext *s = &ctx->m;
    int x, y, mb_v, sum, dx, dy, shift;
    int len     = 1 << (s->f_code + 4);
    const int a = s->sprite_warping_accuracy;

    if (s->workaround_bugs & FF_BUG_AMV)
        len >>= s->quarter_sample;

    if (s->real_sprite_warping_points == 1) {
        if (ctx->divx_version == 500 && ctx->divx_build == 413)
            sum = s->sprite_offset[0][n] / (1 << (a - s->quarter_sample));
        else
            sum = RSHIFT(s->sprite_offset[0][n] << s->quarter_sample, a);
    } else {
        dx    = s->sprite_delta[n][0];
        dy    = s->sprite_delta[n][1];
        shift = ctx->sprite_shift[0];
        if (n)
            dy -= 1 << (shift + a + 1);
        else
            dx -= 1 << (shift + a + 1);
        mb_v = s->sprite_offset[0][n] + dx * s->mb_x * 16 + dy * s->mb_y * 16;

        sum = 0;
        for (y = 0; y < 16; y++) {
            int v;

            v = mb_v + dy * y;
            // FIXME optimize
            for (x = 0; x < 16; x++) {
                sum += v >> shift;
                v   += dx;
            }
        }
        sum = RSHIFT(sum, a + 8 - s->quarter_sample);
    }

    if (sum < -len)
        sum = -len;
    else if (sum >= len)
        sum = len - 1;

    return sum;
}

/**
 * Decode the dc value.
 * @param n block index (0-3 are luma, 4-5 are chroma)
 * @param dir_ptr the prediction direction will be stored here
 * @return the quantized dc
 */
static inline int mpeg4_decode_dc(MpegEncContext *s, int n, int *dir_ptr)
{
    int level, code;

    if (n < 4)
        code = get_vlc2(&s->gb, dc_lum.table, DC_VLC_BITS, 1);
    else
        code = get_vlc2(&s->gb, dc_chrom.table, DC_VLC_BITS, 1);

    if (code < 0 || code > 9 /* && s->nbit < 9 */) {
        av_log(s->avctx, AV_LOG_ERROR, "illegal dc vlc\n");
        return -1;
    }

    if (code == 0) {
        level = 0;
    } else {
        if (IS_3IV1) {
            if (code == 1)
                level = 2 * get_bits1(&s->gb) - 1;
            else {
                if (get_bits1(&s->gb))
                    level = get_bits(&s->gb, code - 1) + (1 << (code - 1));
                else
                    level = -get_bits(&s->gb, code - 1) - (1 << (code - 1));
            }
        } else {
            level = get_xbits(&s->gb, code);
        }

        if (code > 8) {
            if (get_bits1(&s->gb) == 0) { /* marker */
                if (s->avctx->err_recognition & (AV_EF_BITSTREAM|AV_EF_COMPLIANT)) {
                    av_log(s->avctx, AV_LOG_ERROR, "dc marker bit missing\n");
                    return -1;
                }
            }
        }
    }

    return ff_mpeg4_pred_dc(s, n, level, dir_ptr, 0);
}

/**
 * Decode first partition.
 * @return number of MBs decoded or <0 if an error occurred
 */
static int mpeg4_decode_partition_a(Mpeg4DecContext *ctx)
{
    MpegEncContext *s = &ctx->m;
    int mb_num = 0;
    static const int8_t quant_tab[4] = { -1, -2, 1, 2 };

    /* decode first partition */
    s->first_slice_line = 1;
    for (; s->mb_y < s->mb_height; s->mb_y++) {
        ff_init_block_index(s);
        for (; s->mb_x < s->mb_width; s->mb_x++) {
            const int xy = s->mb_x + s->mb_y * s->mb_stride;
            int cbpc;
            int dir = 0;

            mb_num++;
            ff_update_block_index(s);
            if (s->mb_x == s->resync_mb_x && s->mb_y == s->resync_mb_y + 1)
                s->first_slice_line = 0;

            if (s->pict_type == AV_PICTURE_TYPE_I) {
                int i;

                do {
                    if (show_bits_long(&s->gb, 19) == DC_MARKER)
                        return mb_num - 1;

                    cbpc = get_vlc2(&s->gb, ff_h263_intra_MCBPC_vlc.table, INTRA_MCBPC_VLC_BITS, 2);
                    if (cbpc < 0) {
                        av_log(s->avctx, AV_LOG_ERROR,
                               "mcbpc corrupted at %d %d\n", s->mb_x, s->mb_y);
                        return -1;
                    }
                } while (cbpc == 8);

                s->cbp_table[xy]               = cbpc & 3;
                s->current_picture.mb_type[xy] = MB_TYPE_INTRA;
                s->mb_intra                    = 1;

                if (cbpc & 4)
                    ff_set_qscale(s, s->qscale + quant_tab[get_bits(&s->gb, 2)]);

                s->current_picture.qscale_table[xy] = s->qscale;

                s->mbintra_table[xy] = 1;
                for (i = 0; i < 6; i++) {
                    int dc_pred_dir;
                    int dc = mpeg4_decode_dc(s, i, &dc_pred_dir);
                    if (dc < 0) {
                        av_log(s->avctx, AV_LOG_ERROR,
                               "DC corrupted at %d %d\n", s->mb_x, s->mb_y);
                        return -1;
                    }
                    dir <<= 1;
                    if (dc_pred_dir)
                        dir |= 1;
                }
                s->pred_dir_table[xy] = dir;
            } else { /* P/S_TYPE */
                int mx, my, pred_x, pred_y, bits;
                int16_t *const mot_val = s->current_picture.motion_val[0][s->block_index[0]];
                const int stride       = s->b8_stride * 2;

try_again:
                bits = show_bits(&s->gb, 17);
                if (bits == MOTION_MARKER)
                    return mb_num - 1;

                skip_bits1(&s->gb);
                if (bits & 0x10000) {
                    /* skip mb */
                    if (s->pict_type == AV_PICTURE_TYPE_S &&
                        ctx->vol_sprite_usage == GMC_SPRITE) {
                        s->current_picture.mb_type[xy] = MB_TYPE_SKIP  |
                                                         MB_TYPE_16x16 |
                                                         MB_TYPE_GMC   |
                                                         MB_TYPE_L0;
                        mx = get_amv(ctx, 0);
                        my = get_amv(ctx, 1);
                    } else {
                        s->current_picture.mb_type[xy] = MB_TYPE_SKIP  |
                                                         MB_TYPE_16x16 |
                                                         MB_TYPE_L0;
                        mx = my = 0;
                    }
                    mot_val[0]          =
                    mot_val[2]          =
                    mot_val[0 + stride] =
                    mot_val[2 + stride] = mx;
                    mot_val[1]          =
                    mot_val[3]          =
                    mot_val[1 + stride] =
                    mot_val[3 + stride] = my;

                    if (s->mbintra_table[xy])
                        ff_clean_intra_table_entries(s);
                    continue;
                }

                cbpc = get_vlc2(&s->gb, ff_h263_inter_MCBPC_vlc.table, INTER_MCBPC_VLC_BITS, 2);
                if (cbpc < 0) {
                    av_log(s->avctx, AV_LOG_ERROR,
                           "mcbpc corrupted at %d %d\n", s->mb_x, s->mb_y);
                    return -1;
                }
                if (cbpc == 20)
                    goto try_again;

                s->cbp_table[xy] = cbpc & (8 + 3);  // 8 is dquant

                s->mb_intra = ((cbpc & 4) != 0);

                if (s->mb_intra) {
                    s->current_picture.mb_type[xy] = MB_TYPE_INTRA;
                    s->mbintra_table[xy] = 1;
                    mot_val[0]          =
                    mot_val[2]          =
                    mot_val[0 + stride] =
                    mot_val[2 + stride] = 0;
                    mot_val[1]          =
                    mot_val[3]          =
                    mot_val[1 + stride] =
                    mot_val[3 + stride] = 0;
                } else {
                    if (s->mbintra_table[xy])
                        ff_clean_intra_table_entries(s);

                    if (s->pict_type == AV_PICTURE_TYPE_S &&
                        ctx->vol_sprite_usage == GMC_SPRITE &&
                        (cbpc & 16) == 0)
                        s->mcsel = get_bits1(&s->gb);
                    else
                        s->mcsel = 0;

                    if ((cbpc & 16) == 0) {
                        /* 16x16 motion prediction */

                        ff_h263_pred_motion(s, 0, 0, &pred_x, &pred_y);
                        if (!s->mcsel) {
                            mx = ff_h263_decode_motion(s, pred_x, s->f_code);
                            if (mx >= 0xffff)
                                return -1;

                            my = ff_h263_decode_motion(s, pred_y, s->f_code);
                            if (my >= 0xffff)
                                return -1;
                            s->current_picture.mb_type[xy] = MB_TYPE_16x16 |
                                                             MB_TYPE_L0;
                        } else {
                            mx = get_amv(ctx, 0);
                            my = get_amv(ctx, 1);
                            s->current_picture.mb_type[xy] = MB_TYPE_16x16 |
                                                             MB_TYPE_GMC   |
                                                             MB_TYPE_L0;
                        }

                        mot_val[0]          =
                        mot_val[2]          =
                        mot_val[0 + stride] =
                        mot_val[2 + stride] = mx;
                        mot_val[1]          =
                        mot_val[3]          =
                        mot_val[1 + stride] =
                        mot_val[3 + stride] = my;
                    } else {
                        int i;
                        s->current_picture.mb_type[xy] = MB_TYPE_8x8 |
                                                         MB_TYPE_L0;
                        for (i = 0; i < 4; i++) {
                            int16_t *mot_val = ff_h263_pred_motion(s, i, 0, &pred_x, &pred_y);
                            mx = ff_h263_decode_motion(s, pred_x, s->f_code);
                            if (mx >= 0xffff)
                                return -1;

                            my = ff_h263_decode_motion(s, pred_y, s->f_code);
                            if (my >= 0xffff)
                                return -1;
                            mot_val[0] = mx;
                            mot_val[1] = my;
                        }
                    }
                }
            }
        }
        s->mb_x = 0;
    }

    return mb_num;
}

/**
 * decode second partition.
 * @return <0 if an error occurred
 */
static int mpeg4_decode_partition_b(MpegEncContext *s, int mb_count)
{
    int mb_num = 0;
    static const int8_t quant_tab[4] = { -1, -2, 1, 2 };

    s->mb_x = s->resync_mb_x;
    s->first_slice_line = 1;
    for (s->mb_y = s->resync_mb_y; mb_num < mb_count; s->mb_y++) {
        ff_init_block_index(s);
        for (; mb_num < mb_count && s->mb_x < s->mb_width; s->mb_x++) {
            const int xy = s->mb_x + s->mb_y * s->mb_stride;

            mb_num++;
            ff_update_block_index(s);
            if (s->mb_x == s->resync_mb_x && s->mb_y == s->resync_mb_y + 1)
                s->first_slice_line = 0;

            if (s->pict_type == AV_PICTURE_TYPE_I) {
                int ac_pred = get_bits1(&s->gb);
                int cbpy    = get_vlc2(&s->gb, ff_h263_cbpy_vlc.table, CBPY_VLC_BITS, 1);
                if (cbpy < 0) {
                    av_log(s->avctx, AV_LOG_ERROR,
                           "cbpy corrupted at %d %d\n", s->mb_x, s->mb_y);
                    return -1;
                }

                s->cbp_table[xy]               |= cbpy << 2;
                s->current_picture.mb_type[xy] |= ac_pred * MB_TYPE_ACPRED;
            } else { /* P || S_TYPE */
                if (IS_INTRA(s->current_picture.mb_type[xy])) {
                    int i;
                    int dir     = 0;
                    int ac_pred = get_bits1(&s->gb);
                    int cbpy    = get_vlc2(&s->gb, ff_h263_cbpy_vlc.table, CBPY_VLC_BITS, 1);

                    if (cbpy < 0) {
                        av_log(s->avctx, AV_LOG_ERROR,
                               "I cbpy corrupted at %d %d\n", s->mb_x, s->mb_y);
                        return -1;
                    }

                    if (s->cbp_table[xy] & 8)
                        ff_set_qscale(s, s->qscale + quant_tab[get_bits(&s->gb, 2)]);
                    s->current_picture.qscale_table[xy] = s->qscale;

                    for (i = 0; i < 6; i++) {
                        int dc_pred_dir;
                        int dc = mpeg4_decode_dc(s, i, &dc_pred_dir);
                        if (dc < 0) {
                            av_log(s->avctx, AV_LOG_ERROR,
                                   "DC corrupted at %d %d\n", s->mb_x, s->mb_y);
                            return -1;
                        }
                        dir <<= 1;
                        if (dc_pred_dir)
                            dir |= 1;
                    }
                    s->cbp_table[xy]               &= 3;  // remove dquant
                    s->cbp_table[xy]               |= cbpy << 2;
                    s->current_picture.mb_type[xy] |= ac_pred * MB_TYPE_ACPRED;
                    s->pred_dir_table[xy]           = dir;
                } else if (IS_SKIP(s->current_picture.mb_type[xy])) {
                    s->current_picture.qscale_table[xy] = s->qscale;
                    s->cbp_table[xy]                    = 0;
                } else {
                    int cbpy = get_vlc2(&s->gb, ff_h263_cbpy_vlc.table, CBPY_VLC_BITS, 1);

                    if (cbpy < 0) {
                        av_log(s->avctx, AV_LOG_ERROR,
                               "P cbpy corrupted at %d %d\n", s->mb_x, s->mb_y);
                        return -1;
                    }

                    if (s->cbp_table[xy] & 8)
                        ff_set_qscale(s, s->qscale + quant_tab[get_bits(&s->gb, 2)]);
                    s->current_picture.qscale_table[xy] = s->qscale;

                    s->cbp_table[xy] &= 3;  // remove dquant
                    s->cbp_table[xy] |= (cbpy ^ 0xf) << 2;
                }
            }
        }
        if (mb_num >= mb_count)
            return 0;
        s->mb_x = 0;
    }
    return 0;
}

/**
 * Decode the first and second partition.
 * @return <0 if error (and sets error type in the error_status_table)
 */
int ff_mpeg4_decode_partitions(Mpeg4DecContext *ctx)
{
    MpegEncContext *s = &ctx->m;
    int mb_num;
    const int part_a_error = s->pict_type == AV_PICTURE_TYPE_I ? (ER_DC_ERROR | ER_MV_ERROR) : ER_MV_ERROR;
    const int part_a_end   = s->pict_type == AV_PICTURE_TYPE_I ? (ER_DC_END   | ER_MV_END)   : ER_MV_END;

    mb_num = mpeg4_decode_partition_a(ctx);
    if (mb_num <= 0) {
        ff_er_add_slice(&s->er, s->resync_mb_x, s->resync_mb_y,
                        s->mb_x, s->mb_y, part_a_error);
        return -1;
    }

    if (s->resync_mb_x + s->resync_mb_y * s->mb_width + mb_num > s->mb_num) {
        av_log(s->avctx, AV_LOG_ERROR, "slice below monitor ...\n");
        ff_er_add_slice(&s->er, s->resync_mb_x, s->resync_mb_y,
                        s->mb_x, s->mb_y, part_a_error);
        return -1;
    }

    s->mb_num_left = mb_num;

    if (s->pict_type == AV_PICTURE_TYPE_I) {
        while (show_bits(&s->gb, 9) == 1)
            skip_bits(&s->gb, 9);
        if (get_bits_long(&s->gb, 19) != DC_MARKER) {
            av_log(s->avctx, AV_LOG_ERROR,
                   "marker missing after first I partition at %d %d\n",
                   s->mb_x, s->mb_y);
            return -1;
        }
    } else {
        while (show_bits(&s->gb, 10) == 1)
            skip_bits(&s->gb, 10);
        if (get_bits(&s->gb, 17) != MOTION_MARKER) {
            av_log(s->avctx, AV_LOG_ERROR,
                   "marker missing after first P partition at %d %d\n",
                   s->mb_x, s->mb_y);
            return -1;
        }
    }
    ff_er_add_slice(&s->er, s->resync_mb_x, s->resync_mb_y,
                    s->mb_x - 1, s->mb_y, part_a_end);

    if (mpeg4_decode_partition_b(s, mb_num) < 0) {
        if (s->pict_type == AV_PICTURE_TYPE_P)
            ff_er_add_slice(&s->er, s->resync_mb_x, s->resync_mb_y,
                            s->mb_x, s->mb_y, ER_DC_ERROR);
        return -1;
    } else {
        if (s->pict_type == AV_PICTURE_TYPE_P)
            ff_er_add_slice(&s->er, s->resync_mb_x, s->resync_mb_y,
                            s->mb_x - 1, s->mb_y, ER_DC_END);
    }

    return 0;
}

/**
 * Decode a block.
 * @return <0 if an error occurred
 */
static inline int mpeg4_decode_block(Mpeg4DecContext *ctx, int16_t *block,
                                     int n, int coded, int intra, int rvlc)
{
    MpegEncContext *s = &ctx->m;
    int level, i, last, run, qmul, qadd;
    int av_uninit(dc_pred_dir);
    RLTable *rl;
    RL_VLC_ELEM *rl_vlc;
    const uint8_t *scan_table;

    // Note intra & rvlc should be optimized away if this is inlined

    if (intra) {
        if (ctx->use_intra_dc_vlc) {
            /* DC coef */
            if (s->partitioned_frame) {
                level = s->dc_val[0][s->block_index[n]];
                if (n < 4)
                    level = FASTDIV((level + (s->y_dc_scale >> 1)), s->y_dc_scale);
                else
                    level = FASTDIV((level + (s->c_dc_scale >> 1)), s->c_dc_scale);
                dc_pred_dir = (s->pred_dir_table[s->mb_x + s->mb_y * s->mb_stride] << n) & 32;
            } else {
                level = mpeg4_decode_dc(s, n, &dc_pred_dir);
                if (level < 0)
                    return -1;
            }
            block[0] = level;
            i        = 0;
        } else {
            i = -1;
            ff_mpeg4_pred_dc(s, n, 0, &dc_pred_dir, 0);
        }
        if (!coded)
            goto not_coded;

        if (rvlc) {
            rl     = &ff_rvlc_rl_intra;
            rl_vlc = ff_rvlc_rl_intra.rl_vlc[0];
        } else {
            rl     = &ff_mpeg4_rl_intra;
            rl_vlc = ff_mpeg4_rl_intra.rl_vlc[0];
        }
        if (s->ac_pred) {
            if (dc_pred_dir == 0)
                scan_table = s->intra_v_scantable.permutated;  /* left */
            else
                scan_table = s->intra_h_scantable.permutated;  /* top */
        } else {
            scan_table = s->intra_scantable.permutated;
        }
        qmul = 1;
        qadd = 0;
    } else {
        i = -1;
        if (!coded) {
            s->block_last_index[n] = i;
            return 0;
        }
        if (rvlc)
            rl = &ff_rvlc_rl_inter;
        else
            rl = &ff_h263_rl_inter;

        scan_table = s->intra_scantable.permutated;

        if (s->mpeg_quant) {
            qmul = 1;
            qadd = 0;
            if (rvlc)
                rl_vlc = ff_rvlc_rl_inter.rl_vlc[0];
            else
                rl_vlc = ff_h263_rl_inter.rl_vlc[0];
        } else {
            qmul = s->qscale << 1;
            qadd = (s->qscale - 1) | 1;
            if (rvlc)
                rl_vlc = ff_rvlc_rl_inter.rl_vlc[s->qscale];
            else
                rl_vlc = ff_h263_rl_inter.rl_vlc[s->qscale];
        }
    }
    {
        OPEN_READER(re, &s->gb);
        for (;;) {
            UPDATE_CACHE(re, &s->gb);
            GET_RL_VLC(level, run, re, &s->gb, rl_vlc, TEX_VLC_BITS, 2, 0);
            if (level == 0) {
                /* escape */
                if (rvlc) {
                    if (SHOW_UBITS(re, &s->gb, 1) == 0) {
                        av_log(s->avctx, AV_LOG_ERROR,
                               "1. marker bit missing in rvlc esc\n");
                        return -1;
                    }
                    SKIP_CACHE(re, &s->gb, 1);

                    last = SHOW_UBITS(re, &s->gb, 1);
                    SKIP_CACHE(re, &s->gb, 1);
                    run = SHOW_UBITS(re, &s->gb, 6);
                    SKIP_COUNTER(re, &s->gb, 1 + 1 + 6);
                    UPDATE_CACHE(re, &s->gb);

                    if (SHOW_UBITS(re, &s->gb, 1) == 0) {
                        av_log(s->avctx, AV_LOG_ERROR,
                               "2. marker bit missing in rvlc esc\n");
                        return -1;
                    }
                    SKIP_CACHE(re, &s->gb, 1);

                    level = SHOW_UBITS(re, &s->gb, 11);
                    SKIP_CACHE(re, &s->gb, 11);

                    if (SHOW_UBITS(re, &s->gb, 5) != 0x10) {
                        av_log(s->avctx, AV_LOG_ERROR, "reverse esc missing\n");
                        return -1;
                    }
                    SKIP_CACHE(re, &s->gb, 5);

                    level = level * qmul + qadd;
                    level = (level ^ SHOW_SBITS(re, &s->gb, 1)) - SHOW_SBITS(re, &s->gb, 1);
                    SKIP_COUNTER(re, &s->gb, 1 + 11 + 5 + 1);

                    i += run + 1;
                    if (last)
                        i += 192;
                } else {
                    int cache;
                    cache = GET_CACHE(re, &s->gb);

                    if (IS_3IV1)
                        cache ^= 0xC0000000;

                    if (cache & 0x80000000) {
                        if (cache & 0x40000000) {
                            /* third escape */
                            SKIP_CACHE(re, &s->gb, 2);
                            last = SHOW_UBITS(re, &s->gb, 1);
                            SKIP_CACHE(re, &s->gb, 1);
                            run = SHOW_UBITS(re, &s->gb, 6);
                            SKIP_COUNTER(re, &s->gb, 2 + 1 + 6);
                            UPDATE_CACHE(re, &s->gb);

                            if (IS_3IV1) {
                                level = SHOW_SBITS(re, &s->gb, 12);
                                LAST_SKIP_BITS(re, &s->gb, 12);
                            } else {
                                if (SHOW_UBITS(re, &s->gb, 1) == 0) {
                                    av_log(s->avctx, AV_LOG_ERROR,
                                           "1. marker bit missing in 3. esc\n");
                                    if (!(s->avctx->err_recognition & AV_EF_IGNORE_ERR))
                                        return -1;
                                }
                                SKIP_CACHE(re, &s->gb, 1);

                                level = SHOW_SBITS(re, &s->gb, 12);
                                SKIP_CACHE(re, &s->gb, 12);

                                if (SHOW_UBITS(re, &s->gb, 1) == 0) {
                                    av_log(s->avctx, AV_LOG_ERROR,
                                           "2. marker bit missing in 3. esc\n");
                                    if (!(s->avctx->err_recognition & AV_EF_IGNORE_ERR))
                                        return -1;
                                }

                                SKIP_COUNTER(re, &s->gb, 1 + 12 + 1);
                            }

#if 0
                            if (s->error_recognition >= FF_ER_COMPLIANT) {
                                const int abs_level= FFABS(level);
                                if (abs_level<=MAX_LEVEL && run<=MAX_RUN) {
                                    const int run1= run - rl->max_run[last][abs_level] - 1;
                                    if (abs_level <= rl->max_level[last][run]) {
                                        av_log(s->avctx, AV_LOG_ERROR, "illegal 3. esc, vlc encoding possible\n");
                                        return -1;
                                    }
                                    if (s->error_recognition > FF_ER_COMPLIANT) {
                                        if (abs_level <= rl->max_level[last][run]*2) {
                                            av_log(s->avctx, AV_LOG_ERROR, "illegal 3. esc, esc 1 encoding possible\n");
                                            return -1;
                                        }
                                        if (run1 >= 0 && abs_level <= rl->max_level[last][run1]) {
                                            av_log(s->avctx, AV_LOG_ERROR, "illegal 3. esc, esc 2 encoding possible\n");
                                            return -1;
                                        }
                                    }
                                }
                            }
#endif
                            if (level > 0)
                                level = level * qmul + qadd;
                            else
                                level = level * qmul - qadd;

                            if ((unsigned)(level + 2048) > 4095) {
                                if (s->avctx->err_recognition & (AV_EF_BITSTREAM|AV_EF_AGGRESSIVE)) {
                                    if (level > 2560 || level < -2560) {
                                        av_log(s->avctx, AV_LOG_ERROR,
                                               "|level| overflow in 3. esc, qp=%d\n",
                                               s->qscale);
                                        return -1;
                                    }
                                }
                                level = level < 0 ? -2048 : 2047;
                            }

                            i += run + 1;
                            if (last)
                                i += 192;
                        } else {
                            /* second escape */
                            SKIP_BITS(re, &s->gb, 2);
                            GET_RL_VLC(level, run, re, &s->gb, rl_vlc, TEX_VLC_BITS, 2, 1);
                            i    += run + rl->max_run[run >> 7][level / qmul] + 1;  // FIXME opt indexing
                            level = (level ^ SHOW_SBITS(re, &s->gb, 1)) - SHOW_SBITS(re, &s->gb, 1);
                            LAST_SKIP_BITS(re, &s->gb, 1);
                        }
                    } else {
                        /* first escape */
                        SKIP_BITS(re, &s->gb, 1);
                        GET_RL_VLC(level, run, re, &s->gb, rl_vlc, TEX_VLC_BITS, 2, 1);
                        i    += run;
                        level = level + rl->max_level[run >> 7][(run - 1) & 63] * qmul;  // FIXME opt indexing
                        level = (level ^ SHOW_SBITS(re, &s->gb, 1)) - SHOW_SBITS(re, &s->gb, 1);
                        LAST_SKIP_BITS(re, &s->gb, 1);
                    }
                }
            } else {
                i    += run;
                level = (level ^ SHOW_SBITS(re, &s->gb, 1)) - SHOW_SBITS(re, &s->gb, 1);
                LAST_SKIP_BITS(re, &s->gb, 1);
            }
            ff_tlog(s->avctx, "dct[%d][%d] = %- 4d end?:%d\n", scan_table[i&63]&7, scan_table[i&63] >> 3, level, i>62);
            if (i > 62) {
                i -= 192;
                if (i & (~63)) {
                    av_log(s->avctx, AV_LOG_ERROR,
                           "ac-tex damaged at %d %d\n", s->mb_x, s->mb_y);
                    return -1;
                }

                block[scan_table[i]] = level;
                break;
            }

            block[scan_table[i]] = level;
        }
        CLOSE_READER(re, &s->gb);
    }

not_coded:
    if (intra) {
        if (!ctx->use_intra_dc_vlc) {
            block[0] = ff_mpeg4_pred_dc(s, n, block[0], &dc_pred_dir, 0);

            i -= i >> 31;  // if (i == -1) i = 0;
        }

        ff_mpeg4_pred_ac(s, block, n, dc_pred_dir);
        if (s->ac_pred)
            i = 63;  // FIXME not optimal
    }
    s->block_last_index[n] = i;
    return 0;
}

/**
 * decode partition C of one MB.
 * @return <0 if an error occurred
 */
static int mpeg4_decode_partitioned_mb(MpegEncContext *s, int16_t block[6][64])
{
    Mpeg4DecContext *ctx = (Mpeg4DecContext *)s;
    int cbp, mb_type;
    const int xy = s->mb_x + s->mb_y * s->mb_stride;

    mb_type = s->current_picture.mb_type[xy];
    cbp     = s->cbp_table[xy];

    ctx->use_intra_dc_vlc = s->qscale < ctx->intra_dc_threshold;

    if (s->current_picture.qscale_table[xy] != s->qscale)
        ff_set_qscale(s, s->current_picture.qscale_table[xy]);

    if (s->pict_type == AV_PICTURE_TYPE_P ||
        s->pict_type == AV_PICTURE_TYPE_S) {
        int i;
        for (i = 0; i < 4; i++) {
            s->mv[0][i][0] = s->current_picture.motion_val[0][s->block_index[i]][0];
            s->mv[0][i][1] = s->current_picture.motion_val[0][s->block_index[i]][1];
        }
        s->mb_intra = IS_INTRA(mb_type);

        if (IS_SKIP(mb_type)) {
            /* skip mb */
            for (i = 0; i < 6; i++)
                s->block_last_index[i] = -1;
            s->mv_dir  = MV_DIR_FORWARD;
            s->mv_type = MV_TYPE_16X16;
            if (s->pict_type == AV_PICTURE_TYPE_S
                && ctx->vol_sprite_usage == GMC_SPRITE) {
                s->mcsel      = 1;
                s->mb_skipped = 0;
            } else {
                s->mcsel      = 0;
                s->mb_skipped = 1;
            }
        } else if (s->mb_intra) {
            s->ac_pred = IS_ACPRED(s->current_picture.mb_type[xy]);
        } else if (!s->mb_intra) {
            // s->mcsel = 0;  // FIXME do we need to init that?

            s->mv_dir = MV_DIR_FORWARD;
            if (IS_8X8(mb_type)) {
                s->mv_type = MV_TYPE_8X8;
            } else {
                s->mv_type = MV_TYPE_16X16;
            }
        }
    } else { /* I-Frame */
        s->mb_intra = 1;
        s->ac_pred  = IS_ACPRED(s->current_picture.mb_type[xy]);
    }

    if (!IS_SKIP(mb_type)) {
        int i;
        s->bdsp.clear_blocks(s->block[0]);
        /* decode each block */
        for (i = 0; i < 6; i++) {
            if (mpeg4_decode_block(ctx, block[i], i, cbp & 32, s->mb_intra, ctx->rvlc) < 0) {
                av_log(s->avctx, AV_LOG_ERROR,
                       "texture corrupted at %d %d %d\n",
                       s->mb_x, s->mb_y, s->mb_intra);
                return -1;
            }
            cbp += cbp;
        }
    }

    /* per-MB end of slice check */
    if (--s->mb_num_left <= 0) {
        if (mpeg4_is_resync(ctx))
            return SLICE_END;
        else
            return SLICE_NOEND;
    } else {
        if (mpeg4_is_resync(ctx)) {
            const int delta = s->mb_x + 1 == s->mb_width ? 2 : 1;
            if (s->cbp_table[xy + delta])
                return SLICE_END;
        }
        return SLICE_OK;
    }
}

static int mpeg4_decode_mb(MpegEncContext *s, int16_t block[6][64])
{
    Mpeg4DecContext *ctx = (Mpeg4DecContext *)s;
    int cbpc, cbpy, i, cbp, pred_x, pred_y, mx, my, dquant;
    int16_t *mot_val;
    static const int8_t quant_tab[4] = { -1, -2, 1, 2 };
    const int xy = s->mb_x + s->mb_y * s->mb_stride;

    av_assert2(s->h263_pred);

    if (s->pict_type == AV_PICTURE_TYPE_P ||
        s->pict_type == AV_PICTURE_TYPE_S) {
        do {
            if (get_bits1(&s->gb)) {
                /* skip mb */
                s->mb_intra = 0;
                for (i = 0; i < 6; i++)
                    s->block_last_index[i] = -1;
                s->mv_dir  = MV_DIR_FORWARD;
                s->mv_type = MV_TYPE_16X16;
                if (s->pict_type == AV_PICTURE_TYPE_S &&
                    ctx->vol_sprite_usage == GMC_SPRITE) {
                    s->current_picture.mb_type[xy] = MB_TYPE_SKIP  |
                                                     MB_TYPE_GMC   |
                                                     MB_TYPE_16x16 |
                                                     MB_TYPE_L0;
                    s->mcsel       = 1;
                    s->mv[0][0][0] = get_amv(ctx, 0);
                    s->mv[0][0][1] = get_amv(ctx, 1);
                    s->mb_skipped  = 0;
                } else {
                    s->current_picture.mb_type[xy] = MB_TYPE_SKIP  |
                                                     MB_TYPE_16x16 |
                                                     MB_TYPE_L0;
                    s->mcsel       = 0;
                    s->mv[0][0][0] = 0;
                    s->mv[0][0][1] = 0;
                    s->mb_skipped  = 1;
                }
                goto end;
            }
            cbpc = get_vlc2(&s->gb, ff_h263_inter_MCBPC_vlc.table, INTER_MCBPC_VLC_BITS, 2);
            if (cbpc < 0) {
                av_log(s->avctx, AV_LOG_ERROR,
                       "mcbpc damaged at %d %d\n", s->mb_x, s->mb_y);
                return -1;
            }
        } while (cbpc == 20);

        s->bdsp.clear_blocks(s->block[0]);
        dquant      = cbpc & 8;
        s->mb_intra = ((cbpc & 4) != 0);
        if (s->mb_intra)
            goto intra;

        if (s->pict_type == AV_PICTURE_TYPE_S &&
            ctx->vol_sprite_usage == GMC_SPRITE && (cbpc & 16) == 0)
            s->mcsel = get_bits1(&s->gb);
        else
            s->mcsel = 0;
        cbpy = get_vlc2(&s->gb, ff_h263_cbpy_vlc.table, CBPY_VLC_BITS, 1) ^ 0x0F;
        if (cbpy < 0) {
            av_log(s->avctx, AV_LOG_ERROR,
                   "P cbpy damaged at %d %d\n", s->mb_x, s->mb_y);
            return AVERROR_INVALIDDATA;
        }

        cbp = (cbpc & 3) | (cbpy << 2);
        if (dquant)
            ff_set_qscale(s, s->qscale + quant_tab[get_bits(&s->gb, 2)]);
        if ((!s->progressive_sequence) &&
            (cbp || (s->workaround_bugs & FF_BUG_XVID_ILACE)))
            s->interlaced_dct = get_bits1(&s->gb);

        s->mv_dir = MV_DIR_FORWARD;
        if ((cbpc & 16) == 0) {
            if (s->mcsel) {
                s->current_picture.mb_type[xy] = MB_TYPE_GMC   |
                                                 MB_TYPE_16x16 |
                                                 MB_TYPE_L0;
                /* 16x16 global motion prediction */
                s->mv_type     = MV_TYPE_16X16;
                mx             = get_amv(ctx, 0);
                my             = get_amv(ctx, 1);
                s->mv[0][0][0] = mx;
                s->mv[0][0][1] = my;
            } else if ((!s->progressive_sequence) && get_bits1(&s->gb)) {
                s->current_picture.mb_type[xy] = MB_TYPE_16x8 |
                                                 MB_TYPE_L0   |
                                                 MB_TYPE_INTERLACED;
                /* 16x8 field motion prediction */
                s->mv_type = MV_TYPE_FIELD;

                s->field_select[0][0] = get_bits1(&s->gb);
                s->field_select[0][1] = get_bits1(&s->gb);

                ff_h263_pred_motion(s, 0, 0, &pred_x, &pred_y);

                for (i = 0; i < 2; i++) {
                    mx = ff_h263_decode_motion(s, pred_x, s->f_code);
                    if (mx >= 0xffff)
                        return -1;

                    my = ff_h263_decode_motion(s, pred_y / 2, s->f_code);
                    if (my >= 0xffff)
                        return -1;

                    s->mv[0][i][0] = mx;
                    s->mv[0][i][1] = my;
                }
            } else {
                s->current_picture.mb_type[xy] = MB_TYPE_16x16 | MB_TYPE_L0;
                /* 16x16 motion prediction */
                s->mv_type = MV_TYPE_16X16;
                ff_h263_pred_motion(s, 0, 0, &pred_x, &pred_y);
                mx = ff_h263_decode_motion(s, pred_x, s->f_code);

                if (mx >= 0xffff)
                    return -1;

                my = ff_h263_decode_motion(s, pred_y, s->f_code);

                if (my >= 0xffff)
                    return -1;
                s->mv[0][0][0] = mx;
                s->mv[0][0][1] = my;
            }
        } else {
            s->current_picture.mb_type[xy] = MB_TYPE_8x8 | MB_TYPE_L0;
            s->mv_type                     = MV_TYPE_8X8;
            for (i = 0; i < 4; i++) {
                mot_val = ff_h263_pred_motion(s, i, 0, &pred_x, &pred_y);
                mx      = ff_h263_decode_motion(s, pred_x, s->f_code);
                if (mx >= 0xffff)
                    return -1;

                my = ff_h263_decode_motion(s, pred_y, s->f_code);
                if (my >= 0xffff)
                    return -1;
                s->mv[0][i][0] = mx;
                s->mv[0][i][1] = my;
                mot_val[0]     = mx;
                mot_val[1]     = my;
            }
        }
    } else if (s->pict_type == AV_PICTURE_TYPE_B) {
        int modb1;   // first bit of modb
        int modb2;   // second bit of modb
        int mb_type;

        s->mb_intra = 0;  // B-frames never contain intra blocks
        s->mcsel    = 0;  //      ...               true gmc blocks

        if (s->mb_x == 0) {
            for (i = 0; i < 2; i++) {
                s->last_mv[i][0][0] =
                s->last_mv[i][0][1] =
                s->last_mv[i][1][0] =
                s->last_mv[i][1][1] = 0;
            }

            ff_thread_await_progress(&s->next_picture_ptr->tf, s->mb_y, 0);
        }

        /* if we skipped it in the future P Frame than skip it now too */
        s->mb_skipped = s->next_picture.mbskip_table[s->mb_y * s->mb_stride + s->mb_x];  // Note, skiptab=0 if last was GMC

        if (s->mb_skipped) {
            /* skip mb */
            for (i = 0; i < 6; i++)
                s->block_last_index[i] = -1;

            s->mv_dir      = MV_DIR_FORWARD;
            s->mv_type     = MV_TYPE_16X16;
            s->mv[0][0][0] =
            s->mv[0][0][1] =
            s->mv[1][0][0] =
            s->mv[1][0][1] = 0;
            s->current_picture.mb_type[xy] = MB_TYPE_SKIP  |
                                             MB_TYPE_16x16 |
                                             MB_TYPE_L0;
            goto end;
        }

        modb1 = get_bits1(&s->gb);
        if (modb1) {
            // like MB_TYPE_B_DIRECT but no vectors coded
            mb_type = MB_TYPE_DIRECT2 | MB_TYPE_SKIP | MB_TYPE_L0L1;
            cbp     = 0;
        } else {
            modb2   = get_bits1(&s->gb);
            mb_type = get_vlc2(&s->gb, mb_type_b_vlc.table, MB_TYPE_B_VLC_BITS, 1);
            if (mb_type < 0) {
                av_log(s->avctx, AV_LOG_ERROR, "illegal MB_type\n");
                return -1;
            }
            mb_type = mb_type_b_map[mb_type];
            if (modb2) {
                cbp = 0;
            } else {
                s->bdsp.clear_blocks(s->block[0]);
                cbp = get_bits(&s->gb, 6);
            }

            if ((!IS_DIRECT(mb_type)) && cbp) {
                if (get_bits1(&s->gb))
                    ff_set_qscale(s, s->qscale + get_bits1(&s->gb) * 4 - 2);
            }

            if (!s->progressive_sequence) {
                if (cbp)
                    s->interlaced_dct = get_bits1(&s->gb);

                if (!IS_DIRECT(mb_type) && get_bits1(&s->gb)) {
                    mb_type |= MB_TYPE_16x8 | MB_TYPE_INTERLACED;
                    mb_type &= ~MB_TYPE_16x16;

                    if (USES_LIST(mb_type, 0)) {
                        s->field_select[0][0] = get_bits1(&s->gb);
                        s->field_select[0][1] = get_bits1(&s->gb);
                    }
                    if (USES_LIST(mb_type, 1)) {
                        s->field_select[1][0] = get_bits1(&s->gb);
                        s->field_select[1][1] = get_bits1(&s->gb);
                    }
                }
            }

            s->mv_dir = 0;
            if ((mb_type & (MB_TYPE_DIRECT2 | MB_TYPE_INTERLACED)) == 0) {
                s->mv_type = MV_TYPE_16X16;

                if (USES_LIST(mb_type, 0)) {
                    s->mv_dir = MV_DIR_FORWARD;

                    mx = ff_h263_decode_motion(s, s->last_mv[0][0][0], s->f_code);
                    my = ff_h263_decode_motion(s, s->last_mv[0][0][1], s->f_code);
                    s->last_mv[0][1][0] =
                    s->last_mv[0][0][0] =
                    s->mv[0][0][0]      = mx;
                    s->last_mv[0][1][1] =
                    s->last_mv[0][0][1] =
                    s->mv[0][0][1]      = my;
                }

                if (USES_LIST(mb_type, 1)) {
                    s->mv_dir |= MV_DIR_BACKWARD;

                    mx = ff_h263_decode_motion(s, s->last_mv[1][0][0], s->b_code);
                    my = ff_h263_decode_motion(s, s->last_mv[1][0][1], s->b_code);
                    s->last_mv[1][1][0] =
                    s->last_mv[1][0][0] =
                    s->mv[1][0][0]      = mx;
                    s->last_mv[1][1][1] =
                    s->last_mv[1][0][1] =
                    s->mv[1][0][1]      = my;
                }
            } else if (!IS_DIRECT(mb_type)) {
                s->mv_type = MV_TYPE_FIELD;

                if (USES_LIST(mb_type, 0)) {
                    s->mv_dir = MV_DIR_FORWARD;

                    for (i = 0; i < 2; i++) {
                        mx = ff_h263_decode_motion(s, s->last_mv[0][i][0], s->f_code);
                        my = ff_h263_decode_motion(s, s->last_mv[0][i][1] / 2, s->f_code);
                        s->last_mv[0][i][0] =
                        s->mv[0][i][0]      = mx;
                        s->last_mv[0][i][1] = (s->mv[0][i][1] = my) * 2;
                    }
                }

                if (USES_LIST(mb_type, 1)) {
                    s->mv_dir |= MV_DIR_BACKWARD;

                    for (i = 0; i < 2; i++) {
                        mx = ff_h263_decode_motion(s, s->last_mv[1][i][0], s->b_code);
                        my = ff_h263_decode_motion(s, s->last_mv[1][i][1] / 2, s->b_code);
                        s->last_mv[1][i][0] =
                        s->mv[1][i][0]      = mx;
                        s->last_mv[1][i][1] = (s->mv[1][i][1] = my) * 2;
                    }
                }
            }
        }

        if (IS_DIRECT(mb_type)) {
            if (IS_SKIP(mb_type)) {
                mx =
                my = 0;
            } else {
                mx = ff_h263_decode_motion(s, 0, 1);
                my = ff_h263_decode_motion(s, 0, 1);
            }

            s->mv_dir = MV_DIR_FORWARD | MV_DIR_BACKWARD | MV_DIRECT;
            mb_type  |= ff_mpeg4_set_direct_mv(s, mx, my);
        }
        s->current_picture.mb_type[xy] = mb_type;
    } else { /* I-Frame */
        do {
            cbpc = get_vlc2(&s->gb, ff_h263_intra_MCBPC_vlc.table, INTRA_MCBPC_VLC_BITS, 2);
            if (cbpc < 0) {
                av_log(s->avctx, AV_LOG_ERROR,
                       "I cbpc damaged at %d %d\n", s->mb_x, s->mb_y);
                return -1;
            }
        } while (cbpc == 8);

        dquant = cbpc & 4;
        s->mb_intra = 1;

intra:
        s->ac_pred = get_bits1(&s->gb);
        if (s->ac_pred)
            s->current_picture.mb_type[xy] = MB_TYPE_INTRA | MB_TYPE_ACPRED;
        else
            s->current_picture.mb_type[xy] = MB_TYPE_INTRA;

        cbpy = get_vlc2(&s->gb, ff_h263_cbpy_vlc.table, CBPY_VLC_BITS, 1);
        if (cbpy < 0) {
            av_log(s->avctx, AV_LOG_ERROR,
                   "I cbpy damaged at %d %d\n", s->mb_x, s->mb_y);
            return -1;
        }
        cbp = (cbpc & 3) | (cbpy << 2);

        ctx->use_intra_dc_vlc = s->qscale < ctx->intra_dc_threshold;

        if (dquant)
            ff_set_qscale(s, s->qscale + quant_tab[get_bits(&s->gb, 2)]);

        if (!s->progressive_sequence)
            s->interlaced_dct = get_bits1(&s->gb);

        s->bdsp.clear_blocks(s->block[0]);
        /* decode each block */
        for (i = 0; i < 6; i++) {
            if (mpeg4_decode_block(ctx, block[i], i, cbp & 32, 1, 0) < 0)
                return -1;
            cbp += cbp;
        }
        goto end;
    }

    /* decode each block */
    for (i = 0; i < 6; i++) {
        if (mpeg4_decode_block(ctx, block[i], i, cbp & 32, 0, 0) < 0)
            return -1;
        cbp += cbp;
    }

end:
    /* per-MB end of slice check */
    if (s->codec_id == AV_CODEC_ID_MPEG4) {
        int next = mpeg4_is_resync(ctx);
        if (next) {
            if        (s->mb_x + s->mb_y*s->mb_width + 1 >  next && (s->avctx->err_recognition & AV_EF_AGGRESSIVE)) {
                return -1;
            } else if (s->mb_x + s->mb_y*s->mb_width + 1 >= next)
                return SLICE_END;

            if (s->pict_type == AV_PICTURE_TYPE_B) {
                const int delta= s->mb_x + 1 == s->mb_width ? 2 : 1;
                ff_thread_await_progress(&s->next_picture_ptr->tf,
                                         (s->mb_x + delta >= s->mb_width)
                                         ? FFMIN(s->mb_y + 1, s->mb_height - 1)
                                         : s->mb_y, 0);
                if (s->next_picture.mbskip_table[xy + delta])
                    return SLICE_OK;
            }

            return SLICE_END;
        }
    }

    return SLICE_OK;
}

static int mpeg4_decode_gop_header(MpegEncContext *s, GetBitContext *gb)
{
    int hours, minutes, seconds;

    if (!show_bits(gb, 23)) {
        av_log(s->avctx, AV_LOG_WARNING, "GOP header invalid\n");
        return -1;
    }

    hours   = get_bits(gb, 5);
    minutes = get_bits(gb, 6);
    check_marker(gb, "in gop_header");
    seconds = get_bits(gb, 6);

    s->time_base = seconds + 60*(minutes + 60*hours);

    skip_bits1(gb);
    skip_bits1(gb);

    return 0;
}

static int mpeg4_decode_profile_level(MpegEncContext *s, GetBitContext *gb)
{

    s->avctx->profile = get_bits(gb, 4);
    s->avctx->level   = get_bits(gb, 4);

    // for Simple profile, level 0
    if (s->avctx->profile == 0 && s->avctx->level == 8) {
        s->avctx->level = 0;
    }

    return 0;
}

static int decode_vol_header(Mpeg4DecContext *ctx, GetBitContext *gb)
{
    MpegEncContext *s = &ctx->m;
    int width, height, vo_ver_id;

    /* vol header */
    skip_bits(gb, 1);                   /* random access */
    s->vo_type = get_bits(gb, 8);
    if (get_bits1(gb) != 0) {           /* is_ol_id */
        vo_ver_id = get_bits(gb, 4);    /* vo_ver_id */
        skip_bits(gb, 3);               /* vo_priority */
    } else {
        vo_ver_id = 1;
    }
    s->aspect_ratio_info = get_bits(gb, 4);
    if (s->aspect_ratio_info == FF_ASPECT_EXTENDED) {
        s->avctx->sample_aspect_ratio.num = get_bits(gb, 8);  // par_width
        s->avctx->sample_aspect_ratio.den = get_bits(gb, 8);  // par_height
    } else {
        s->avctx->sample_aspect_ratio = ff_h263_pixel_aspect[s->aspect_ratio_info];
    }

    if ((ctx->vol_control_parameters = get_bits1(gb))) { /* vol control parameter */
        int chroma_format = get_bits(gb, 2);
        if (chroma_format != CHROMA_420)
            av_log(s->avctx, AV_LOG_ERROR, "illegal chroma format\n");

        s->low_delay = get_bits1(gb);
        if (get_bits1(gb)) {    /* vbv parameters */
            get_bits(gb, 15);   /* first_half_bitrate */
            check_marker(gb, "after first_half_bitrate");
            get_bits(gb, 15);   /* latter_half_bitrate */
            check_marker(gb, "after latter_half_bitrate");
            get_bits(gb, 15);   /* first_half_vbv_buffer_size */
            check_marker(gb, "after first_half_vbv_buffer_size");
            get_bits(gb, 3);    /* latter_half_vbv_buffer_size */
            get_bits(gb, 11);   /* first_half_vbv_occupancy */
            check_marker(gb, "after first_half_vbv_occupancy");
            get_bits(gb, 15);   /* latter_half_vbv_occupancy */
            check_marker(gb, "after latter_half_vbv_occupancy");
        }
    } else {
        /* is setting low delay flag only once the smartest thing to do?
         * low delay detection won't be overridden. */
        if (s->picture_number == 0)
            s->low_delay = 0;
    }

    ctx->shape = get_bits(gb, 2); /* vol shape */
    if (ctx->shape != RECT_SHAPE)
        av_log(s->avctx, AV_LOG_ERROR, "only rectangular vol supported\n");
    if (ctx->shape == GRAY_SHAPE && vo_ver_id != 1) {
        av_log(s->avctx, AV_LOG_ERROR, "Gray shape not supported\n");
        skip_bits(gb, 4);  /* video_object_layer_shape_extension */
    }

    check_marker(gb, "before time_increment_resolution");

    s->avctx->framerate.num = get_bits(gb, 16);
    if (!s->avctx->framerate.num) {
        av_log(s->avctx, AV_LOG_ERROR, "framerate==0\n");
        return AVERROR_INVALIDDATA;
    }

    ctx->time_increment_bits = av_log2(s->avctx->framerate.num - 1) + 1;
    if (ctx->time_increment_bits < 1)
        ctx->time_increment_bits = 1;

    check_marker(gb, "before fixed_vop_rate");

    if (get_bits1(gb) != 0)     /* fixed_vop_rate  */
        s->avctx->framerate.den = get_bits(gb, ctx->time_increment_bits);
    else
        s->avctx->framerate.den = 1;

    s->avctx->time_base = av_inv_q(av_mul_q(s->avctx->framerate, (AVRational){s->avctx->ticks_per_frame, 1}));

    ctx->t_frame = 0;

    if (ctx->shape != BIN_ONLY_SHAPE) {
        if (ctx->shape == RECT_SHAPE) {
            check_marker(gb, "before width");
            width = get_bits(gb, 13);
            check_marker(gb, "before height");
            height = get_bits(gb, 13);
            check_marker(gb, "after height");
            if (width && height &&  /* they should be non zero but who knows */
                !(s->width && s->codec_tag == AV_RL32("MP4S"))) {
                if (s->width && s->height &&
                    (s->width != width || s->height != height))
                    s->context_reinit = 1;
                s->width  = width;
                s->height = height;
            }
        }

        s->progressive_sequence  =
        s->progressive_frame     = get_bits1(gb) ^ 1;
        s->interlaced_dct        = 0;
        if (!get_bits1(gb) && (s->avctx->debug & FF_DEBUG_PICT_INFO))
            av_log(s->avctx, AV_LOG_INFO,           /* OBMC Disable */
                   "MPEG4 OBMC not supported (very likely buggy encoder)\n");
        if (vo_ver_id == 1)
            ctx->vol_sprite_usage = get_bits1(gb);    /* vol_sprite_usage */
        else
            ctx->vol_sprite_usage = get_bits(gb, 2);  /* vol_sprite_usage */

        if (ctx->vol_sprite_usage == STATIC_SPRITE)
            av_log(s->avctx, AV_LOG_ERROR, "Static Sprites not supported\n");
        if (ctx->vol_sprite_usage == STATIC_SPRITE ||
            ctx->vol_sprite_usage == GMC_SPRITE) {
            if (ctx->vol_sprite_usage == STATIC_SPRITE) {
                skip_bits(gb, 13); // sprite_width
                check_marker(gb, "after sprite_width");
                skip_bits(gb, 13); // sprite_height
                check_marker(gb, "after sprite_height");
                skip_bits(gb, 13); // sprite_left
                check_marker(gb, "after sprite_left");
                skip_bits(gb, 13); // sprite_top
                check_marker(gb, "after sprite_top");
            }
            ctx->num_sprite_warping_points = get_bits(gb, 6);
            if (ctx->num_sprite_warping_points > 3) {
                av_log(s->avctx, AV_LOG_ERROR,
                       "%d sprite_warping_points\n",
                       ctx->num_sprite_warping_points);
                ctx->num_sprite_warping_points = 0;
                return AVERROR_INVALIDDATA;
            }
            s->sprite_warping_accuracy  = get_bits(gb, 2);
            ctx->sprite_brightness_change = get_bits1(gb);
            if (ctx->vol_sprite_usage == STATIC_SPRITE)
                skip_bits1(gb); // low_latency_sprite
        }
        // FIXME sadct disable bit if verid!=1 && shape not rect

        if (get_bits1(gb) == 1) {                   /* not_8_bit */
            s->quant_precision = get_bits(gb, 4);   /* quant_precision */
            if (get_bits(gb, 4) != 8)               /* bits_per_pixel */
                av_log(s->avctx, AV_LOG_ERROR, "N-bit not supported\n");
            if (s->quant_precision != 5)
                av_log(s->avctx, AV_LOG_ERROR,
                       "quant precision %d\n", s->quant_precision);
            if (s->quant_precision<3 || s->quant_precision>9) {
                s->quant_precision = 5;
            }
        } else {
            s->quant_precision = 5;
        }

        // FIXME a bunch of grayscale shape things

        if ((s->mpeg_quant = get_bits1(gb))) { /* vol_quant_type */
            int i, v;

            /* load default matrixes */
            for (i = 0; i < 64; i++) {
                int j = s->idsp.idct_permutation[i];
                v = ff_mpeg4_default_intra_matrix[i];
                s->intra_matrix[j]        = v;
                s->chroma_intra_matrix[j] = v;

                v = ff_mpeg4_default_non_intra_matrix[i];
                s->inter_matrix[j]        = v;
                s->chroma_inter_matrix[j] = v;
            }

            /* load custom intra matrix */
            if (get_bits1(gb)) {
                int last = 0;
                for (i = 0; i < 64; i++) {
                    int j;
                    if (get_bits_left(gb) < 8) {
                        av_log(s->avctx, AV_LOG_ERROR, "insufficient data for custom matrix\n");
                        return AVERROR_INVALIDDATA;
                    }
                    v = get_bits(gb, 8);
                    if (v == 0)
                        break;

                    last = v;
                    j = s->idsp.idct_permutation[ff_zigzag_direct[i]];
                    s->intra_matrix[j]        = last;
                    s->chroma_intra_matrix[j] = last;
                }

                /* replicate last value */
                for (; i < 64; i++) {
                    int j = s->idsp.idct_permutation[ff_zigzag_direct[i]];
                    s->intra_matrix[j]        = last;
                    s->chroma_intra_matrix[j] = last;
                }
            }

            /* load custom non intra matrix */
            if (get_bits1(gb)) {
                int last = 0;
                for (i = 0; i < 64; i++) {
                    int j;
                    if (get_bits_left(gb) < 8) {
                        av_log(s->avctx, AV_LOG_ERROR, "insufficient data for custom matrix\n");
                        return AVERROR_INVALIDDATA;
                    }
                    v = get_bits(gb, 8);
                    if (v == 0)
                        break;

                    last = v;
                    j = s->idsp.idct_permutation[ff_zigzag_direct[i]];
                    s->inter_matrix[j]        = v;
                    s->chroma_inter_matrix[j] = v;
                }

                /* replicate last value */
                for (; i < 64; i++) {
                    int j = s->idsp.idct_permutation[ff_zigzag_direct[i]];
                    s->inter_matrix[j]        = last;
                    s->chroma_inter_matrix[j] = last;
                }
            }

            // FIXME a bunch of grayscale shape things
        }

        if (vo_ver_id != 1)
            s->quarter_sample = get_bits1(gb);
        else
            s->quarter_sample = 0;

        if (get_bits_left(gb) < 4) {
            av_log(s->avctx, AV_LOG_ERROR, "VOL Header truncated\n");
            return AVERROR_INVALIDDATA;
        }

        if (!get_bits1(gb)) {
            int pos               = get_bits_count(gb);
            int estimation_method = get_bits(gb, 2);
            if (estimation_method < 2) {
                if (!get_bits1(gb)) {
                    ctx->cplx_estimation_trash_i += 8 * get_bits1(gb);  /* opaque */
                    ctx->cplx_estimation_trash_i += 8 * get_bits1(gb);  /* transparent */
                    ctx->cplx_estimation_trash_i += 8 * get_bits1(gb);  /* intra_cae */
                    ctx->cplx_estimation_trash_i += 8 * get_bits1(gb);  /* inter_cae */
                    ctx->cplx_estimation_trash_i += 8 * get_bits1(gb);  /* no_update */
                    ctx->cplx_estimation_trash_i += 8 * get_bits1(gb);  /* upampling */
                }
                if (!get_bits1(gb)) {
                    ctx->cplx_estimation_trash_i += 8 * get_bits1(gb);  /* intra_blocks */
                    ctx->cplx_estimation_trash_p += 8 * get_bits1(gb);  /* inter_blocks */
                    ctx->cplx_estimation_trash_p += 8 * get_bits1(gb);  /* inter4v_blocks */
                    ctx->cplx_estimation_trash_i += 8 * get_bits1(gb);  /* not coded blocks */
                }
                if (!check_marker(gb, "in complexity estimation part 1")) {
                    skip_bits_long(gb, pos - get_bits_count(gb));
                    goto no_cplx_est;
                }
                if (!get_bits1(gb)) {
                    ctx->cplx_estimation_trash_i += 8 * get_bits1(gb);  /* dct_coeffs */
                    ctx->cplx_estimation_trash_i += 8 * get_bits1(gb);  /* dct_lines */
                    ctx->cplx_estimation_trash_i += 8 * get_bits1(gb);  /* vlc_syms */
                    ctx->cplx_estimation_trash_i += 4 * get_bits1(gb);  /* vlc_bits */
                }
                if (!get_bits1(gb)) {
                    ctx->cplx_estimation_trash_p += 8 * get_bits1(gb);  /* apm */
                    ctx->cplx_estimation_trash_p += 8 * get_bits1(gb);  /* npm */
                    ctx->cplx_estimation_trash_b += 8 * get_bits1(gb);  /* interpolate_mc_q */
                    ctx->cplx_estimation_trash_p += 8 * get_bits1(gb);  /* forwback_mc_q */
                    ctx->cplx_estimation_trash_p += 8 * get_bits1(gb);  /* halfpel2 */
                    ctx->cplx_estimation_trash_p += 8 * get_bits1(gb);  /* halfpel4 */
                }
                if (!check_marker(gb, "in complexity estimation part 2")) {
                    skip_bits_long(gb, pos - get_bits_count(gb));
                    goto no_cplx_est;
                }
                if (estimation_method == 1) {
                    ctx->cplx_estimation_trash_i += 8 * get_bits1(gb);  /* sadct */
                    ctx->cplx_estimation_trash_p += 8 * get_bits1(gb);  /* qpel */
                }
            } else
                av_log(s->avctx, AV_LOG_ERROR,
                       "Invalid Complexity estimation method %d\n",
                       estimation_method);
        } else {

no_cplx_est:
            ctx->cplx_estimation_trash_i =
            ctx->cplx_estimation_trash_p =
            ctx->cplx_estimation_trash_b = 0;
        }

        ctx->resync_marker = !get_bits1(gb); /* resync_marker_disabled */

        s->data_partitioning = get_bits1(gb);
        if (s->data_partitioning)
            ctx->rvlc = get_bits1(gb);

        if (vo_ver_id != 1) {
            ctx->new_pred = get_bits1(gb);
            if (ctx->new_pred) {
                av_log(s->avctx, AV_LOG_ERROR, "new pred not supported\n");
                skip_bits(gb, 2); /* requested upstream message type */
                skip_bits1(gb);   /* newpred segment type */
            }
            if (get_bits1(gb)) // reduced_res_vop
                av_log(s->avctx, AV_LOG_ERROR,
                       "reduced resolution VOP not supported\n");
        } else {
            ctx->new_pred = 0;
        }

        ctx->scalability = get_bits1(gb);

        if (ctx->scalability) {
            GetBitContext bak = *gb;
            int h_sampling_factor_n;
            int h_sampling_factor_m;
            int v_sampling_factor_n;
            int v_sampling_factor_m;

            skip_bits1(gb);    // hierarchy_type
            skip_bits(gb, 4);  /* ref_layer_id */
            skip_bits1(gb);    /* ref_layer_sampling_dir */
            h_sampling_factor_n = get_bits(gb, 5);
            h_sampling_factor_m = get_bits(gb, 5);
            v_sampling_factor_n = get_bits(gb, 5);
            v_sampling_factor_m = get_bits(gb, 5);
            ctx->enhancement_type = get_bits1(gb);

            if (h_sampling_factor_n == 0 || h_sampling_factor_m == 0 ||
                v_sampling_factor_n == 0 || v_sampling_factor_m == 0) {
                /* illegal scalability header (VERY broken encoder),
                 * trying to workaround */
                ctx->scalability = 0;
                *gb            = bak;
            } else
                av_log(s->avctx, AV_LOG_ERROR, "scalability not supported\n");

            // bin shape stuff FIXME
        }
    }

    if (s->avctx->debug&FF_DEBUG_PICT_INFO) {
        av_log(s->avctx, AV_LOG_DEBUG, "tb %d/%d, tincrbits:%d, qp_prec:%d, ps:%d,  %s%s%s%s\n",
               s->avctx->framerate.den, s->avctx->framerate.num,
               ctx->time_increment_bits,
               s->quant_precision,
               s->progressive_sequence,
               ctx->scalability ? "scalability " :"" , s->quarter_sample ? "qpel " : "",
               s->data_partitioning ? "partition " : "", ctx->rvlc ? "rvlc " : ""
        );
    }

    return 0;
}

/**
 * Decode the user data stuff in the header.
 * Also initializes divx/xvid/lavc_version/build.
 */
static int decode_user_data(Mpeg4DecContext *ctx, GetBitContext *gb)
{
    MpegEncContext *s = &ctx->m;
    char buf[256];
    int i;
    int e;
    int ver = 0, build = 0, ver2 = 0, ver3 = 0;
    char last;

    for (i = 0; i < 255 && get_bits_count(gb) < gb->size_in_bits; i++) {
        if (show_bits(gb, 23) == 0)
            break;
        buf[i] = get_bits(gb, 8);
    }
    buf[i] = 0;

    /* divx detection */
    e = sscanf(buf, "DivX%dBuild%d%c", &ver, &build, &last);
    if (e < 2)
        e = sscanf(buf, "DivX%db%d%c", &ver, &build, &last);
    if (e >= 2) {
        ctx->divx_version = ver;
        ctx->divx_build   = build;
        s->divx_packed  = e == 3 && last == 'p';
    }

    /* libavcodec detection */
    e = sscanf(buf, "FFmpe%*[^b]b%d", &build) + 3;
    if (e != 4)
        e = sscanf(buf, "FFmpeg v%d.%d.%d / libavcodec build: %d", &ver, &ver2, &ver3, &build);
    if (e != 4) {
        e = sscanf(buf, "Lavc%d.%d.%d", &ver, &ver2, &ver3) + 1;
        if (e > 1)
            build = (ver << 16) + (ver2 << 8) + ver3;
    }
    if (e != 4) {
        if (strcmp(buf, "ffmpeg") == 0)
            ctx->lavc_build = 4600;
    }
    if (e == 4)
        ctx->lavc_build = build;

    /* Xvid detection */
    e = sscanf(buf, "XviD%d", &build);
    if (e == 1)
        ctx->xvid_build = build;

    return 0;
}

int ff_mpeg4_workaround_bugs(AVCodecContext *avctx)
{
    Mpeg4DecContext *ctx = avctx->priv_data;
    MpegEncContext *s = &ctx->m;

    if (ctx->xvid_build == -1 && ctx->divx_version == -1 && ctx->lavc_build == -1) {
        if (s->codec_tag        == AV_RL32("XVID") ||
            s->codec_tag        == AV_RL32("XVIX") ||
            s->codec_tag        == AV_RL32("RMP4") ||
            s->codec_tag        == AV_RL32("ZMP4") ||
            s->codec_tag        == AV_RL32("SIPP"))
            ctx->xvid_build = 0;
    }

    if (ctx->xvid_build == -1 && ctx->divx_version == -1 && ctx->lavc_build == -1)
        if (s->codec_tag == AV_RL32("DIVX") && s->vo_type == 0 &&
            ctx->vol_control_parameters == 0)
            ctx->divx_version = 400;  // divx 4

    if (ctx->xvid_build >= 0 && ctx->divx_version >= 0) {
        ctx->divx_version =
        ctx->divx_build   = -1;
    }

    if (s->workaround_bugs & FF_BUG_AUTODETECT) {
        if (s->codec_tag == AV_RL32("XVIX"))
            s->workaround_bugs |= FF_BUG_XVID_ILACE;

        if (s->codec_tag == AV_RL32("UMP4"))
            s->workaround_bugs |= FF_BUG_UMP4;

        if (ctx->divx_version >= 500 && ctx->divx_build < 1814)
            s->workaround_bugs |= FF_BUG_QPEL_CHROMA;

        if (ctx->divx_version > 502 && ctx->divx_build < 1814)
            s->workaround_bugs |= FF_BUG_QPEL_CHROMA2;

        if (ctx->xvid_build <= 3U)
            s->padding_bug_score = 256 * 256 * 256 * 64;

        if (ctx->xvid_build <= 1U)
            s->workaround_bugs |= FF_BUG_QPEL_CHROMA;

        if (ctx->xvid_build <= 12U)
            s->workaround_bugs |= FF_BUG_EDGE;

        if (ctx->xvid_build <= 32U)
            s->workaround_bugs |= FF_BUG_DC_CLIP;

#define SET_QPEL_FUNC(postfix1, postfix2)                           \
    s->qdsp.put_        ## postfix1 = ff_put_        ## postfix2;   \
    s->qdsp.put_no_rnd_ ## postfix1 = ff_put_no_rnd_ ## postfix2;   \
    s->qdsp.avg_        ## postfix1 = ff_avg_        ## postfix2;

        if (ctx->lavc_build < 4653U)
            s->workaround_bugs |= FF_BUG_STD_QPEL;

        if (ctx->lavc_build < 4655U)
            s->workaround_bugs |= FF_BUG_DIRECT_BLOCKSIZE;

        if (ctx->lavc_build < 4670U)
            s->workaround_bugs |= FF_BUG_EDGE;

        if (ctx->lavc_build <= 4712U)
            s->workaround_bugs |= FF_BUG_DC_CLIP;

        if (ctx->divx_version >= 0)
            s->workaround_bugs |= FF_BUG_DIRECT_BLOCKSIZE;
        if (ctx->divx_version == 501 && ctx->divx_build == 20020416)
            s->padding_bug_score = 256 * 256 * 256 * 64;

        if (ctx->divx_version < 500U)
            s->workaround_bugs |= FF_BUG_EDGE;

        if (ctx->divx_version >= 0)
            s->workaround_bugs |= FF_BUG_HPEL_CHROMA;
    }

    if (s->workaround_bugs & FF_BUG_STD_QPEL) {
        SET_QPEL_FUNC(qpel_pixels_tab[0][5], qpel16_mc11_old_c)
        SET_QPEL_FUNC(qpel_pixels_tab[0][7], qpel16_mc31_old_c)
        SET_QPEL_FUNC(qpel_pixels_tab[0][9], qpel16_mc12_old_c)
        SET_QPEL_FUNC(qpel_pixels_tab[0][11], qpel16_mc32_old_c)
        SET_QPEL_FUNC(qpel_pixels_tab[0][13], qpel16_mc13_old_c)
        SET_QPEL_FUNC(qpel_pixels_tab[0][15], qpel16_mc33_old_c)

        SET_QPEL_FUNC(qpel_pixels_tab[1][5], qpel8_mc11_old_c)
        SET_QPEL_FUNC(qpel_pixels_tab[1][7], qpel8_mc31_old_c)
        SET_QPEL_FUNC(qpel_pixels_tab[1][9], qpel8_mc12_old_c)
        SET_QPEL_FUNC(qpel_pixels_tab[1][11], qpel8_mc32_old_c)
        SET_QPEL_FUNC(qpel_pixels_tab[1][13], qpel8_mc13_old_c)
        SET_QPEL_FUNC(qpel_pixels_tab[1][15], qpel8_mc33_old_c)
    }

    if (avctx->debug & FF_DEBUG_BUGS)
        av_log(s->avctx, AV_LOG_DEBUG,
               "bugs: %X lavc_build:%d xvid_build:%d divx_version:%d divx_build:%d %s\n",
               s->workaround_bugs, ctx->lavc_build, ctx->xvid_build,
               ctx->divx_version, ctx->divx_build, s->divx_packed ? "p" : "");

    if (CONFIG_MPEG4_DECODER && ctx->xvid_build >= 0 &&
        s->codec_id == AV_CODEC_ID_MPEG4 &&
        avctx->idct_algo == FF_IDCT_AUTO) {
        avctx->idct_algo = FF_IDCT_XVID;
        ff_mpv_idct_init(s);
        return 1;
    }

    return 0;
}

static int decode_vop_header(Mpeg4DecContext *ctx, GetBitContext *gb)
{
    MpegEncContext *s = &ctx->m;
    int time_incr, time_increment;
    int64_t pts;

    s->pict_type = get_bits(gb, 2) + AV_PICTURE_TYPE_I;        /* pict type: I = 0 , P = 1 */
    if (s->pict_type == AV_PICTURE_TYPE_B && s->low_delay &&
        ctx->vol_control_parameters == 0 && !(s->avctx->flags & AV_CODEC_FLAG_LOW_DELAY)) {
        av_log(s->avctx, AV_LOG_ERROR, "low_delay flag set incorrectly, clearing it\n");
        s->low_delay = 0;
    }

    s->partitioned_frame = s->data_partitioning && s->pict_type != AV_PICTURE_TYPE_B;
    if (s->partitioned_frame)
        s->decode_mb = mpeg4_decode_partitioned_mb;
    else
        s->decode_mb = mpeg4_decode_mb;

    time_incr = 0;
    while (get_bits1(gb) != 0)
        time_incr++;

    check_marker(gb, "before time_increment");

    if (ctx->time_increment_bits == 0 ||
        !(show_bits(gb, ctx->time_increment_bits + 1) & 1)) {
        av_log(s->avctx, AV_LOG_WARNING,
               "time_increment_bits %d is invalid in relation to the current bitstream, this is likely caused by a missing VOL header\n", ctx->time_increment_bits);

        for (ctx->time_increment_bits = 1;
             ctx->time_increment_bits < 16;
             ctx->time_increment_bits++) {
            if (s->pict_type == AV_PICTURE_TYPE_P ||
                (s->pict_type == AV_PICTURE_TYPE_S &&
                 ctx->vol_sprite_usage == GMC_SPRITE)) {
                if ((show_bits(gb, ctx->time_increment_bits + 6) & 0x37) == 0x30)
                    break;
            } else if ((show_bits(gb, ctx->time_increment_bits + 5) & 0x1F) == 0x18)
                break;
        }

        av_log(s->avctx, AV_LOG_WARNING,
               "time_increment_bits set to %d bits, based on bitstream analysis\n", ctx->time_increment_bits);
        if (s->avctx->framerate.num && 4*s->avctx->framerate.num < 1<<ctx->time_increment_bits) {
            s->avctx->framerate.num = 1<<ctx->time_increment_bits;
            s->avctx->time_base = av_inv_q(av_mul_q(s->avctx->framerate, (AVRational){s->avctx->ticks_per_frame, 1}));
        }
    }

    if (IS_3IV1)
        time_increment = get_bits1(gb);        // FIXME investigate further
    else
        time_increment = get_bits(gb, ctx->time_increment_bits);

    if (s->pict_type != AV_PICTURE_TYPE_B) {
        s->last_time_base = s->time_base;
        s->time_base     += time_incr;
        s->time = s->time_base * s->avctx->framerate.num + time_increment;
        if (s->workaround_bugs & FF_BUG_UMP4) {
            if (s->time < s->last_non_b_time) {
                /* header is not mpeg-4-compatible, broken encoder,
                 * trying to workaround */
                s->time_base++;
                s->time += s->avctx->framerate.num;
            }
        }
        s->pp_time         = s->time - s->last_non_b_time;
        s->last_non_b_time = s->time;
    } else {
        s->time    = (s->last_time_base + time_incr) * s->avctx->framerate.num + time_increment;
        s->pb_time = s->pp_time - (s->last_non_b_time - s->time);
        if (s->pp_time <= s->pb_time ||
            s->pp_time <= s->pp_time - s->pb_time ||
            s->pp_time <= 0) {
            /* messed up order, maybe after seeking? skipping current b-frame */
            return FRAME_SKIPPED;
        }
        ff_mpeg4_init_direct_mv(s);

        if (ctx->t_frame == 0)
            ctx->t_frame = s->pb_time;
        if (ctx->t_frame == 0)
            ctx->t_frame = 1;  // 1/0 protection
        s->pp_field_time = (ROUNDED_DIV(s->last_non_b_time, ctx->t_frame) -
                            ROUNDED_DIV(s->last_non_b_time - s->pp_time, ctx->t_frame)) * 2;
        s->pb_field_time = (ROUNDED_DIV(s->time, ctx->t_frame) -
                            ROUNDED_DIV(s->last_non_b_time - s->pp_time, ctx->t_frame)) * 2;
        if (s->pp_field_time <= s->pb_field_time || s->pb_field_time <= 1) {
            s->pb_field_time = 2;
            s->pp_field_time = 4;
            if (!s->progressive_sequence)
                return FRAME_SKIPPED;
        }
    }

    if (s->avctx->framerate.den)
        pts = ROUNDED_DIV(s->time, s->avctx->framerate.den);
    else
        pts = AV_NOPTS_VALUE;
    ff_dlog(s->avctx, "MPEG4 PTS: %"PRId64"\n", pts);

    check_marker(gb, "before vop_coded");

    /* vop coded */
    if (get_bits1(gb) != 1) {
        if (s->avctx->debug & FF_DEBUG_PICT_INFO)
            av_log(s->avctx, AV_LOG_ERROR, "vop not coded\n");
        return FRAME_SKIPPED;
    }
    if (ctx->new_pred)
        decode_new_pred(ctx, gb);

    if (ctx->shape != BIN_ONLY_SHAPE &&
                    (s->pict_type == AV_PICTURE_TYPE_P ||
                     (s->pict_type == AV_PICTURE_TYPE_S &&
                      ctx->vol_sprite_usage == GMC_SPRITE))) {
        /* rounding type for motion estimation */
        s->no_rounding = get_bits1(gb);
    } else {
        s->no_rounding = 0;
    }
    // FIXME reduced res stuff

    if (ctx->shape != RECT_SHAPE) {
        if (ctx->vol_sprite_usage != 1 || s->pict_type != AV_PICTURE_TYPE_I) {
            skip_bits(gb, 13);  /* width */
            check_marker(gb, "after width");
            skip_bits(gb, 13);  /* height */
            check_marker(gb, "after height");
            skip_bits(gb, 13);  /* hor_spat_ref */
            check_marker(gb, "after hor_spat_ref");
            skip_bits(gb, 13);  /* ver_spat_ref */
        }
        skip_bits1(gb);         /* change_CR_disable */

        if (get_bits1(gb) != 0)
            skip_bits(gb, 8);   /* constant_alpha_value */
    }

    // FIXME complexity estimation stuff

    if (ctx->shape != BIN_ONLY_SHAPE) {
        skip_bits_long(gb, ctx->cplx_estimation_trash_i);
        if (s->pict_type != AV_PICTURE_TYPE_I)
            skip_bits_long(gb, ctx->cplx_estimation_trash_p);
        if (s->pict_type == AV_PICTURE_TYPE_B)
            skip_bits_long(gb, ctx->cplx_estimation_trash_b);

        if (get_bits_left(gb) < 3) {
            av_log(s->avctx, AV_LOG_ERROR, "Header truncated\n");
            return AVERROR_INVALIDDATA;
        }
        ctx->intra_dc_threshold = ff_mpeg4_dc_threshold[get_bits(gb, 3)];
        if (!s->progressive_sequence) {
            s->top_field_first = get_bits1(gb);
            s->alternate_scan  = get_bits1(gb);
        } else
            s->alternate_scan = 0;
    }

    if (s->alternate_scan) {
        ff_init_scantable(s->idsp.idct_permutation, &s->inter_scantable,   ff_alternate_vertical_scan);
        ff_init_scantable(s->idsp.idct_permutation, &s->intra_scantable,   ff_alternate_vertical_scan);
        ff_init_scantable(s->idsp.idct_permutation, &s->intra_h_scantable, ff_alternate_vertical_scan);
        ff_init_scantable(s->idsp.idct_permutation, &s->intra_v_scantable, ff_alternate_vertical_scan);
    } else {
        ff_init_scantable(s->idsp.idct_permutation, &s->inter_scantable,   ff_zigzag_direct);
        ff_init_scantable(s->idsp.idct_permutation, &s->intra_scantable,   ff_zigzag_direct);
        ff_init_scantable(s->idsp.idct_permutation, &s->intra_h_scantable, ff_alternate_horizontal_scan);
        ff_init_scantable(s->idsp.idct_permutation, &s->intra_v_scantable, ff_alternate_vertical_scan);
    }

    if (s->pict_type == AV_PICTURE_TYPE_S &&
        (ctx->vol_sprite_usage == STATIC_SPRITE ||
         ctx->vol_sprite_usage == GMC_SPRITE)) {
        if (mpeg4_decode_sprite_trajectory(ctx, gb) < 0)
            return AVERROR_INVALIDDATA;
        if (ctx->sprite_brightness_change)
            av_log(s->avctx, AV_LOG_ERROR,
                   "sprite_brightness_change not supported\n");
        if (ctx->vol_sprite_usage == STATIC_SPRITE)
            av_log(s->avctx, AV_LOG_ERROR, "static sprite not supported\n");
    }

    if (ctx->shape != BIN_ONLY_SHAPE) {
        s->chroma_qscale = s->qscale = get_bits(gb, s->quant_precision);
        if (s->qscale == 0) {
            av_log(s->avctx, AV_LOG_ERROR,
                   "Error, header damaged or not MPEG4 header (qscale=0)\n");
            return AVERROR_INVALIDDATA;  // makes no sense to continue, as there is nothing left from the image then
        }

        if (s->pict_type != AV_PICTURE_TYPE_I) {
            s->f_code = get_bits(gb, 3);        /* fcode_for */
            if (s->f_code == 0) {
                av_log(s->avctx, AV_LOG_ERROR,
                       "Error, header damaged or not MPEG4 header (f_code=0)\n");
                s->f_code = 1;
                return AVERROR_INVALIDDATA;  // makes no sense to continue, as there is nothing left from the image then
            }
        } else
            s->f_code = 1;

        if (s->pict_type == AV_PICTURE_TYPE_B) {
            s->b_code = get_bits(gb, 3);
            if (s->b_code == 0) {
                av_log(s->avctx, AV_LOG_ERROR,
                       "Error, header damaged or not MPEG4 header (b_code=0)\n");
                s->b_code=1;
                return AVERROR_INVALIDDATA; // makes no sense to continue, as the MV decoding will break very quickly
            }
        } else
            s->b_code = 1;

        if (s->avctx->debug & FF_DEBUG_PICT_INFO) {
            av_log(s->avctx, AV_LOG_DEBUG,
                   "qp:%d fc:%d,%d %s size:%d pro:%d alt:%d top:%d %spel part:%d resync:%d w:%d a:%d rnd:%d vot:%d%s dc:%d ce:%d/%d/%d time:%"PRId64" tincr:%d\n",
                   s->qscale, s->f_code, s->b_code,
                   s->pict_type == AV_PICTURE_TYPE_I ? "I" : (s->pict_type == AV_PICTURE_TYPE_P ? "P" : (s->pict_type == AV_PICTURE_TYPE_B ? "B" : "S")),
                   gb->size_in_bits,s->progressive_sequence, s->alternate_scan,
                   s->top_field_first, s->quarter_sample ? "q" : "h",
                   s->data_partitioning, ctx->resync_marker,
                   ctx->num_sprite_warping_points, s->sprite_warping_accuracy,
                   1 - s->no_rounding, s->vo_type,
                   ctx->vol_control_parameters ? " VOLC" : " ", ctx->intra_dc_threshold,
                   ctx->cplx_estimation_trash_i, ctx->cplx_estimation_trash_p,
                   ctx->cplx_estimation_trash_b,
                   s->time,
                   time_increment
                  );
        }

        if (!ctx->scalability) {
            if (ctx->shape != RECT_SHAPE && s->pict_type != AV_PICTURE_TYPE_I)
                skip_bits1(gb);  // vop shape coding type
        } else {
            if (ctx->enhancement_type) {
                int load_backward_shape = get_bits1(gb);
                if (load_backward_shape)
                    av_log(s->avctx, AV_LOG_ERROR,
                           "load backward shape isn't supported\n");
            }
            skip_bits(gb, 2);  // ref_select_code
        }
    }
    /* detect buggy encoders which don't set the low_delay flag
     * (divx4/xvid/opendivx). Note we cannot detect divx5 without b-frames
     * easily (although it's buggy too) */
    if (s->vo_type == 0 && ctx->vol_control_parameters == 0 &&
        ctx->divx_version == -1 && s->picture_number == 0) {
        av_log(s->avctx, AV_LOG_WARNING,
               "looks like this file was encoded with (divx4/(old)xvid/opendivx) -> forcing low_delay flag\n");
        s->low_delay = 1;
    }

    s->picture_number++;  // better than pic number==0 always ;)

    // FIXME add short header support
    s->y_dc_scale_table = ff_mpeg4_y_dc_scale_table;
    s->c_dc_scale_table = ff_mpeg4_c_dc_scale_table;

    if (s->workaround_bugs & FF_BUG_EDGE) {
        s->h_edge_pos = s->width;
        s->v_edge_pos = s->height;
    }
    return 0;
}

/**
 * Decode mpeg4 headers.
 * @return <0 if no VOP found (or a damaged one)
 *         FRAME_SKIPPED if a not coded VOP is found
 *         0 if a VOP is found
 */
int ff_mpeg4_decode_picture_header(Mpeg4DecContext *ctx, GetBitContext *gb)
{
    MpegEncContext *s = &ctx->m;
    unsigned startcode, v;
    int ret;

    /* search next start code */
    align_get_bits(gb);

    if (s->codec_tag == AV_RL32("WV1F") && show_bits(gb, 24) == 0x575630) {
        skip_bits(gb, 24);
        if (get_bits(gb, 8) == 0xF0)
            goto end;
    }

    startcode = 0xff;
    for (;;) {
        if (get_bits_count(gb) >= gb->size_in_bits) {
            if (gb->size_in_bits == 8 &&
                (ctx->divx_version >= 0 || ctx->xvid_build >= 0) || s->codec_tag == AV_RL32("QMP4")) {
                av_log(s->avctx, AV_LOG_VERBOSE, "frame skip %d\n", gb->size_in_bits);
                return FRAME_SKIPPED;  // divx bug
            } else
                return -1;  // end of stream
        }

        /* use the bits after the test */
        v = get_bits(gb, 8);
        startcode = ((startcode << 8) | v) & 0xffffffff;

        if ((startcode & 0xFFFFFF00) != 0x100)
            continue;  // no startcode

        if (s->avctx->debug & FF_DEBUG_STARTCODE) {
            av_log(s->avctx, AV_LOG_DEBUG, "startcode: %3X ", startcode);
            if (startcode <= 0x11F)
                av_log(s->avctx, AV_LOG_DEBUG, "Video Object Start");
            else if (startcode <= 0x12F)
                av_log(s->avctx, AV_LOG_DEBUG, "Video Object Layer Start");
            else if (startcode <= 0x13F)
                av_log(s->avctx, AV_LOG_DEBUG, "Reserved");
            else if (startcode <= 0x15F)
                av_log(s->avctx, AV_LOG_DEBUG, "FGS bp start");
            else if (startcode <= 0x1AF)
                av_log(s->avctx, AV_LOG_DEBUG, "Reserved");
            else if (startcode == 0x1B0)
                av_log(s->avctx, AV_LOG_DEBUG, "Visual Object Seq Start");
            else if (startcode == 0x1B1)
                av_log(s->avctx, AV_LOG_DEBUG, "Visual Object Seq End");
            else if (startcode == 0x1B2)
                av_log(s->avctx, AV_LOG_DEBUG, "User Data");
            else if (startcode == 0x1B3)
                av_log(s->avctx, AV_LOG_DEBUG, "Group of VOP start");
            else if (startcode == 0x1B4)
                av_log(s->avctx, AV_LOG_DEBUG, "Video Session Error");
            else if (startcode == 0x1B5)
                av_log(s->avctx, AV_LOG_DEBUG, "Visual Object Start");
            else if (startcode == 0x1B6)
                av_log(s->avctx, AV_LOG_DEBUG, "Video Object Plane start");
            else if (startcode == 0x1B7)
                av_log(s->avctx, AV_LOG_DEBUG, "slice start");
            else if (startcode == 0x1B8)
                av_log(s->avctx, AV_LOG_DEBUG, "extension start");
            else if (startcode == 0x1B9)
                av_log(s->avctx, AV_LOG_DEBUG, "fgs start");
            else if (startcode == 0x1BA)
                av_log(s->avctx, AV_LOG_DEBUG, "FBA Object start");
            else if (startcode == 0x1BB)
                av_log(s->avctx, AV_LOG_DEBUG, "FBA Object Plane start");
            else if (startcode == 0x1BC)
                av_log(s->avctx, AV_LOG_DEBUG, "Mesh Object start");
            else if (startcode == 0x1BD)
                av_log(s->avctx, AV_LOG_DEBUG, "Mesh Object Plane start");
            else if (startcode == 0x1BE)
                av_log(s->avctx, AV_LOG_DEBUG, "Still Texture Object start");
            else if (startcode == 0x1BF)
                av_log(s->avctx, AV_LOG_DEBUG, "Texture Spatial Layer start");
            else if (startcode == 0x1C0)
                av_log(s->avctx, AV_LOG_DEBUG, "Texture SNR Layer start");
            else if (startcode == 0x1C1)
                av_log(s->avctx, AV_LOG_DEBUG, "Texture Tile start");
            else if (startcode == 0x1C2)
                av_log(s->avctx, AV_LOG_DEBUG, "Texture Shape Layer start");
            else if (startcode == 0x1C3)
                av_log(s->avctx, AV_LOG_DEBUG, "stuffing start");
            else if (startcode <= 0x1C5)
                av_log(s->avctx, AV_LOG_DEBUG, "reserved");
            else if (startcode <= 0x1FF)
                av_log(s->avctx, AV_LOG_DEBUG, "System start");
            av_log(s->avctx, AV_LOG_DEBUG, " at %d\n", get_bits_count(gb));
        }

        if (startcode >= 0x120 && startcode <= 0x12F) {
            if ((ret = decode_vol_header(ctx, gb)) < 0)
                return ret;
        } else if (startcode == USER_DATA_STARTCODE) {
            decode_user_data(ctx, gb);
        } else if (startcode == GOP_STARTCODE) {
            mpeg4_decode_gop_header(s, gb);
        } else if (startcode == VOS_STARTCODE) {
            mpeg4_decode_profile_level(s, gb);
        } else if (startcode == VOP_STARTCODE) {
            break;
        }

        align_get_bits(gb);
        startcode = 0xff;
    }

end:
    if (s->avctx->flags & AV_CODEC_FLAG_LOW_DELAY)
        s->low_delay = 1;
    s->avctx->has_b_frames = !s->low_delay;

    return decode_vop_header(ctx, gb);
}

av_cold void ff_mpeg4videodec_static_init(void) {
    static int done = 0;

    if (!done) {
        ff_rl_init(&ff_mpeg4_rl_intra, ff_mpeg4_static_rl_table_store[0]);
        ff_rl_init(&ff_rvlc_rl_inter, ff_mpeg4_static_rl_table_store[1]);
        ff_rl_init(&ff_rvlc_rl_intra, ff_mpeg4_static_rl_table_store[2]);
        INIT_VLC_RL(ff_mpeg4_rl_intra, 554);
        INIT_VLC_RL(ff_rvlc_rl_inter, 1072);
        INIT_VLC_RL(ff_rvlc_rl_intra, 1072);
        INIT_VLC_STATIC(&dc_lum, DC_VLC_BITS, 10 /* 13 */,
                        &ff_mpeg4_DCtab_lum[0][1], 2, 1,
                        &ff_mpeg4_DCtab_lum[0][0], 2, 1, 512);
        INIT_VLC_STATIC(&dc_chrom, DC_VLC_BITS, 10 /* 13 */,
                        &ff_mpeg4_DCtab_chrom[0][1], 2, 1,
                        &ff_mpeg4_DCtab_chrom[0][0], 2, 1, 512);
        INIT_VLC_STATIC(&sprite_trajectory, SPRITE_TRAJ_VLC_BITS, 15,
                        &ff_sprite_trajectory_tab[0][1], 4, 2,
                        &ff_sprite_trajectory_tab[0][0], 4, 2, 128);
        INIT_VLC_STATIC(&mb_type_b_vlc, MB_TYPE_B_VLC_BITS, 4,
                        &ff_mb_type_b_tab[0][1], 2, 1,
                        &ff_mb_type_b_tab[0][0], 2, 1, 16);
        done = 1;
    }
}

int ff_mpeg4_frame_end(AVCodecContext *avctx, const uint8_t *buf, int buf_size)
{
    Mpeg4DecContext *ctx = avctx->priv_data;
    MpegEncContext    *s = &ctx->m;

    /* divx 5.01+ bitstream reorder stuff */
    /* Since this clobbers the input buffer and hwaccel codecs still need the
     * data during hwaccel->end_frame we should not do this any earlier */
    if (s->divx_packed) {
        int current_pos     = s->gb.buffer == s->bitstream_buffer ? 0 : (get_bits_count(&s->gb) >> 3);
        int startcode_found = 0;

        if (buf_size - current_pos > 7) {

            int i;
            for (i = current_pos; i < buf_size - 4; i++)

                if (buf[i]     == 0 &&
                    buf[i + 1] == 0 &&
                    buf[i + 2] == 1 &&
                    buf[i + 3] == 0xB6) {
                    startcode_found = !(buf[i + 4] & 0x40);
                    break;
                }
        }

        if (startcode_found) {
            if (!ctx->showed_packed_warning) {
                av_log(s->avctx, AV_LOG_INFO, "Video uses a non-standard and "
                       "wasteful way to store B-frames ('packed B-frames'). "
                       "Consider using the mpeg4_unpack_bframes bitstream filter without encoding but stream copy to fix it.\n");
                ctx->showed_packed_warning = 1;
            }
            av_fast_padded_malloc(&s->bitstream_buffer,
                           &s->allocated_bitstream_buffer_size,
                           buf_size - current_pos);
            if (!s->bitstream_buffer) {
                s->bitstream_buffer_size = 0;
                return AVERROR(ENOMEM);
            }
            memcpy(s->bitstream_buffer, buf + current_pos,
                   buf_size - current_pos);
            s->bitstream_buffer_size = buf_size - current_pos;
        }
    }

    return 0;
}

#if HAVE_THREADS
static int mpeg4_update_thread_context(AVCodecContext *dst,
                                       const AVCodecContext *src)
{
    Mpeg4DecContext *s = dst->priv_data;
    const Mpeg4DecContext *s1 = src->priv_data;
    int init = s->m.context_initialized;

    int ret = ff_mpeg_update_thread_context(dst, src);

    if (ret < 0)
        return ret;

    memcpy(((uint8_t*)s) + sizeof(MpegEncContext), ((uint8_t*)s1) + sizeof(MpegEncContext), sizeof(Mpeg4DecContext) - sizeof(MpegEncContext));

    if (CONFIG_MPEG4_DECODER && !init && s1->xvid_build >= 0)
        ff_xvid_idct_init(&s->m.idsp, dst);

    return 0;
}
#endif

static av_cold int decode_init(AVCodecContext *avctx)
{
    Mpeg4DecContext *ctx = avctx->priv_data;
    MpegEncContext *s = &ctx->m;
    int ret;

    ctx->divx_version =
    ctx->divx_build   =
    ctx->xvid_build   =
    ctx->lavc_build   = -1;

    if ((ret = ff_h263_decode_init(avctx)) < 0)
        return ret;

    ff_mpeg4videodec_static_init();

    s->h263_pred = 1;
    s->low_delay = 0; /* default, might be overridden in the vol header during header parsing */
    s->decode_mb = mpeg4_decode_mb;
    ctx->time_increment_bits = 4; /* default value for broken headers */

    avctx->chroma_sample_location = AVCHROMA_LOC_LEFT;
    avctx->internal->allocate_progress = 1;

    return 0;
}

<<<<<<< HEAD
static const AVProfile mpeg4_video_profiles[] = {
    { FF_PROFILE_MPEG4_SIMPLE,                    "Simple Profile" },
    { FF_PROFILE_MPEG4_SIMPLE_SCALABLE,           "Simple Scalable Profile" },
    { FF_PROFILE_MPEG4_CORE,                      "Core Profile" },
    { FF_PROFILE_MPEG4_MAIN,                      "Main Profile" },
    { FF_PROFILE_MPEG4_N_BIT,                     "N-bit Profile" },
    { FF_PROFILE_MPEG4_SCALABLE_TEXTURE,          "Scalable Texture Profile" },
    { FF_PROFILE_MPEG4_SIMPLE_FACE_ANIMATION,     "Simple Face Animation Profile" },
    { FF_PROFILE_MPEG4_BASIC_ANIMATED_TEXTURE,    "Basic Animated Texture Profile" },
    { FF_PROFILE_MPEG4_HYBRID,                    "Hybrid Profile" },
    { FF_PROFILE_MPEG4_ADVANCED_REAL_TIME,        "Advanced Real Time Simple Profile" },
    { FF_PROFILE_MPEG4_CORE_SCALABLE,             "Code Scalable Profile" },
    { FF_PROFILE_MPEG4_ADVANCED_CODING,           "Advanced Coding Profile" },
    { FF_PROFILE_MPEG4_ADVANCED_CORE,             "Advanced Core Profile" },
    { FF_PROFILE_MPEG4_ADVANCED_SCALABLE_TEXTURE, "Advanced Scalable Texture Profile" },
    { FF_PROFILE_MPEG4_SIMPLE_STUDIO,             "Simple Studio Profile" },
    { FF_PROFILE_MPEG4_ADVANCED_SIMPLE,           "Advanced Simple Profile" },
    { FF_PROFILE_UNKNOWN },
};

static const AVOption mpeg4_options[] = {
    {"quarter_sample", "1/4 subpel MC", offsetof(MpegEncContext, quarter_sample), AV_OPT_TYPE_BOOL, {.i64 = 0}, 0, 1, 0},
    {"divx_packed", "divx style packed b frames", offsetof(MpegEncContext, divx_packed), AV_OPT_TYPE_BOOL, {.i64 = 0}, 0, 1, 0},
    {NULL}
};

static const AVClass mpeg4_class = {
    "MPEG4 Video Decoder",
    av_default_item_name,
    mpeg4_options,
    LIBAVUTIL_VERSION_INT,
};

=======
>>>>>>> 2c681139
AVCodec ff_mpeg4_decoder = {
    .name                  = "mpeg4",
    .long_name             = NULL_IF_CONFIG_SMALL("MPEG-4 part 2"),
    .type                  = AVMEDIA_TYPE_VIDEO,
    .id                    = AV_CODEC_ID_MPEG4,
    .priv_data_size        = sizeof(Mpeg4DecContext),
    .init                  = decode_init,
    .close                 = ff_h263_decode_end,
    .decode                = ff_h263_decode_frame,
    .capabilities          = AV_CODEC_CAP_DRAW_HORIZ_BAND | AV_CODEC_CAP_DR1 |
                             AV_CODEC_CAP_TRUNCATED | AV_CODEC_CAP_DELAY |
                             AV_CODEC_CAP_FRAME_THREADS,
    .flush                 = ff_mpeg_flush,
    .max_lowres            = 3,
    .pix_fmts              = ff_h263_hwaccel_pixfmt_list_420,
    .profiles              = NULL_IF_CONFIG_SMALL(ff_mpeg4_video_profiles),
    .update_thread_context = ONLY_IF_THREADS_ENABLED(mpeg4_update_thread_context),
    .priv_class = &mpeg4_class,
};


#if CONFIG_MPEG4_VDPAU_DECODER && FF_API_VDPAU
static const AVClass mpeg4_vdpau_class = {
    "MPEG4 Video VDPAU Decoder",
    av_default_item_name,
    mpeg4_options,
    LIBAVUTIL_VERSION_INT,
};

AVCodec ff_mpeg4_vdpau_decoder = {
    .name           = "mpeg4_vdpau",
    .long_name      = NULL_IF_CONFIG_SMALL("MPEG-4 part 2 (VDPAU)"),
    .type           = AVMEDIA_TYPE_VIDEO,
    .id             = AV_CODEC_ID_MPEG4,
    .priv_data_size = sizeof(Mpeg4DecContext),
    .init           = decode_init,
    .close          = ff_h263_decode_end,
    .decode         = ff_h263_decode_frame,
    .capabilities   = AV_CODEC_CAP_DR1 | AV_CODEC_CAP_TRUNCATED | AV_CODEC_CAP_DELAY |
                      AV_CODEC_CAP_HWACCEL_VDPAU,
    .pix_fmts       = (const enum AVPixelFormat[]) { AV_PIX_FMT_VDPAU_MPEG4,
                                                  AV_PIX_FMT_NONE },
    .priv_class     = &mpeg4_vdpau_class,
};
#endif<|MERGE_RESOLUTION|>--- conflicted
+++ resolved
@@ -2746,27 +2746,6 @@
     return 0;
 }
 
-<<<<<<< HEAD
-static const AVProfile mpeg4_video_profiles[] = {
-    { FF_PROFILE_MPEG4_SIMPLE,                    "Simple Profile" },
-    { FF_PROFILE_MPEG4_SIMPLE_SCALABLE,           "Simple Scalable Profile" },
-    { FF_PROFILE_MPEG4_CORE,                      "Core Profile" },
-    { FF_PROFILE_MPEG4_MAIN,                      "Main Profile" },
-    { FF_PROFILE_MPEG4_N_BIT,                     "N-bit Profile" },
-    { FF_PROFILE_MPEG4_SCALABLE_TEXTURE,          "Scalable Texture Profile" },
-    { FF_PROFILE_MPEG4_SIMPLE_FACE_ANIMATION,     "Simple Face Animation Profile" },
-    { FF_PROFILE_MPEG4_BASIC_ANIMATED_TEXTURE,    "Basic Animated Texture Profile" },
-    { FF_PROFILE_MPEG4_HYBRID,                    "Hybrid Profile" },
-    { FF_PROFILE_MPEG4_ADVANCED_REAL_TIME,        "Advanced Real Time Simple Profile" },
-    { FF_PROFILE_MPEG4_CORE_SCALABLE,             "Code Scalable Profile" },
-    { FF_PROFILE_MPEG4_ADVANCED_CODING,           "Advanced Coding Profile" },
-    { FF_PROFILE_MPEG4_ADVANCED_CORE,             "Advanced Core Profile" },
-    { FF_PROFILE_MPEG4_ADVANCED_SCALABLE_TEXTURE, "Advanced Scalable Texture Profile" },
-    { FF_PROFILE_MPEG4_SIMPLE_STUDIO,             "Simple Studio Profile" },
-    { FF_PROFILE_MPEG4_ADVANCED_SIMPLE,           "Advanced Simple Profile" },
-    { FF_PROFILE_UNKNOWN },
-};
-
 static const AVOption mpeg4_options[] = {
     {"quarter_sample", "1/4 subpel MC", offsetof(MpegEncContext, quarter_sample), AV_OPT_TYPE_BOOL, {.i64 = 0}, 0, 1, 0},
     {"divx_packed", "divx style packed b frames", offsetof(MpegEncContext, divx_packed), AV_OPT_TYPE_BOOL, {.i64 = 0}, 0, 1, 0},
@@ -2780,8 +2759,6 @@
     LIBAVUTIL_VERSION_INT,
 };
 
-=======
->>>>>>> 2c681139
 AVCodec ff_mpeg4_decoder = {
     .name                  = "mpeg4",
     .long_name             = NULL_IF_CONFIG_SMALL("MPEG-4 part 2"),
