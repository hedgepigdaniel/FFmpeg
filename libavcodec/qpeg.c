/*
 * QPEG codec
 * Copyright (c) 2004 Konstantin Shishkov
 *
 * This file is part of FFmpeg.
 *
 * FFmpeg is free software; you can redistribute it and/or
 * modify it under the terms of the GNU Lesser General Public
 * License as published by the Free Software Foundation; either
 * version 2.1 of the License, or (at your option) any later version.
 *
 * FFmpeg is distributed in the hope that it will be useful,
 * but WITHOUT ANY WARRANTY; without even the implied warranty of
 * MERCHANTABILITY or FITNESS FOR A PARTICULAR PURPOSE.  See the GNU
 * Lesser General Public License for more details.
 *
 * You should have received a copy of the GNU Lesser General Public
 * License along with FFmpeg; if not, write to the Free Software
 * Foundation, Inc., 51 Franklin Street, Fifth Floor, Boston, MA 02110-1301 USA
 */

/**
 * @file
 * QPEG codec.
 */

#include "avcodec.h"

typedef struct QpegContext{
    AVCodecContext *avctx;
    AVFrame pic, ref;
    uint32_t pal[256];
} QpegContext;

static int qpeg_decode_intra(const uint8_t *src, uint8_t *dst, int size,
                            int stride, int width, int height)
{
    int i;
    int code;
    int c0, c1;
    int run, copy;
    int filled = 0;
    int rows_to_go;

    rows_to_go = height;
    height--;
    dst = dst + height * stride;

    while((size > 0) && (rows_to_go > 0)) {
        code = *src++;
        size--;
        run = copy = 0;
        if(code == 0xFC) /* end-of-picture code */
            break;
        if(code >= 0xF8) { /* very long run */
            c0 = *src++;
            c1 = *src++;
            size -= 2;
            run = ((code & 0x7) << 16) + (c0 << 8) + c1 + 2;
        } else if (code >= 0xF0) { /* long run */
            c0 = *src++;
            size--;
            run = ((code & 0xF) << 8) + c0 + 2;
        } else if (code >= 0xE0) { /* short run */
            run = (code & 0x1F) + 2;
        } else if (code >= 0xC0) { /* very long copy */
            c0 = *src++;
            c1 = *src++;
            size -= 2;
            copy = ((code & 0x3F) << 16) + (c0 << 8) + c1 + 1;
        } else if (code >= 0x80) { /* long copy */
            c0 = *src++;
            size--;
            copy = ((code & 0x7F) << 8) + c0 + 1;
        } else { /* short copy */
            copy = code + 1;
        }

        /* perform actual run or copy */
        if(run) {
            int p;

            p = *src++;
            size--;
            for(i = 0; i < run; i++) {
                dst[filled++] = p;
                if (filled >= width) {
                    filled = 0;
                    dst -= stride;
                    rows_to_go--;
                    if(rows_to_go <= 0)
                        break;
                }
            }
        } else {
            size -= copy;
            if (size<0)
                return AVERROR_INVALIDDATA;
            for(i = 0; i < copy; i++) {
                dst[filled++] = *src++;
                if (filled >= width) {
                    filled = 0;
                    dst -= stride;
                    rows_to_go--;
                    if(rows_to_go <= 0)
                        break;
                }
            }
        }
    }
    return 0;
}

static const int qpeg_table_h[16] =
 { 0x00, 0x20, 0x20, 0x20, 0x18, 0x10, 0x10, 0x20, 0x10, 0x08, 0x18, 0x08, 0x08, 0x18, 0x10, 0x04};
static const int qpeg_table_w[16] =
 { 0x00, 0x20, 0x18, 0x08, 0x18, 0x10, 0x20, 0x10, 0x08, 0x10, 0x20, 0x20, 0x08, 0x10, 0x18, 0x04};

/* Decodes delta frames */
static void qpeg_decode_inter(const uint8_t *src, uint8_t *dst, int size,
                            int stride, int width, int height,
                            int delta, const uint8_t *ctable, uint8_t *refdata)
{
    int i, j;
    int code;
    int filled = 0;
    int orig_height;

    if(!refdata)
        refdata= dst;

    /* copy prev frame */
    for(i = 0; i < height; i++)
        memcpy(dst + (i * stride), refdata + (i * stride), width);

    orig_height = height;
    height--;
    dst = dst + height * stride;

    while((size > 0) && (height >= 0)) {
        code = *src++;
        size--;

        if(delta) {
            /* motion compensation */
            while((code & 0xF0) == 0xF0) {
                if(delta == 1) {
                    int me_idx;
                    int me_w, me_h, me_x, me_y;
                    uint8_t *me_plane;
                    int corr, val;

                    /* get block size by index */
                    me_idx = code & 0xF;
                    me_w = qpeg_table_w[me_idx];
                    me_h = qpeg_table_h[me_idx];

                    /* extract motion vector */
                    corr = *src++;
                    size--;

                    val = corr >> 4;
                    if(val > 7)
                        val -= 16;
                    me_x = val;

                    val = corr & 0xF;
                    if(val > 7)
                        val -= 16;
                    me_y = val;

                    /* check motion vector */
                    if ((me_x + filled < 0) || (me_x + me_w + filled > width) ||
                       (height - me_y - me_h < 0) || (height - me_y > orig_height) ||
                       (filled + me_w > width) || (height - me_h < 0))
                        av_log(NULL, AV_LOG_ERROR, "Bogus motion vector (%i,%i), block size %ix%i at %i,%i\n",
                               me_x, me_y, me_w, me_h, filled, height);
                    else {
                        /* do motion compensation */
                        me_plane = refdata + (filled + me_x) + (height - me_y) * stride;
                        for(j = 0; j < me_h; j++) {
                            for(i = 0; i < me_w; i++)
                                dst[filled + i - (j * stride)] = me_plane[i - (j * stride)];
                        }
                    }
                }
                code = *src++;
                size--;
            }
        }

        if(code == 0xE0) /* end-of-picture code */
            break;
        if(code > 0xE0) { /* run code: 0xE1..0xFF */
            int p;

            code &= 0x1F;
            p = *src++;
            size--;
            for(i = 0; i <= code; i++) {
                dst[filled++] = p;
                if(filled >= width) {
                    filled = 0;
                    dst -= stride;
                    height--;
                }
            }
        } else if(code >= 0xC0) { /* copy code: 0xC0..0xDF */
            code &= 0x1F;

            for(i = 0; i <= code; i++) {
                dst[filled++] = *src++;
                if(filled >= width) {
                    filled = 0;
                    dst -= stride;
                    height--;
                }
            }
            size -= code + 1;
        } else if(code >= 0x80) { /* skip code: 0x80..0xBF */
            int skip;

            code &= 0x3F;
            /* codes 0x80 and 0x81 are actually escape codes,
               skip value minus constant is in the next byte */
            if(!code)
                skip = (*src++) + 64;
            else if(code == 1)
                skip = (*src++) + 320;
            else
                skip = code;
            filled += skip;
            while( filled >= width) {
                filled -= width;
                dst -= stride;
                height--;
                if(height < 0)
                    break;
            }
        } else {
            /* zero code treated as one-pixel skip */
            if(code)
                dst[filled++] = ctable[code & 0x7F];
            else
                filled++;
            if(filled >= width) {
                filled = 0;
                dst -= stride;
                height--;
            }
        }
    }
}

static int decode_frame(AVCodecContext *avctx,
                        void *data, int *data_size,
                        AVPacket *avpkt)
{
    const uint8_t *buf = avpkt->data;
    int buf_size = avpkt->size;
    QpegContext * const a = avctx->priv_data;
<<<<<<< HEAD
    AVFrame * p= (AVFrame*)&a->pic;
    AVFrame * ref= (AVFrame*)&a->ref;
=======
    AVFrame * const p = &a->pic;
>>>>>>> 9d87374e
    uint8_t* outdata;
    int delta, ret = 0;
    const uint8_t *pal = av_packet_get_side_data(avpkt, AV_PKT_DATA_PALETTE, NULL);

    if(ref->data[0])
        avctx->release_buffer(avctx, ref);
    FFSWAP(AVFrame, *ref, *p);

    p->reference= 3;
    if(avctx->get_buffer(avctx, p) < 0){
        av_log(avctx, AV_LOG_ERROR, "get_buffer() failed\n");
        return -1;
    }
    outdata = a->pic.data[0];
    if(buf[0x85] == 0x10) {
        ret = qpeg_decode_intra(buf+0x86, outdata, buf_size - 0x86, a->pic.linesize[0], avctx->width, avctx->height);
    } else {
        delta = buf[0x85];
        qpeg_decode_inter(buf+0x86, outdata, buf_size - 0x86, a->pic.linesize[0], avctx->width, avctx->height, delta, buf + 4, a->ref.data[0]);
    }

    if (ret<0)
        return ret;

    /* make the palette available on the way out */
    if (pal) {
        a->pic.palette_has_changed = 1;
        memcpy(a->pal, pal, AVPALETTE_SIZE);
    }
    memcpy(a->pic.data[1], a->pal, AVPALETTE_SIZE);

    *data_size = sizeof(AVFrame);
    *(AVFrame*)data = a->pic;

    return buf_size;
}

static av_cold int decode_init(AVCodecContext *avctx){
    QpegContext * const a = avctx->priv_data;

    avcodec_get_frame_defaults(&a->pic);
    avcodec_get_frame_defaults(&a->ref);
    a->avctx = avctx;
    avctx->pix_fmt= PIX_FMT_PAL8;

    return 0;
}

static av_cold int decode_end(AVCodecContext *avctx){
    QpegContext * const a = avctx->priv_data;
<<<<<<< HEAD
    AVFrame * const p= (AVFrame*)&a->pic;
    AVFrame * const ref= (AVFrame*)&a->ref;
=======
    AVFrame * const p = &a->pic;
>>>>>>> 9d87374e

    if(p->data[0])
        avctx->release_buffer(avctx, p);
    if(ref->data[0])
        avctx->release_buffer(avctx, ref);

    return 0;
}

AVCodec ff_qpeg_decoder = {
    .name           = "qpeg",
    .type           = AVMEDIA_TYPE_VIDEO,
    .id             = CODEC_ID_QPEG,
    .priv_data_size = sizeof(QpegContext),
    .init           = decode_init,
    .close          = decode_end,
    .decode         = decode_frame,
    .capabilities   = CODEC_CAP_DR1,
    .long_name = NULL_IF_CONFIG_SMALL("Q-team QPEG"),
};<|MERGE_RESOLUTION|>--- conflicted
+++ resolved
@@ -259,12 +259,8 @@
     const uint8_t *buf = avpkt->data;
     int buf_size = avpkt->size;
     QpegContext * const a = avctx->priv_data;
-<<<<<<< HEAD
-    AVFrame * p= (AVFrame*)&a->pic;
-    AVFrame * ref= (AVFrame*)&a->ref;
-=======
-    AVFrame * const p = &a->pic;
->>>>>>> 9d87374e
+    AVFrame *  p = &a->pic;
+    AVFrame * ref= &a->ref;
     uint8_t* outdata;
     int delta, ret = 0;
     const uint8_t *pal = av_packet_get_side_data(avpkt, AV_PKT_DATA_PALETTE, NULL);
@@ -315,12 +311,8 @@
 
 static av_cold int decode_end(AVCodecContext *avctx){
     QpegContext * const a = avctx->priv_data;
-<<<<<<< HEAD
-    AVFrame * const p= (AVFrame*)&a->pic;
-    AVFrame * const ref= (AVFrame*)&a->ref;
-=======
     AVFrame * const p = &a->pic;
->>>>>>> 9d87374e
+    AVFrame * const ref= &a->ref;
 
     if(p->data[0])
         avctx->release_buffer(avctx, p);
