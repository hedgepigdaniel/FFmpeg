/*
 * copyright (c) 2006 Oded Shimon <ods15@ods15.dyndns.org>
 *
 * This file is part of FFmpeg.
 *
 * FFmpeg is free software; you can redistribute it and/or
 * modify it under the terms of the GNU Lesser General Public
 * License as published by the Free Software Foundation; either
 * version 2.1 of the License, or (at your option) any later version.
 *
 * FFmpeg is distributed in the hope that it will be useful,
 * but WITHOUT ANY WARRANTY; without even the implied warranty of
 * MERCHANTABILITY or FITNESS FOR A PARTICULAR PURPOSE.  See the GNU
 * Lesser General Public License for more details.
 *
 * You should have received a copy of the GNU Lesser General Public
 * License along with FFmpeg; if not, write to the Free Software
 * Foundation, Inc., 51 Franklin Street, Fifth Floor, Boston, MA 02110-1301 USA
 */

/**
 * @file
 * Native Vorbis encoder.
 * @author Oded Shimon <ods15@ods15.dyndns.org>
 */

#include <float.h>
#include "avcodec.h"
#include "dsputil.h"
#include "internal.h"
#include "fft.h"
#include "vorbis.h"
#include "vorbis_enc_data.h"

#define BITSTREAM_WRITER_LE
#include "put_bits.h"

#undef NDEBUG
#include <assert.h>

typedef struct {
    int nentries;
    uint8_t *lens;
    uint32_t *codewords;
    int ndimensions;
    float min;
    float delta;
    int seq_p;
    int lookup;
    int *quantlist;
    float *dimensions;
    float *pow2;
} vorbis_enc_codebook;

typedef struct {
    int dim;
    int subclass;
    int masterbook;
    int *books;
} vorbis_enc_floor_class;

typedef struct {
    int partitions;
    int *partition_to_class;
    int nclasses;
    vorbis_enc_floor_class *classes;
    int multiplier;
    int rangebits;
    int values;
    vorbis_floor1_entry *list;
} vorbis_enc_floor;

typedef struct {
    int type;
    int begin;
    int end;
    int partition_size;
    int classifications;
    int classbook;
    int8_t (*books)[8];
    float (*maxes)[2];
} vorbis_enc_residue;

typedef struct {
    int submaps;
    int *mux;
    int *floor;
    int *residue;
    int coupling_steps;
    int *magnitude;
    int *angle;
} vorbis_enc_mapping;

typedef struct {
    int blockflag;
    int mapping;
} vorbis_enc_mode;

typedef struct {
    int channels;
    int sample_rate;
    int log2_blocksize[2];
    FFTContext mdct[2];
    const float *win[2];
    int have_saved;
    float *saved;
    float *samples;
    float *floor;  // also used for tmp values for mdct
    float *coeffs; // also used for residue after floor
    float quality;

    int ncodebooks;
    vorbis_enc_codebook *codebooks;

    int nfloors;
    vorbis_enc_floor *floors;

    int nresidues;
    vorbis_enc_residue *residues;

    int nmappings;
    vorbis_enc_mapping *mappings;

    int nmodes;
    vorbis_enc_mode *modes;

    int64_t next_pts;
} vorbis_enc_context;

#define MAX_CHANNELS     2
#define MAX_CODEBOOK_DIM 8

#define MAX_FLOOR_CLASS_DIM  4
#define NUM_FLOOR_PARTITIONS 8
#define MAX_FLOOR_VALUES     (MAX_FLOOR_CLASS_DIM*NUM_FLOOR_PARTITIONS+2)

#define RESIDUE_SIZE           1600
#define RESIDUE_PART_SIZE      32
#define NUM_RESIDUE_PARTITIONS (RESIDUE_SIZE/RESIDUE_PART_SIZE)

static inline int put_codeword(PutBitContext *pb, vorbis_enc_codebook *cb,
                               int entry)
{
    assert(entry >= 0);
    assert(entry < cb->nentries);
    assert(cb->lens[entry]);
    if (pb->size_in_bits - put_bits_count(pb) < cb->lens[entry])
        return AVERROR(EINVAL);
    put_bits(pb, cb->lens[entry], cb->codewords[entry]);
    return 0;
}

static int cb_lookup_vals(int lookup, int dimensions, int entries)
{
    if (lookup == 1)
        return ff_vorbis_nth_root(entries, dimensions);
    else if (lookup == 2)
        return dimensions *entries;
    return 0;
}

static int ready_codebook(vorbis_enc_codebook *cb)
{
    int i;

    ff_vorbis_len2vlc(cb->lens, cb->codewords, cb->nentries);

    if (!cb->lookup) {
        cb->pow2 = cb->dimensions = NULL;
    } else {
        int vals = cb_lookup_vals(cb->lookup, cb->ndimensions, cb->nentries);
        cb->dimensions = av_malloc(sizeof(float) * cb->nentries * cb->ndimensions);
        cb->pow2 = av_mallocz(sizeof(float) * cb->nentries);
        if (!cb->dimensions || !cb->pow2)
            return AVERROR(ENOMEM);
        for (i = 0; i < cb->nentries; i++) {
            float last = 0;
            int j;
            int div = 1;
            for (j = 0; j < cb->ndimensions; j++) {
                int off;
                if (cb->lookup == 1)
                    off = (i / div) % vals; // lookup type 1
                else
                    off = i * cb->ndimensions + j; // lookup type 2

                cb->dimensions[i * cb->ndimensions + j] = last + cb->min + cb->quantlist[off] * cb->delta;
                if (cb->seq_p)
                    last = cb->dimensions[i * cb->ndimensions + j];
                cb->pow2[i] += cb->dimensions[i * cb->ndimensions + j] * cb->dimensions[i * cb->ndimensions + j];
                div *= vals;
            }
            cb->pow2[i] /= 2.;
        }
    }
    return 0;
}

static int ready_residue(vorbis_enc_residue *rc, vorbis_enc_context *venc)
{
    int i;
    assert(rc->type == 2);
    rc->maxes = av_mallocz(sizeof(float[2]) * rc->classifications);
    if (!rc->maxes)
        return AVERROR(ENOMEM);
    for (i = 0; i < rc->classifications; i++) {
        int j;
        vorbis_enc_codebook * cb;
        for (j = 0; j < 8; j++)
            if (rc->books[i][j] != -1)
                break;
        if (j == 8) // zero
            continue;
        cb = &venc->codebooks[rc->books[i][j]];
        assert(cb->ndimensions >= 2);
        assert(cb->lookup);

        for (j = 0; j < cb->nentries; j++) {
            float a;
            if (!cb->lens[j])
                continue;
            a = fabs(cb->dimensions[j * cb->ndimensions]);
            if (a > rc->maxes[i][0])
                rc->maxes[i][0] = a;
            a = fabs(cb->dimensions[j * cb->ndimensions + 1]);
            if (a > rc->maxes[i][1])
                rc->maxes[i][1] = a;
        }
    }
    // small bias
    for (i = 0; i < rc->classifications; i++) {
        rc->maxes[i][0] += 0.8;
        rc->maxes[i][1] += 0.8;
    }
    return 0;
}

static int create_vorbis_context(vorbis_enc_context *venc,
                                 AVCodecContext *avccontext)
{
    vorbis_enc_floor   *fc;
    vorbis_enc_residue *rc;
    vorbis_enc_mapping *mc;
    int i, book, ret;

    venc->channels    = avccontext->channels;
    venc->sample_rate = avccontext->sample_rate;
    venc->log2_blocksize[0] = venc->log2_blocksize[1] = 11;

    venc->ncodebooks = FF_ARRAY_ELEMS(cvectors);
    venc->codebooks  = av_malloc(sizeof(vorbis_enc_codebook) * venc->ncodebooks);
    if (!venc->codebooks)
        return AVERROR(ENOMEM);

    // codebook 0..14 - floor1 book, values 0..255
    // codebook 15 residue masterbook
    // codebook 16..29 residue
    for (book = 0; book < venc->ncodebooks; book++) {
        vorbis_enc_codebook *cb = &venc->codebooks[book];
        int vals;
        cb->ndimensions = cvectors[book].dim;
        cb->nentries    = cvectors[book].real_len;
        cb->min         = cvectors[book].min;
        cb->delta       = cvectors[book].delta;
        cb->lookup      = cvectors[book].lookup;
        cb->seq_p       = 0;

        cb->lens      = av_malloc(sizeof(uint8_t)  * cb->nentries);
        cb->codewords = av_malloc(sizeof(uint32_t) * cb->nentries);
        if (!cb->lens || !cb->codewords)
            return AVERROR(ENOMEM);
        memcpy(cb->lens, cvectors[book].clens, cvectors[book].len);
        memset(cb->lens + cvectors[book].len, 0, cb->nentries - cvectors[book].len);

        if (cb->lookup) {
            vals = cb_lookup_vals(cb->lookup, cb->ndimensions, cb->nentries);
            cb->quantlist = av_malloc(sizeof(int) * vals);
            if (!cb->quantlist)
                return AVERROR(ENOMEM);
            for (i = 0; i < vals; i++)
                cb->quantlist[i] = cvectors[book].quant[i];
        } else {
            cb->quantlist = NULL;
        }
        if ((ret = ready_codebook(cb)) < 0)
            return ret;
    }

    venc->nfloors = 1;
    venc->floors  = av_malloc(sizeof(vorbis_enc_floor) * venc->nfloors);
    if (!venc->floors)
        return AVERROR(ENOMEM);

    // just 1 floor
    fc = &venc->floors[0];
    fc->partitions         = NUM_FLOOR_PARTITIONS;
    fc->partition_to_class = av_malloc(sizeof(int) * fc->partitions);
    if (!fc->partition_to_class)
        return AVERROR(ENOMEM);
    fc->nclasses           = 0;
    for (i = 0; i < fc->partitions; i++) {
        static const int a[] = {0, 1, 2, 2, 3, 3, 4, 4};
        fc->partition_to_class[i] = a[i];
        fc->nclasses = FFMAX(fc->nclasses, fc->partition_to_class[i]);
    }
    fc->nclasses++;
    fc->classes = av_malloc(sizeof(vorbis_enc_floor_class) * fc->nclasses);
    if (!fc->classes)
        return AVERROR(ENOMEM);
    for (i = 0; i < fc->nclasses; i++) {
        vorbis_enc_floor_class * c = &fc->classes[i];
        int j, books;
        c->dim        = floor_classes[i].dim;
        c->subclass   = floor_classes[i].subclass;
        c->masterbook = floor_classes[i].masterbook;
        books         = (1 << c->subclass);
        c->books      = av_malloc(sizeof(int) * books);
        if (!c->books)
            return AVERROR(ENOMEM);
        for (j = 0; j < books; j++)
            c->books[j] = floor_classes[i].nbooks[j];
    }
    fc->multiplier = 2;
    fc->rangebits  = venc->log2_blocksize[0] - 1;

    fc->values = 2;
    for (i = 0; i < fc->partitions; i++)
        fc->values += fc->classes[fc->partition_to_class[i]].dim;

    fc->list = av_malloc(sizeof(vorbis_floor1_entry) * fc->values);
    if (!fc->list)
        return AVERROR(ENOMEM);
    fc->list[0].x = 0;
    fc->list[1].x = 1 << fc->rangebits;
    for (i = 2; i < fc->values; i++) {
        static const int a[] = {
             93, 23,372,  6, 46,186,750, 14, 33, 65,
            130,260,556,  3, 10, 18, 28, 39, 55, 79,
            111,158,220,312,464,650,850
        };
        fc->list[i].x = a[i - 2];
    }
    if (ff_vorbis_ready_floor1_list(avccontext, fc->list, fc->values))
        return AVERROR_BUG;

    venc->nresidues = 1;
    venc->residues  = av_malloc(sizeof(vorbis_enc_residue) * venc->nresidues);
    if (!venc->residues)
        return AVERROR(ENOMEM);

    // single residue
    rc = &venc->residues[0];
    rc->type            = 2;
    rc->begin           = 0;
    rc->end             = 1600;
    rc->partition_size  = 32;
    rc->classifications = 10;
    rc->classbook       = 15;
    rc->books           = av_malloc(sizeof(*rc->books) * rc->classifications);
    if (!rc->books)
        return AVERROR(ENOMEM);
    {
        static const int8_t a[10][8] = {
            { -1, -1, -1, -1, -1, -1, -1, -1, },
            { -1, -1, 16, -1, -1, -1, -1, -1, },
            { -1, -1, 17, -1, -1, -1, -1, -1, },
            { -1, -1, 18, -1, -1, -1, -1, -1, },
            { -1, -1, 19, -1, -1, -1, -1, -1, },
            { -1, -1, 20, -1, -1, -1, -1, -1, },
            { -1, -1, 21, -1, -1, -1, -1, -1, },
            { 22, 23, -1, -1, -1, -1, -1, -1, },
            { 24, 25, -1, -1, -1, -1, -1, -1, },
            { 26, 27, 28, -1, -1, -1, -1, -1, },
        };
        memcpy(rc->books, a, sizeof a);
    }
    if ((ret = ready_residue(rc, venc)) < 0)
        return ret;

    venc->nmappings = 1;
    venc->mappings  = av_malloc(sizeof(vorbis_enc_mapping) * venc->nmappings);
    if (!venc->mappings)
        return AVERROR(ENOMEM);

    // single mapping
    mc = &venc->mappings[0];
    mc->submaps = 1;
    mc->mux     = av_malloc(sizeof(int) * venc->channels);
    if (!mc->mux)
        return AVERROR(ENOMEM);
    for (i = 0; i < venc->channels; i++)
        mc->mux[i] = 0;
    mc->floor   = av_malloc(sizeof(int) * mc->submaps);
    mc->residue = av_malloc(sizeof(int) * mc->submaps);
    if (!mc->floor || !mc->residue)
        return AVERROR(ENOMEM);
    for (i = 0; i < mc->submaps; i++) {
        mc->floor[i]   = 0;
        mc->residue[i] = 0;
    }
    mc->coupling_steps = venc->channels == 2 ? 1 : 0;
    mc->magnitude      = av_malloc(sizeof(int) * mc->coupling_steps);
    mc->angle          = av_malloc(sizeof(int) * mc->coupling_steps);
    if (!mc->magnitude || !mc->angle)
        return AVERROR(ENOMEM);
    if (mc->coupling_steps) {
        mc->magnitude[0] = 0;
        mc->angle[0]     = 1;
    }

    venc->nmodes = 1;
    venc->modes  = av_malloc(sizeof(vorbis_enc_mode) * venc->nmodes);
    if (!venc->modes)
        return AVERROR(ENOMEM);

    // single mode
    venc->modes[0].blockflag = 0;
    venc->modes[0].mapping   = 0;

    venc->have_saved = 0;
    venc->saved      = av_malloc(sizeof(float) * venc->channels * (1 << venc->log2_blocksize[1]) / 2);
    venc->samples    = av_malloc(sizeof(float) * venc->channels * (1 << venc->log2_blocksize[1]));
    venc->floor      = av_malloc(sizeof(float) * venc->channels * (1 << venc->log2_blocksize[1]) / 2);
    venc->coeffs     = av_malloc(sizeof(float) * venc->channels * (1 << venc->log2_blocksize[1]) / 2);
    if (!venc->saved || !venc->samples || !venc->floor || !venc->coeffs)
        return AVERROR(ENOMEM);

    venc->win[0] = ff_vorbis_vwin[venc->log2_blocksize[0] - 6];
    venc->win[1] = ff_vorbis_vwin[venc->log2_blocksize[1] - 6];

    if ((ret = ff_mdct_init(&venc->mdct[0], venc->log2_blocksize[0], 0, 1.0)) < 0)
        return ret;
    if ((ret = ff_mdct_init(&venc->mdct[1], venc->log2_blocksize[1], 0, 1.0)) < 0)
        return ret;

    return 0;
}

static void put_float(PutBitContext *pb, float f)
{
    int exp, mant;
    uint32_t res = 0;
    mant = (int)ldexp(frexp(f, &exp), 20);
    exp += 788 - 20;
    if (mant < 0) {
        res |= (1U << 31);
        mant = -mant;
    }
    res |= mant | (exp << 21);
    put_bits32(pb, res);
}

static void put_codebook_header(PutBitContext *pb, vorbis_enc_codebook *cb)
{
    int i;
    int ordered = 0;

    put_bits(pb, 24, 0x564342); //magic
    put_bits(pb, 16, cb->ndimensions);
    put_bits(pb, 24, cb->nentries);

    for (i = 1; i < cb->nentries; i++)
        if (cb->lens[i] < cb->lens[i-1])
            break;
    if (i == cb->nentries)
        ordered = 1;

    put_bits(pb, 1, ordered);
    if (ordered) {
        int len = cb->lens[0];
        put_bits(pb, 5, len - 1);
        i = 0;
        while (i < cb->nentries) {
            int j;
            for (j = 0; j+i < cb->nentries; j++)
                if (cb->lens[j+i] != len)
                    break;
            put_bits(pb, ilog(cb->nentries - i), j);
            i += j;
            len++;
        }
    } else {
        int sparse = 0;
        for (i = 0; i < cb->nentries; i++)
            if (!cb->lens[i])
                break;
        if (i != cb->nentries)
            sparse = 1;
        put_bits(pb, 1, sparse);

        for (i = 0; i < cb->nentries; i++) {
            if (sparse)
                put_bits(pb, 1, !!cb->lens[i]);
            if (cb->lens[i])
                put_bits(pb, 5, cb->lens[i] - 1);
        }
    }

    put_bits(pb, 4, cb->lookup);
    if (cb->lookup) {
        int tmp  = cb_lookup_vals(cb->lookup, cb->ndimensions, cb->nentries);
        int bits = ilog(cb->quantlist[0]);

        for (i = 1; i < tmp; i++)
            bits = FFMAX(bits, ilog(cb->quantlist[i]));

        put_float(pb, cb->min);
        put_float(pb, cb->delta);

        put_bits(pb, 4, bits - 1);
        put_bits(pb, 1, cb->seq_p);

        for (i = 0; i < tmp; i++)
            put_bits(pb, bits, cb->quantlist[i]);
    }
}

static void put_floor_header(PutBitContext *pb, vorbis_enc_floor *fc)
{
    int i;

    put_bits(pb, 16, 1); // type, only floor1 is supported

    put_bits(pb, 5, fc->partitions);

    for (i = 0; i < fc->partitions; i++)
        put_bits(pb, 4, fc->partition_to_class[i]);

    for (i = 0; i < fc->nclasses; i++) {
        int j, books;

        put_bits(pb, 3, fc->classes[i].dim - 1);
        put_bits(pb, 2, fc->classes[i].subclass);

        if (fc->classes[i].subclass)
            put_bits(pb, 8, fc->classes[i].masterbook);

        books = (1 << fc->classes[i].subclass);

        for (j = 0; j < books; j++)
            put_bits(pb, 8, fc->classes[i].books[j] + 1);
    }

    put_bits(pb, 2, fc->multiplier - 1);
    put_bits(pb, 4, fc->rangebits);

    for (i = 2; i < fc->values; i++)
        put_bits(pb, fc->rangebits, fc->list[i].x);
}

static void put_residue_header(PutBitContext *pb, vorbis_enc_residue *rc)
{
    int i;

    put_bits(pb, 16, rc->type);

    put_bits(pb, 24, rc->begin);
    put_bits(pb, 24, rc->end);
    put_bits(pb, 24, rc->partition_size - 1);
    put_bits(pb, 6, rc->classifications - 1);
    put_bits(pb, 8, rc->classbook);

    for (i = 0; i < rc->classifications; i++) {
        int j, tmp = 0;
        for (j = 0; j < 8; j++)
            tmp |= (rc->books[i][j] != -1) << j;

        put_bits(pb, 3, tmp & 7);
        put_bits(pb, 1, tmp > 7);

        if (tmp > 7)
            put_bits(pb, 5, tmp >> 3);
    }

    for (i = 0; i < rc->classifications; i++) {
        int j;
        for (j = 0; j < 8; j++)
            if (rc->books[i][j] != -1)
                put_bits(pb, 8, rc->books[i][j]);
    }
}

static int put_main_header(vorbis_enc_context *venc, uint8_t **out)
{
    int i;
    PutBitContext pb;
    uint8_t buffer[50000] = {0}, *p = buffer;
    int buffer_len = sizeof buffer;
    int len, hlens[3];

    // identification header
    init_put_bits(&pb, p, buffer_len);
    put_bits(&pb, 8, 1); //magic
    for (i = 0; "vorbis"[i]; i++)
        put_bits(&pb, 8, "vorbis"[i]);
    put_bits32(&pb, 0); // version
    put_bits(&pb,  8, venc->channels);
    put_bits32(&pb, venc->sample_rate);
    put_bits32(&pb, 0); // bitrate
    put_bits32(&pb, 0); // bitrate
    put_bits32(&pb, 0); // bitrate
    put_bits(&pb,  4, venc->log2_blocksize[0]);
    put_bits(&pb,  4, venc->log2_blocksize[1]);
    put_bits(&pb,  1, 1); // framing

    flush_put_bits(&pb);
    hlens[0] = put_bits_count(&pb) >> 3;
    buffer_len -= hlens[0];
    p += hlens[0];

    // comment header
    init_put_bits(&pb, p, buffer_len);
    put_bits(&pb, 8, 3); //magic
    for (i = 0; "vorbis"[i]; i++)
        put_bits(&pb, 8, "vorbis"[i]);
    put_bits32(&pb, 0); // vendor length TODO
    put_bits32(&pb, 0); // amount of comments
    put_bits(&pb,  1, 1); // framing

    flush_put_bits(&pb);
    hlens[1] = put_bits_count(&pb) >> 3;
    buffer_len -= hlens[1];
    p += hlens[1];

    // setup header
    init_put_bits(&pb, p, buffer_len);
    put_bits(&pb, 8, 5); //magic
    for (i = 0; "vorbis"[i]; i++)
        put_bits(&pb, 8, "vorbis"[i]);

    // codebooks
    put_bits(&pb, 8, venc->ncodebooks - 1);
    for (i = 0; i < venc->ncodebooks; i++)
        put_codebook_header(&pb, &venc->codebooks[i]);

    // time domain, reserved, zero
    put_bits(&pb,  6, 0);
    put_bits(&pb, 16, 0);

    // floors
    put_bits(&pb, 6, venc->nfloors - 1);
    for (i = 0; i < venc->nfloors; i++)
        put_floor_header(&pb, &venc->floors[i]);

    // residues
    put_bits(&pb, 6, venc->nresidues - 1);
    for (i = 0; i < venc->nresidues; i++)
        put_residue_header(&pb, &venc->residues[i]);

    // mappings
    put_bits(&pb, 6, venc->nmappings - 1);
    for (i = 0; i < venc->nmappings; i++) {
        vorbis_enc_mapping *mc = &venc->mappings[i];
        int j;
        put_bits(&pb, 16, 0); // mapping type

        put_bits(&pb, 1, mc->submaps > 1);
        if (mc->submaps > 1)
            put_bits(&pb, 4, mc->submaps - 1);

        put_bits(&pb, 1, !!mc->coupling_steps);
        if (mc->coupling_steps) {
            put_bits(&pb, 8, mc->coupling_steps - 1);
            for (j = 0; j < mc->coupling_steps; j++) {
                put_bits(&pb, ilog(venc->channels - 1), mc->magnitude[j]);
                put_bits(&pb, ilog(venc->channels - 1), mc->angle[j]);
            }
        }

        put_bits(&pb, 2, 0); // reserved

        if (mc->submaps > 1)
            for (j = 0; j < venc->channels; j++)
                put_bits(&pb, 4, mc->mux[j]);

        for (j = 0; j < mc->submaps; j++) {
            put_bits(&pb, 8, 0); // reserved time configuration
            put_bits(&pb, 8, mc->floor[j]);
            put_bits(&pb, 8, mc->residue[j]);
        }
    }

    // modes
    put_bits(&pb, 6, venc->nmodes - 1);
    for (i = 0; i < venc->nmodes; i++) {
        put_bits(&pb, 1, venc->modes[i].blockflag);
        put_bits(&pb, 16, 0); // reserved window type
        put_bits(&pb, 16, 0); // reserved transform type
        put_bits(&pb, 8, venc->modes[i].mapping);
    }

    put_bits(&pb, 1, 1); // framing

    flush_put_bits(&pb);
    hlens[2] = put_bits_count(&pb) >> 3;

    len = hlens[0] + hlens[1] + hlens[2];
    p = *out = av_mallocz(64 + len + len/255);
    if (!p)
        return AVERROR(ENOMEM);

    *p++ = 2;
    p += av_xiphlacing(p, hlens[0]);
    p += av_xiphlacing(p, hlens[1]);
    buffer_len = 0;
    for (i = 0; i < 3; i++) {
        memcpy(p, buffer + buffer_len, hlens[i]);
        p += hlens[i];
        buffer_len += hlens[i];
    }

    return p - *out;
}

static float get_floor_average(vorbis_enc_floor * fc, float *coeffs, int i)
{
    int begin = fc->list[fc->list[FFMAX(i-1, 0)].sort].x;
    int end   = fc->list[fc->list[FFMIN(i+1, fc->values - 1)].sort].x;
    int j;
    float average = 0;

    for (j = begin; j < end; j++)
        average += fabs(coeffs[j]);
    return average / (end - begin);
}

static void floor_fit(vorbis_enc_context *venc, vorbis_enc_floor *fc,
                      float *coeffs, uint16_t *posts, int samples)
{
    int range = 255 / fc->multiplier + 1;
    int i;
    float tot_average = 0.;
    float averages[MAX_FLOOR_VALUES];
    for (i = 0; i < fc->values; i++) {
        averages[i] = get_floor_average(fc, coeffs, i);
        tot_average += averages[i];
    }
    tot_average /= fc->values;
    tot_average /= venc->quality;

    for (i = 0; i < fc->values; i++) {
        int position  = fc->list[fc->list[i].sort].x;
        float average = averages[i];
        int j;

        average = sqrt(tot_average * average) * pow(1.25f, position*0.005f); // MAGIC!
        for (j = 0; j < range - 1; j++)
            if (ff_vorbis_floor1_inverse_db_table[j * fc->multiplier] > average)
                break;
        posts[fc->list[i].sort] = j;
    }
}

static int render_point(int x0, int y0, int x1, int y1, int x)
{
    return y0 +  (x - x0) * (y1 - y0) / (x1 - x0);
}

static int floor_encode(vorbis_enc_context *venc, vorbis_enc_floor *fc,
                        PutBitContext *pb, uint16_t *posts,
                        float *floor, int samples)
{
    int range = 255 / fc->multiplier + 1;
    int coded[MAX_FLOOR_VALUES]; // first 2 values are unused
    int i, counter;

    if (pb->size_in_bits - put_bits_count(pb) < 1 + 2 * ilog(range - 1))
        return AVERROR(EINVAL);
    put_bits(pb, 1, 1); // non zero
    put_bits(pb, ilog(range - 1), posts[0]);
    put_bits(pb, ilog(range - 1), posts[1]);
    coded[0] = coded[1] = 1;

    for (i = 2; i < fc->values; i++) {
        int predicted = render_point(fc->list[fc->list[i].low].x,
                                     posts[fc->list[i].low],
                                     fc->list[fc->list[i].high].x,
                                     posts[fc->list[i].high],
                                     fc->list[i].x);
        int highroom = range - predicted;
        int lowroom = predicted;
        int room = FFMIN(highroom, lowroom);
        if (predicted == posts[i]) {
            coded[i] = 0; // must be used later as flag!
            continue;
        } else {
            if (!coded[fc->list[i].low ])
                coded[fc->list[i].low ] = -1;
            if (!coded[fc->list[i].high])
                coded[fc->list[i].high] = -1;
        }
        if (posts[i] > predicted) {
            if (posts[i] - predicted > room)
                coded[i] = posts[i] - predicted + lowroom;
            else
                coded[i] = (posts[i] - predicted) << 1;
        } else {
            if (predicted - posts[i] > room)
                coded[i] = predicted - posts[i] + highroom - 1;
            else
                coded[i] = ((predicted - posts[i]) << 1) - 1;
        }
    }

    counter = 2;
    for (i = 0; i < fc->partitions; i++) {
        vorbis_enc_floor_class * c = &fc->classes[fc->partition_to_class[i]];
        int k, cval = 0, csub = 1<<c->subclass;
        if (c->subclass) {
            vorbis_enc_codebook * book = &venc->codebooks[c->masterbook];
            int cshift = 0;
            for (k = 0; k < c->dim; k++) {
                int l;
                for (l = 0; l < csub; l++) {
                    int maxval = 1;
                    if (c->books[l] != -1)
                        maxval = venc->codebooks[c->books[l]].nentries;
                    // coded could be -1, but this still works, cause that is 0
                    if (coded[counter + k] < maxval)
                        break;
                }
                assert(l != csub);
                cval   |= l << cshift;
                cshift += c->subclass;
            }
            if (put_codeword(pb, book, cval))
                return AVERROR(EINVAL);
        }
        for (k = 0; k < c->dim; k++) {
            int book  = c->books[cval & (csub-1)];
            int entry = coded[counter++];
            cval >>= c->subclass;
            if (book == -1)
                continue;
            if (entry == -1)
                entry = 0;
            if (put_codeword(pb, &venc->codebooks[book], entry))
                return AVERROR(EINVAL);
        }
    }

    ff_vorbis_floor1_render_list(fc->list, fc->values, posts, coded,
                                 fc->multiplier, floor, samples);

    return 0;
}

static float *put_vector(vorbis_enc_codebook *book, PutBitContext *pb,
                         float *num)
{
    int i, entry = -1;
    float distance = FLT_MAX;
    assert(book->dimensions);
    for (i = 0; i < book->nentries; i++) {
        float * vec = book->dimensions + i * book->ndimensions, d = book->pow2[i];
        int j;
        if (!book->lens[i])
            continue;
        for (j = 0; j < book->ndimensions; j++)
            d -= vec[j] * num[j];
        if (distance > d) {
            entry    = i;
            distance = d;
        }
    }
    if (put_codeword(pb, book, entry))
        return NULL;
    return &book->dimensions[entry * book->ndimensions];
}

static int residue_encode(vorbis_enc_context *venc, vorbis_enc_residue *rc,
                          PutBitContext *pb, float *coeffs, int samples,
                          int real_ch)
{
    int pass, i, j, p, k;
    int psize      = rc->partition_size;
    int partitions = (rc->end - rc->begin) / psize;
    int channels   = (rc->type == 2) ? 1 : real_ch;
    int classes[MAX_CHANNELS][NUM_RESIDUE_PARTITIONS];
    int classwords = venc->codebooks[rc->classbook].ndimensions;

    assert(rc->type == 2);
    assert(real_ch == 2);
    for (p = 0; p < partitions; p++) {
        float max1 = 0., max2 = 0.;
        int s = rc->begin + p * psize;
        for (k = s; k < s + psize; k += 2) {
            max1 = FFMAX(max1, fabs(coeffs[          k / real_ch]));
            max2 = FFMAX(max2, fabs(coeffs[samples + k / real_ch]));
        }

        for (i = 0; i < rc->classifications - 1; i++)
            if (max1 < rc->maxes[i][0] && max2 < rc->maxes[i][1])
                break;
        classes[0][p] = i;
    }

    for (pass = 0; pass < 8; pass++) {
        p = 0;
        while (p < partitions) {
            if (pass == 0)
                for (j = 0; j < channels; j++) {
                    vorbis_enc_codebook * book = &venc->codebooks[rc->classbook];
                    int entry = 0;
                    for (i = 0; i < classwords; i++) {
                        entry *= rc->classifications;
                        entry += classes[j][p + i];
                    }
                    if (put_codeword(pb, book, entry))
                        return AVERROR(EINVAL);
                }
            for (i = 0; i < classwords && p < partitions; i++, p++) {
                for (j = 0; j < channels; j++) {
                    int nbook = rc->books[classes[j][p]][pass];
                    vorbis_enc_codebook * book = &venc->codebooks[nbook];
                    float *buf = coeffs + samples*j + rc->begin + p*psize;
                    if (nbook == -1)
                        continue;

                    assert(rc->type == 0 || rc->type == 2);
                    assert(!(psize % book->ndimensions));

                    if (rc->type == 0) {
                        for (k = 0; k < psize; k += book->ndimensions) {
                            int l;
                            float *a = put_vector(book, pb, &buf[k]);
                            if (!a)
                                return AVERROR(EINVAL);
                            for (l = 0; l < book->ndimensions; l++)
                                buf[k + l] -= a[l];
                        }
                    } else {
                        int s = rc->begin + p * psize, a1, b1;
                        a1 = (s % real_ch) * samples;
                        b1 =  s / real_ch;
                        s  = real_ch * samples;
                        for (k = 0; k < psize; k += book->ndimensions) {
                            int dim, a2 = a1, b2 = b1;
                            float vec[MAX_CODEBOOK_DIM], *pv = vec;
                            for (dim = book->ndimensions; dim--; ) {
                                *pv++ = coeffs[a2 + b2];
                                if ((a2 += samples) == s) {
                                    a2 = 0;
                                    b2++;
                                }
                            }
                            pv = put_vector(book, pb, vec);
                            if (!pv)
                                return AVERROR(EINVAL);
                            for (dim = book->ndimensions; dim--; ) {
                                coeffs[a1 + b1] -= *pv++;
                                if ((a1 += samples) == s) {
                                    a1 = 0;
                                    b1++;
                                }
                            }
                        }
                    }
                }
            }
        }
    }
    return 0;
}

static int apply_window_and_mdct(vorbis_enc_context *venc, const signed short *audio,
                                 int samples)
{
    int i, j, channel;
    const float * win = venc->win[0];
    int window_len = 1 << (venc->log2_blocksize[0] - 1);
    float n = (float)(1 << venc->log2_blocksize[0]) / 4.;
    // FIXME use dsp

    if (!venc->have_saved && !samples)
        return 0;

    if (venc->have_saved) {
        for (channel = 0; channel < venc->channels; channel++)
            memcpy(venc->samples + channel * window_len * 2,
                   venc->saved + channel * window_len, sizeof(float) * window_len);
    } else {
        for (channel = 0; channel < venc->channels; channel++)
            memset(venc->samples + channel * window_len * 2, 0,
                   sizeof(float) * window_len);
    }

    if (samples) {
        for (channel = 0; channel < venc->channels; channel++) {
            float * offset = venc->samples + channel*window_len*2 + window_len;
            j = channel;
            for (i = 0; i < samples; i++, j += venc->channels)
                offset[i] = audio[j] / 32768. / n * win[window_len - i - 1];
        }
    } else {
        for (channel = 0; channel < venc->channels; channel++)
            memset(venc->samples + channel * window_len * 2 + window_len,
                   0, sizeof(float) * window_len);
    }

    for (channel = 0; channel < venc->channels; channel++)
        venc->mdct[0].mdct_calc(&venc->mdct[0], venc->coeffs + channel * window_len,
                     venc->samples + channel * window_len * 2);

    if (samples) {
        for (channel = 0; channel < venc->channels; channel++) {
            float *offset = venc->saved + channel * window_len;
            j = channel;
            for (i = 0; i < samples; i++, j += venc->channels)
                offset[i] = audio[j] / 32768. / n * win[i];
        }
        venc->have_saved = 1;
    } else {
        venc->have_saved = 0;
    }
    return 1;
}

static int vorbis_encode_frame(AVCodecContext *avccontext, AVPacket *avpkt,
                               const AVFrame *frame, int *got_packet_ptr)
{
    vorbis_enc_context *venc = avccontext->priv_data;
    const int16_t *audio = frame ? (const int16_t *)frame->data[0] : NULL;
    int samples = frame ? frame->nb_samples : 0;
    vorbis_enc_mode *mode;
    vorbis_enc_mapping *mapping;
    PutBitContext pb;
    int i, ret;

    if (!apply_window_and_mdct(venc, audio, samples))
        return 0;
    samples = 1 << (venc->log2_blocksize[0] - 1);

    if ((ret = ff_alloc_packet2(avccontext, avpkt, 8192)))
        return ret;

    init_put_bits(&pb, avpkt->data, avpkt->size);

    if (pb.size_in_bits - put_bits_count(&pb) < 1 + ilog(venc->nmodes - 1)) {
        av_log(avccontext, AV_LOG_ERROR, "output buffer is too small\n");
        return AVERROR(EINVAL);
    }

    put_bits(&pb, 1, 0); // magic bit

    put_bits(&pb, ilog(venc->nmodes - 1), 0); // 0 bits, the mode

    mode    = &venc->modes[0];
    mapping = &venc->mappings[mode->mapping];
    if (mode->blockflag) {
        put_bits(&pb, 1, 0);
        put_bits(&pb, 1, 0);
    }

    for (i = 0; i < venc->channels; i++) {
        vorbis_enc_floor *fc = &venc->floors[mapping->floor[mapping->mux[i]]];
        uint16_t posts[MAX_FLOOR_VALUES];
        floor_fit(venc, fc, &venc->coeffs[i * samples], posts, samples);
        if (floor_encode(venc, fc, &pb, posts, &venc->floor[i * samples], samples)) {
            av_log(avccontext, AV_LOG_ERROR, "output buffer is too small\n");
            return AVERROR(EINVAL);
        }
    }

    for (i = 0; i < venc->channels * samples; i++)
        venc->coeffs[i] /= venc->floor[i];

    for (i = 0; i < mapping->coupling_steps; i++) {
        float *mag = venc->coeffs + mapping->magnitude[i] * samples;
        float *ang = venc->coeffs + mapping->angle[i]     * samples;
        int j;
        for (j = 0; j < samples; j++) {
            float a = ang[j];
            ang[j] -= mag[j];
            if (mag[j] > 0)
                ang[j] = -ang[j];
            if (ang[j] < 0)
                mag[j] = a;
        }
    }

    if (residue_encode(venc, &venc->residues[mapping->residue[mapping->mux[0]]],
                       &pb, venc->coeffs, samples, venc->channels)) {
        av_log(avccontext, AV_LOG_ERROR, "output buffer is too small\n");
        return AVERROR(EINVAL);
    }

    flush_put_bits(&pb);
    avpkt->size = put_bits_count(&pb) >> 3;

    avpkt->duration = ff_samples_to_time_base(avccontext, avccontext->frame_size);
    if (frame)
        if (frame->pts != AV_NOPTS_VALUE)
            avpkt->pts = ff_samples_to_time_base(avccontext, frame->pts);
    else
        avpkt->pts = venc->next_pts;
    if (avpkt->pts != AV_NOPTS_VALUE)
        venc->next_pts = avpkt->pts + avpkt->duration;

    *got_packet_ptr = 1;
    return 0;
}


static av_cold int vorbis_encode_close(AVCodecContext *avccontext)
{
    vorbis_enc_context *venc = avccontext->priv_data;
    int i;

    if (venc->codebooks)
        for (i = 0; i < venc->ncodebooks; i++) {
            av_freep(&venc->codebooks[i].lens);
            av_freep(&venc->codebooks[i].codewords);
            av_freep(&venc->codebooks[i].quantlist);
            av_freep(&venc->codebooks[i].dimensions);
            av_freep(&venc->codebooks[i].pow2);
        }
    av_freep(&venc->codebooks);

    if (venc->floors)
        for (i = 0; i < venc->nfloors; i++) {
            int j;
            if (venc->floors[i].classes)
                for (j = 0; j < venc->floors[i].nclasses; j++)
                    av_freep(&venc->floors[i].classes[j].books);
            av_freep(&venc->floors[i].classes);
            av_freep(&venc->floors[i].partition_to_class);
            av_freep(&venc->floors[i].list);
        }
    av_freep(&venc->floors);

    if (venc->residues)
        for (i = 0; i < venc->nresidues; i++) {
            av_freep(&venc->residues[i].books);
            av_freep(&venc->residues[i].maxes);
        }
    av_freep(&venc->residues);

    if (venc->mappings)
        for (i = 0; i < venc->nmappings; i++) {
            av_freep(&venc->mappings[i].mux);
            av_freep(&venc->mappings[i].floor);
            av_freep(&venc->mappings[i].residue);
            av_freep(&venc->mappings[i].magnitude);
            av_freep(&venc->mappings[i].angle);
        }
    av_freep(&venc->mappings);

    av_freep(&venc->modes);

    av_freep(&venc->saved);
    av_freep(&venc->samples);
    av_freep(&venc->floor);
    av_freep(&venc->coeffs);

    ff_mdct_end(&venc->mdct[0]);
    ff_mdct_end(&venc->mdct[1]);

#if FF_API_OLD_ENCODE_AUDIO
    av_freep(&avccontext->coded_frame);
#endif
    av_freep(&avccontext->extradata);

    return 0 ;
}

static av_cold int vorbis_encode_init(AVCodecContext *avccontext)
{
    vorbis_enc_context *venc = avccontext->priv_data;
    int ret;

    if (avccontext->channels != 2) {
        av_log(avccontext, AV_LOG_ERROR, "Current FFmpeg Vorbis encoder only supports 2 channels.\n");
        return -1;
    }

    if ((ret = create_vorbis_context(venc, avccontext)) < 0)
        goto error;

    avccontext->bit_rate = 0;
    if (avccontext->flags & CODEC_FLAG_QSCALE)
        venc->quality = avccontext->global_quality / (float)FF_QP2LAMBDA;
    else
<<<<<<< HEAD
        venc->quality = 8;
=======
        venc->quality = 3.0;
>>>>>>> 7b44061f
    venc->quality *= venc->quality;

    if ((ret = put_main_header(venc, (uint8_t**)&avccontext->extradata)) < 0)
        goto error;
    avccontext->extradata_size = ret;

    avccontext->frame_size = 1 << (venc->log2_blocksize[0] - 1);

#if FF_API_OLD_ENCODE_AUDIO
    avccontext->coded_frame = avcodec_alloc_frame();
    if (!avccontext->coded_frame) {
        ret = AVERROR(ENOMEM);
        goto error;
    }
#endif

    return 0;
error:
    vorbis_encode_close(avccontext);
    return ret;
}

AVCodec ff_vorbis_encoder = {
    .name           = "vorbis",
    .type           = AVMEDIA_TYPE_AUDIO,
    .id             = AV_CODEC_ID_VORBIS,
    .priv_data_size = sizeof(vorbis_enc_context),
    .init           = vorbis_encode_init,
    .encode2        = vorbis_encode_frame,
    .close          = vorbis_encode_close,
    .capabilities   = CODEC_CAP_DELAY | CODEC_CAP_EXPERIMENTAL,
    .sample_fmts    = (const enum AVSampleFormat[]){ AV_SAMPLE_FMT_S16,
                                                     AV_SAMPLE_FMT_NONE },
    .long_name      = NULL_IF_CONFIG_SMALL("Vorbis"),
};<|MERGE_RESOLUTION|>--- conflicted
+++ resolved
@@ -1181,11 +1181,7 @@
     if (avccontext->flags & CODEC_FLAG_QSCALE)
         venc->quality = avccontext->global_quality / (float)FF_QP2LAMBDA;
     else
-<<<<<<< HEAD
         venc->quality = 8;
-=======
-        venc->quality = 3.0;
->>>>>>> 7b44061f
     venc->quality *= venc->quality;
 
     if ((ret = put_main_header(venc, (uint8_t**)&avccontext->extradata)) < 0)
