--- conflicted
+++ resolved
@@ -36,11 +36,8 @@
 
     REGISTER_FILTER (ACONVERT,    aconvert,    af);
     REGISTER_FILTER (AFORMAT,     aformat,     af);
-<<<<<<< HEAD
     REGISTER_FILTER (AMERGE,      amerge,      af);
-=======
     REGISTER_FILTER (AMIX,        amix,        af);
->>>>>>> a4d3f358
     REGISTER_FILTER (ANULL,       anull,       af);
     REGISTER_FILTER (ARESAMPLE,   aresample,   af);
     REGISTER_FILTER (ASHOWINFO,   ashowinfo,   af);
