--- conflicted
+++ resolved
@@ -189,11 +189,8 @@
     REGISTER_FILTER(SETSAR,         setsar,         vf);
     REGISTER_FILTER(SETTB,          settb,          vf);
     REGISTER_FILTER(SHOWINFO,       showinfo,       vf);
-<<<<<<< HEAD
+    REGISTER_FILTER(SHUFFLEPLANES,  shuffleplanes,  vf);
     REGISTER_FILTER(SMARTBLUR,      smartblur,      vf);
-=======
-    REGISTER_FILTER(SHUFFLEPLANES,  shuffleplanes,  vf);
->>>>>>> 599b81ca
     REGISTER_FILTER(SPLIT,          split,          vf);
     REGISTER_FILTER(SPP,            spp,            vf);
     REGISTER_FILTER(STEREO3D,       stereo3d,       vf);
