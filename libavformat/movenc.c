/*
 * MOV, 3GP, MP4 muxer
 * Copyright (c) 2003 Thomas Raivio
 * Copyright (c) 2004 Gildas Bazin <gbazin at videolan dot org>
 * Copyright (c) 2009 Baptiste Coudurier <baptiste dot coudurier at gmail dot com>
 *
 * This file is part of FFmpeg.
 *
 * FFmpeg is free software; you can redistribute it and/or
 * modify it under the terms of the GNU Lesser General Public
 * License as published by the Free Software Foundation; either
 * version 2.1 of the License, or (at your option) any later version.
 *
 * FFmpeg is distributed in the hope that it will be useful,
 * but WITHOUT ANY WARRANTY; without even the implied warranty of
 * MERCHANTABILITY or FITNESS FOR A PARTICULAR PURPOSE.  See the GNU
 * Lesser General Public License for more details.
 *
 * You should have received a copy of the GNU Lesser General Public
 * License along with FFmpeg; if not, write to the Free Software
 * Foundation, Inc., 51 Franklin Street, Fifth Floor, Boston, MA 02110-1301 USA
 */

#include <stdint.h>

#include "movenc.h"
#include "avformat.h"
#include "avio_internal.h"
#include "riff.h"
#include "avio.h"
#include "isom.h"
#include "avc.h"
#include "libavcodec/get_bits.h"
#include "libavcodec/put_bits.h"
#include "libavcodec/vc1.h"
#include "internal.h"
#include "libavutil/avstring.h"
#include "libavutil/intfloat.h"
#include "libavutil/mathematics.h"
#include "libavutil/opt.h"
#include "libavutil/dict.h"
#include "rtpenc.h"
#include "mov_chan.h"

#undef NDEBUG
#include <assert.h>

static const AVOption options[] = {
    { "movflags", "MOV muxer flags", offsetof(MOVMuxContext, flags), AV_OPT_TYPE_FLAGS, {.i64 = 0}, INT_MIN, INT_MAX, AV_OPT_FLAG_ENCODING_PARAM, "movflags" },
    { "rtphint", "Add RTP hint tracks", 0, AV_OPT_TYPE_CONST, {.i64 = FF_MOV_FLAG_RTP_HINT}, INT_MIN, INT_MAX, AV_OPT_FLAG_ENCODING_PARAM, "movflags" },
    { "moov_size", "maximum moov size so it can be placed at the begin", offsetof(MOVMuxContext, reserved_moov_size), AV_OPT_TYPE_INT, {.i64 = 0}, 0, INT_MAX, AV_OPT_FLAG_ENCODING_PARAM, 0 },
    { "empty_moov", "Make the initial moov atom empty (not supported by QuickTime)", 0, AV_OPT_TYPE_CONST, {.i64 = FF_MOV_FLAG_EMPTY_MOOV}, INT_MIN, INT_MAX, AV_OPT_FLAG_ENCODING_PARAM, "movflags" },
    { "frag_keyframe", "Fragment at video keyframes", 0, AV_OPT_TYPE_CONST, {.i64 = FF_MOV_FLAG_FRAG_KEYFRAME}, INT_MIN, INT_MAX, AV_OPT_FLAG_ENCODING_PARAM, "movflags" },
    { "separate_moof", "Write separate moof/mdat atoms for each track", 0, AV_OPT_TYPE_CONST, {.i64 = FF_MOV_FLAG_SEPARATE_MOOF}, INT_MIN, INT_MAX, AV_OPT_FLAG_ENCODING_PARAM, "movflags" },
    { "frag_custom", "Flush fragments on caller requests", 0, AV_OPT_TYPE_CONST, {.i64 = FF_MOV_FLAG_FRAG_CUSTOM}, INT_MIN, INT_MAX, AV_OPT_FLAG_ENCODING_PARAM, "movflags" },
    { "isml", "Create a live smooth streaming feed (for pushing to a publishing point)", 0, AV_OPT_TYPE_CONST, {.i64 = FF_MOV_FLAG_ISML}, INT_MIN, INT_MAX, AV_OPT_FLAG_ENCODING_PARAM, "movflags" },
    { "faststart", "Run a second pass to put the index (moov atom) at the beginning of the file", 0, AV_OPT_TYPE_CONST, {.i64 = FF_MOV_FLAG_FASTSTART}, INT_MIN, INT_MAX, AV_OPT_FLAG_ENCODING_PARAM, "movflags" },
    { "omit_tfhd_offset", "Omit the base data offset in tfhd atoms", 0, AV_OPT_TYPE_CONST, {.i64 = FF_MOV_FLAG_OMIT_TFHD_OFFSET}, INT_MIN, INT_MAX, AV_OPT_FLAG_ENCODING_PARAM, "movflags" },
    FF_RTP_FLAG_OPTS(MOVMuxContext, rtp_flags),
    { "skip_iods", "Skip writing iods atom.", offsetof(MOVMuxContext, iods_skip), AV_OPT_TYPE_INT, {.i64 = 1}, 0, 1, AV_OPT_FLAG_ENCODING_PARAM},
    { "iods_audio_profile", "iods audio profile atom.", offsetof(MOVMuxContext, iods_audio_profile), AV_OPT_TYPE_INT, {.i64 = -1}, -1, 255, AV_OPT_FLAG_ENCODING_PARAM},
    { "iods_video_profile", "iods video profile atom.", offsetof(MOVMuxContext, iods_video_profile), AV_OPT_TYPE_INT, {.i64 = -1}, -1, 255, AV_OPT_FLAG_ENCODING_PARAM},
    { "frag_duration", "Maximum fragment duration", offsetof(MOVMuxContext, max_fragment_duration), AV_OPT_TYPE_INT, {.i64 = 0}, 0, INT_MAX, AV_OPT_FLAG_ENCODING_PARAM},
    { "min_frag_duration", "Minimum fragment duration", offsetof(MOVMuxContext, min_fragment_duration), AV_OPT_TYPE_INT, {.i64 = 0}, 0, INT_MAX, AV_OPT_FLAG_ENCODING_PARAM},
    { "frag_size", "Maximum fragment size", offsetof(MOVMuxContext, max_fragment_size), AV_OPT_TYPE_INT, {.i64 = 0}, 0, INT_MAX, AV_OPT_FLAG_ENCODING_PARAM},
    { "ism_lookahead", "Number of lookahead entries for ISM files", offsetof(MOVMuxContext, ism_lookahead), AV_OPT_TYPE_INT, {.i64 = 0}, 0, INT_MAX, AV_OPT_FLAG_ENCODING_PARAM},
    { "use_editlist", "use edit list", offsetof(MOVMuxContext, use_editlist), AV_OPT_TYPE_INT, {.i64 = -1}, -1, 1, AV_OPT_FLAG_ENCODING_PARAM},
    { "video_track_timescale", "set timescale of all video tracks", offsetof(MOVMuxContext, video_track_timescale), AV_OPT_TYPE_INT, {.i64 = 0}, 0, INT_MAX, AV_OPT_FLAG_ENCODING_PARAM},
    { NULL },
};

#define MOV_CLASS(flavor)\
static const AVClass flavor ## _muxer_class = {\
    .class_name = #flavor " muxer",\
    .item_name  = av_default_item_name,\
    .option     = options,\
    .version    = LIBAVUTIL_VERSION_INT,\
};

static int get_moov_size(AVFormatContext *s);

//FIXME support 64 bit variant with wide placeholders
static int64_t update_size(AVIOContext *pb, int64_t pos)
{
    int64_t curpos = avio_tell(pb);
    avio_seek(pb, pos, SEEK_SET);
    avio_wb32(pb, curpos - pos); /* rewrite size */
    avio_seek(pb, curpos, SEEK_SET);

    return curpos - pos;
}

static int supports_edts(MOVMuxContext *mov)
{
    // EDTS with fragments is tricky as we don't know the duration when its written
    return (mov->use_editlist<0 && !(mov->flags & FF_MOV_FLAG_FRAGMENT)) || mov->use_editlist>0;
}

static int co64_required(const MOVTrack *track)
{
    if (track->entry > 0 && track->cluster[track->entry - 1].pos + track->data_offset > UINT32_MAX)
        return 1;
    return 0;
}

/* Chunk offset atom */
static int mov_write_stco_tag(AVIOContext *pb, MOVTrack *track)
{
    int i;
    int mode64 = co64_required(track); // use 32 bit size variant if possible
    int64_t pos = avio_tell(pb);
    avio_wb32(pb, 0); /* size */
    if (mode64)
        ffio_wfourcc(pb, "co64");
    else
        ffio_wfourcc(pb, "stco");
    avio_wb32(pb, 0); /* version & flags */
    avio_wb32(pb, track->chunkCount); /* entry count */
    for (i = 0; i < track->entry; i++) {
        if (!track->cluster[i].chunkNum)
            continue;
        if (mode64 == 1)
            avio_wb64(pb, track->cluster[i].pos + track->data_offset);
        else
            avio_wb32(pb, track->cluster[i].pos + track->data_offset);
    }
    return update_size(pb, pos);
}

/* Sample size atom */
static int mov_write_stsz_tag(AVIOContext *pb, MOVTrack *track)
{
    int equalChunks = 1;
    int i, j, entries = 0, tst = -1, oldtst = -1;

    int64_t pos = avio_tell(pb);
    avio_wb32(pb, 0); /* size */
    ffio_wfourcc(pb, "stsz");
    avio_wb32(pb, 0); /* version & flags */

    for (i = 0; i < track->entry; i++) {
        tst = track->cluster[i].size / track->cluster[i].entries;
        if (oldtst != -1 && tst != oldtst)
            equalChunks = 0;
        oldtst = tst;
        entries += track->cluster[i].entries;
    }
    if (equalChunks && track->entry) {
        int sSize = track->entry ? track->cluster[0].size / track->cluster[0].entries : 0;
        sSize = FFMAX(1, sSize); // adpcm mono case could make sSize == 0
        avio_wb32(pb, sSize); // sample size
        avio_wb32(pb, entries); // sample count
    } else {
        avio_wb32(pb, 0); // sample size
        avio_wb32(pb, entries); // sample count
        for (i = 0; i < track->entry; i++) {
            for (j = 0; j < track->cluster[i].entries; j++) {
                avio_wb32(pb, track->cluster[i].size /
                          track->cluster[i].entries);
            }
        }
    }
    return update_size(pb, pos);
}

/* Sample to chunk atom */
static int mov_write_stsc_tag(AVIOContext *pb, MOVTrack *track)
{
    int index = 0, oldval = -1, i;
    int64_t entryPos, curpos;

    int64_t pos = avio_tell(pb);
    avio_wb32(pb, 0); /* size */
    ffio_wfourcc(pb, "stsc");
    avio_wb32(pb, 0); // version & flags
    entryPos = avio_tell(pb);
    avio_wb32(pb, track->chunkCount); // entry count
    for (i = 0; i < track->entry; i++) {
        if (oldval != track->cluster[i].samples_in_chunk && track->cluster[i].chunkNum) {
            avio_wb32(pb, track->cluster[i].chunkNum); // first chunk
            avio_wb32(pb, track->cluster[i].samples_in_chunk); // samples per chunk
            avio_wb32(pb, 0x1); // sample description index
            oldval = track->cluster[i].samples_in_chunk;
            index++;
        }
    }
    curpos = avio_tell(pb);
    avio_seek(pb, entryPos, SEEK_SET);
    avio_wb32(pb, index); // rewrite size
    avio_seek(pb, curpos, SEEK_SET);

    return update_size(pb, pos);
}

/* Sync sample atom */
static int mov_write_stss_tag(AVIOContext *pb, MOVTrack *track, uint32_t flag)
{
    int64_t curpos, entryPos;
    int i, index = 0;
    int64_t pos = avio_tell(pb);
    avio_wb32(pb, 0); // size
    ffio_wfourcc(pb, flag == MOV_SYNC_SAMPLE ? "stss" : "stps");
    avio_wb32(pb, 0); // version & flags
    entryPos = avio_tell(pb);
    avio_wb32(pb, track->entry); // entry count
    for (i = 0; i < track->entry; i++) {
        if (track->cluster[i].flags & flag) {
            avio_wb32(pb, i + 1);
            index++;
        }
    }
    curpos = avio_tell(pb);
    avio_seek(pb, entryPos, SEEK_SET);
    avio_wb32(pb, index); // rewrite size
    avio_seek(pb, curpos, SEEK_SET);
    return update_size(pb, pos);
}

static int mov_write_amr_tag(AVIOContext *pb, MOVTrack *track)
{
    avio_wb32(pb, 0x11); /* size */
    if (track->mode == MODE_MOV) ffio_wfourcc(pb, "samr");
    else                         ffio_wfourcc(pb, "damr");
    ffio_wfourcc(pb, "FFMP");
    avio_w8(pb, 0); /* decoder version */

    avio_wb16(pb, 0x81FF); /* Mode set (all modes for AMR_NB) */
    avio_w8(pb, 0x00); /* Mode change period (no restriction) */
    avio_w8(pb, 0x01); /* Frames per sample */
    return 0x11;
}

static int mov_write_ac3_tag(AVIOContext *pb, MOVTrack *track)
{
    GetBitContext gbc;
    PutBitContext pbc;
    uint8_t buf[3];
    int fscod, bsid, bsmod, acmod, lfeon, frmsizecod;

    if (track->vos_len < 7)
        return -1;

    avio_wb32(pb, 11);
    ffio_wfourcc(pb, "dac3");

    init_get_bits(&gbc, track->vos_data + 4, (track->vos_len - 4) * 8);
    fscod      = get_bits(&gbc, 2);
    frmsizecod = get_bits(&gbc, 6);
    bsid       = get_bits(&gbc, 5);
    bsmod      = get_bits(&gbc, 3);
    acmod      = get_bits(&gbc, 3);
    if (acmod == 2) {
        skip_bits(&gbc, 2); // dsurmod
    } else {
        if ((acmod & 1) && acmod != 1)
            skip_bits(&gbc, 2); // cmixlev
        if (acmod & 4)
            skip_bits(&gbc, 2); // surmixlev
    }
    lfeon = get_bits1(&gbc);

    init_put_bits(&pbc, buf, sizeof(buf));
    put_bits(&pbc, 2, fscod);
    put_bits(&pbc, 5, bsid);
    put_bits(&pbc, 3, bsmod);
    put_bits(&pbc, 3, acmod);
    put_bits(&pbc, 1, lfeon);
    put_bits(&pbc, 5, frmsizecod >> 1); // bit_rate_code
    put_bits(&pbc, 5, 0); // reserved

    flush_put_bits(&pbc);
    avio_write(pb, buf, sizeof(buf));

    return 11;
}

/**
 * This function writes extradata "as is".
 * Extradata must be formatted like a valid atom (with size and tag).
 */
static int mov_write_extradata_tag(AVIOContext *pb, MOVTrack *track)
{
    avio_write(pb, track->enc->extradata, track->enc->extradata_size);
    return track->enc->extradata_size;
}

static int mov_write_enda_tag(AVIOContext *pb)
{
    avio_wb32(pb, 10);
    ffio_wfourcc(pb, "enda");
    avio_wb16(pb, 1); /* little endian */
    return 10;
}

static int mov_write_enda_tag_be(AVIOContext *pb)
{
  avio_wb32(pb, 10);
  ffio_wfourcc(pb, "enda");
  avio_wb16(pb, 0); /* big endian */
  return 10;
}

static void put_descr(AVIOContext *pb, int tag, unsigned int size)
{
    int i = 3;
    avio_w8(pb, tag);
    for (; i > 0; i--)
        avio_w8(pb, (size >> (7 * i)) | 0x80);
    avio_w8(pb, size & 0x7F);
}

static unsigned compute_avg_bitrate(MOVTrack *track)
{
    uint64_t size = 0;
    int i;
    if (!track->track_duration)
        return 0;
    for (i = 0; i < track->entry; i++)
        size += track->cluster[i].size;
    return size * 8 * track->timescale / track->track_duration;
}

static int mov_write_esds_tag(AVIOContext *pb, MOVTrack *track) // Basic
{
    int64_t pos = avio_tell(pb);
    int decoder_specific_info_len = track->vos_len ? 5 + track->vos_len : 0;
    unsigned avg_bitrate;

    avio_wb32(pb, 0); // size
    ffio_wfourcc(pb, "esds");
    avio_wb32(pb, 0); // Version

    // ES descriptor
    put_descr(pb, 0x03, 3 + 5+13 + decoder_specific_info_len + 5+1);
    avio_wb16(pb, track->track_id);
    avio_w8(pb, 0x00); // flags (= no flags)

    // DecoderConfig descriptor
    put_descr(pb, 0x04, 13 + decoder_specific_info_len);

    // Object type indication
    if ((track->enc->codec_id == AV_CODEC_ID_MP2 ||
         track->enc->codec_id == AV_CODEC_ID_MP3) &&
        track->enc->sample_rate > 24000)
        avio_w8(pb, 0x6B); // 11172-3
    else
        avio_w8(pb, ff_codec_get_tag(ff_mp4_obj_type, track->enc->codec_id));

    // the following fields is made of 6 bits to identify the streamtype (4 for video, 5 for audio)
    // plus 1 bit to indicate upstream and 1 bit set to 1 (reserved)
    if (track->enc->codec_type == AVMEDIA_TYPE_AUDIO)
        avio_w8(pb, 0x15); // flags (= Audiostream)
    else
        avio_w8(pb, 0x11); // flags (= Visualstream)

    avio_wb24(pb, track->enc->rc_buffer_size >> 3); // Buffersize DB

    avg_bitrate = compute_avg_bitrate(track);
    // maxbitrate (FIXME should be max rate in any 1 sec window)
    avio_wb32(pb, FFMAX3(track->enc->bit_rate, track->enc->rc_max_rate, avg_bitrate));
    avio_wb32(pb, avg_bitrate);

    if (track->vos_len) {
        // DecoderSpecific info descriptor
        put_descr(pb, 0x05, track->vos_len);
        avio_write(pb, track->vos_data, track->vos_len);
    }

    // SL descriptor
    put_descr(pb, 0x06, 1);
    avio_w8(pb, 0x02);
    return update_size(pb, pos);
}

static int mov_pcm_le_gt16(enum AVCodecID codec_id)
{
    return codec_id == AV_CODEC_ID_PCM_S24LE ||
           codec_id == AV_CODEC_ID_PCM_S32LE ||
           codec_id == AV_CODEC_ID_PCM_F32LE ||
           codec_id == AV_CODEC_ID_PCM_F64LE;
}

static int mov_pcm_be_gt16(enum AVCodecID codec_id)
{
    return codec_id == AV_CODEC_ID_PCM_S24BE ||
           codec_id == AV_CODEC_ID_PCM_S32BE ||
           codec_id == AV_CODEC_ID_PCM_F32BE ||
           codec_id == AV_CODEC_ID_PCM_F64BE;
}

static int mov_write_ms_tag(AVIOContext *pb, MOVTrack *track)
{
    int64_t pos = avio_tell(pb);
    avio_wb32(pb, 0);
    avio_wl32(pb, track->tag); // store it byteswapped
    track->enc->codec_tag = av_bswap16(track->tag >> 16);
    ff_put_wav_header(pb, track->enc);
    return update_size(pb, pos);
}

static int mov_write_wfex_tag(AVIOContext *pb, MOVTrack *track)
{
    int64_t pos = avio_tell(pb);
    avio_wb32(pb, 0);
    ffio_wfourcc(pb, "wfex");
    ff_put_wav_header(pb, track->enc);
    return update_size(pb, pos);
}

static int mov_write_chan_tag(AVIOContext *pb, MOVTrack *track)
{
    uint32_t layout_tag, bitmap;
    int64_t pos = avio_tell(pb);

    layout_tag = ff_mov_get_channel_layout_tag(track->enc->codec_id,
                                               track->enc->channel_layout,
                                               &bitmap);
    if (!layout_tag) {
        av_log(track->enc, AV_LOG_WARNING, "not writing 'chan' tag due to "
               "lack of channel information\n");
        return 0;
    }

    avio_wb32(pb, 0);           // Size
    ffio_wfourcc(pb, "chan");   // Type
    avio_w8(pb, 0);             // Version
    avio_wb24(pb, 0);           // Flags
    avio_wb32(pb, layout_tag);  // mChannelLayoutTag
    avio_wb32(pb, bitmap);      // mChannelBitmap
    avio_wb32(pb, 0);           // mNumberChannelDescriptions

    return update_size(pb, pos);
}

static int mov_write_wave_tag(AVIOContext *pb, MOVTrack *track)
{
    int64_t pos = avio_tell(pb);

    avio_wb32(pb, 0);     /* size */
    ffio_wfourcc(pb, "wave");

    if (track->enc->codec_id != AV_CODEC_ID_QDM2) {
    avio_wb32(pb, 12);    /* size */
    ffio_wfourcc(pb, "frma");
    avio_wl32(pb, track->tag);
    }

    if (track->enc->codec_id == AV_CODEC_ID_AAC) {
        /* useless atom needed by mplayer, ipod, not needed by quicktime */
        avio_wb32(pb, 12); /* size */
        ffio_wfourcc(pb, "mp4a");
        avio_wb32(pb, 0);
        mov_write_esds_tag(pb, track);
    } else if (mov_pcm_le_gt16(track->enc->codec_id))  {
      mov_write_enda_tag(pb);
    } else if (mov_pcm_be_gt16(track->enc->codec_id))  {
      mov_write_enda_tag_be(pb);
    } else if (track->enc->codec_id == AV_CODEC_ID_AMR_NB) {
        mov_write_amr_tag(pb, track);
    } else if (track->enc->codec_id == AV_CODEC_ID_AC3) {
        mov_write_ac3_tag(pb, track);
    } else if (track->enc->codec_id == AV_CODEC_ID_ALAC ||
               track->enc->codec_id == AV_CODEC_ID_QDM2) {
        mov_write_extradata_tag(pb, track);
    } else if (track->enc->codec_id == AV_CODEC_ID_ADPCM_MS ||
               track->enc->codec_id == AV_CODEC_ID_ADPCM_IMA_WAV) {
        mov_write_ms_tag(pb, track);
    }

    avio_wb32(pb, 8);     /* size */
    avio_wb32(pb, 0);     /* null tag */

    return update_size(pb, pos);
}

static int mov_write_dvc1_structs(MOVTrack *track, uint8_t *buf)
{
    uint8_t *unescaped;
    const uint8_t *start, *next, *end = track->vos_data + track->vos_len;
    int unescaped_size, seq_found = 0;
    int level = 0, interlace = 0;
    int packet_seq   = track->vc1_info.packet_seq;
    int packet_entry = track->vc1_info.packet_entry;
    int slices       = track->vc1_info.slices;
    PutBitContext pbc;

    if (track->start_dts == AV_NOPTS_VALUE) {
        /* No packets written yet, vc1_info isn't authoritative yet. */
        /* Assume inline sequence and entry headers. This will be
         * overwritten at the end if the file is seekable. */
        packet_seq = packet_entry = 1;
    }

    unescaped = av_mallocz(track->vos_len + FF_INPUT_BUFFER_PADDING_SIZE);
    if (!unescaped)
        return AVERROR(ENOMEM);
    start = find_next_marker(track->vos_data, end);
    for (next = start; next < end; start = next) {
        GetBitContext gb;
        int size;
        next = find_next_marker(start + 4, end);
        size = next - start - 4;
        if (size <= 0)
            continue;
        unescaped_size = vc1_unescape_buffer(start + 4, size, unescaped);
        init_get_bits(&gb, unescaped, 8 * unescaped_size);
        if (AV_RB32(start) == VC1_CODE_SEQHDR) {
            int profile = get_bits(&gb, 2);
            if (profile != PROFILE_ADVANCED) {
                av_free(unescaped);
                return AVERROR(ENOSYS);
            }
            seq_found = 1;
            level = get_bits(&gb, 3);
            /* chromaformat, frmrtq_postproc, bitrtq_postproc, postprocflag,
             * width, height */
            skip_bits_long(&gb, 2 + 3 + 5 + 1 + 2*12);
            skip_bits(&gb, 1); /* broadcast */
            interlace = get_bits1(&gb);
            skip_bits(&gb, 4); /* tfcntrflag, finterpflag, reserved, psf */
        }
    }
    if (!seq_found) {
        av_free(unescaped);
        return AVERROR(ENOSYS);
    }

    init_put_bits(&pbc, buf, 7);
    /* VC1DecSpecStruc */
    put_bits(&pbc, 4, 12); /* profile - advanced */
    put_bits(&pbc, 3, level);
    put_bits(&pbc, 1, 0); /* reserved */
    /* VC1AdvDecSpecStruc */
    put_bits(&pbc, 3, level);
    put_bits(&pbc, 1, 0); /* cbr */
    put_bits(&pbc, 6, 0); /* reserved */
    put_bits(&pbc, 1, !interlace); /* no interlace */
    put_bits(&pbc, 1, !packet_seq); /* no multiple seq */
    put_bits(&pbc, 1, !packet_entry); /* no multiple entry */
    put_bits(&pbc, 1, !slices); /* no slice code */
    put_bits(&pbc, 1, 0); /* no bframe */
    put_bits(&pbc, 1, 0); /* reserved */
    put_bits32(&pbc, track->enc->time_base.den); /* framerate */
    flush_put_bits(&pbc);

    av_free(unescaped);

    return 0;
}

static int mov_write_dvc1_tag(AVIOContext *pb, MOVTrack *track)
{
    uint8_t buf[7] = { 0 };
    int ret;

    if ((ret = mov_write_dvc1_structs(track, buf)) < 0)
        return ret;

    avio_wb32(pb, track->vos_len + 8 + sizeof(buf));
    ffio_wfourcc(pb, "dvc1");
    track->vc1_info.struct_offset = avio_tell(pb);
    avio_write(pb, buf, sizeof(buf));
    avio_write(pb, track->vos_data, track->vos_len);

    return 0;
}

static int mov_write_glbl_tag(AVIOContext *pb, MOVTrack *track)
{
    avio_wb32(pb, track->vos_len + 8);
    ffio_wfourcc(pb, "glbl");
    avio_write(pb, track->vos_data, track->vos_len);
    return 8 + track->vos_len;
}

/**
 * Compute flags for 'lpcm' tag.
 * See CoreAudioTypes and AudioStreamBasicDescription at Apple.
 */
static int mov_get_lpcm_flags(enum AVCodecID codec_id)
{
    switch (codec_id) {
    case AV_CODEC_ID_PCM_F32BE:
    case AV_CODEC_ID_PCM_F64BE:
        return 11;
    case AV_CODEC_ID_PCM_F32LE:
    case AV_CODEC_ID_PCM_F64LE:
        return 9;
    case AV_CODEC_ID_PCM_U8:
        return 10;
    case AV_CODEC_ID_PCM_S16BE:
    case AV_CODEC_ID_PCM_S24BE:
    case AV_CODEC_ID_PCM_S32BE:
        return 14;
    case AV_CODEC_ID_PCM_S8:
    case AV_CODEC_ID_PCM_S16LE:
    case AV_CODEC_ID_PCM_S24LE:
    case AV_CODEC_ID_PCM_S32LE:
        return 12;
    default:
        return 0;
    }
}

static int get_cluster_duration(MOVTrack *track, int cluster_idx)
{
    int64_t next_dts;

    if (cluster_idx >= track->entry)
        return 0;

    if (cluster_idx + 1 == track->entry)
        next_dts = track->track_duration + track->start_dts;
    else
        next_dts = track->cluster[cluster_idx + 1].dts;

    return next_dts - track->cluster[cluster_idx].dts;
}

static int get_samples_per_packet(MOVTrack *track)
{
    int i, first_duration;

// return track->enc->frame_size;

    /* use 1 for raw PCM */
    if (!track->audio_vbr)
        return 1;

    /* check to see if duration is constant for all clusters */
    if (!track->entry)
        return 0;
    first_duration = get_cluster_duration(track, 0);
    for (i = 1; i < track->entry; i++) {
        if (get_cluster_duration(track, i) != first_duration)
            return 0;
    }
    return first_duration;
}

static int mov_write_audio_tag(AVIOContext *pb, MOVTrack *track)
{
    int64_t pos = avio_tell(pb);
    int version = 0;
    uint32_t tag = track->tag;

    if (track->mode == MODE_MOV) {
        if (track->timescale > UINT16_MAX) {
            if (mov_get_lpcm_flags(track->enc->codec_id))
                tag = AV_RL32("lpcm");
            version = 2;
        } else if (track->audio_vbr || mov_pcm_le_gt16(track->enc->codec_id) ||
                   mov_pcm_be_gt16(track->enc->codec_id) ||
                   track->enc->codec_id == AV_CODEC_ID_ADPCM_MS ||
                   track->enc->codec_id == AV_CODEC_ID_ADPCM_IMA_WAV ||
                   track->enc->codec_id == AV_CODEC_ID_QDM2) {
            version = 1;
        }
    }

    avio_wb32(pb, 0); /* size */
    avio_wl32(pb, tag); // store it byteswapped
    avio_wb32(pb, 0); /* Reserved */
    avio_wb16(pb, 0); /* Reserved */
    avio_wb16(pb, 1); /* Data-reference index, XXX  == 1 */

    /* SoundDescription */
    avio_wb16(pb, version); /* Version */
    avio_wb16(pb, 0); /* Revision level */
    avio_wb32(pb, 0); /* Reserved */

    if (version == 2) {
        avio_wb16(pb, 3);
        avio_wb16(pb, 16);
        avio_wb16(pb, 0xfffe);
        avio_wb16(pb, 0);
        avio_wb32(pb, 0x00010000);
        avio_wb32(pb, 72);
        avio_wb64(pb, av_double2int(track->enc->sample_rate));
        avio_wb32(pb, track->enc->channels);
        avio_wb32(pb, 0x7F000000);
        avio_wb32(pb, av_get_bits_per_sample(track->enc->codec_id));
        avio_wb32(pb, mov_get_lpcm_flags(track->enc->codec_id));
        avio_wb32(pb, track->sample_size);
        avio_wb32(pb, get_samples_per_packet(track));
    } else {
        if (track->mode == MODE_MOV) {
            avio_wb16(pb, track->enc->channels);
            if (track->enc->codec_id == AV_CODEC_ID_PCM_U8 ||
                track->enc->codec_id == AV_CODEC_ID_PCM_S8)
                avio_wb16(pb, 8); /* bits per sample */
            else
                avio_wb16(pb, 16);
            avio_wb16(pb, track->audio_vbr ? -2 : 0); /* compression ID */
        } else { /* reserved for mp4/3gp */
            avio_wb16(pb, 2);
            avio_wb16(pb, 16);
            avio_wb16(pb, 0);
        }

        avio_wb16(pb, 0); /* packet size (= 0) */
        avio_wb16(pb, track->enc->sample_rate <= UINT16_MAX ?
                      track->enc->sample_rate : 0);
        avio_wb16(pb, 0); /* Reserved */
    }

    if (version == 1) { /* SoundDescription V1 extended info */
        if (mov_pcm_le_gt16(track->enc->codec_id) ||
            mov_pcm_be_gt16(track->enc->codec_id))
            avio_wb32(pb, 1); /*  must be 1 for  uncompressed formats */
        else
            avio_wb32(pb, track->enc->frame_size); /* Samples per packet */
        avio_wb32(pb, track->sample_size / track->enc->channels); /* Bytes per packet */
        avio_wb32(pb, track->sample_size); /* Bytes per frame */
        avio_wb32(pb, 2); /* Bytes per sample */
    }

    if (track->mode == MODE_MOV &&
        (track->enc->codec_id == AV_CODEC_ID_AAC           ||
         track->enc->codec_id == AV_CODEC_ID_AC3           ||
         track->enc->codec_id == AV_CODEC_ID_AMR_NB        ||
         track->enc->codec_id == AV_CODEC_ID_ALAC          ||
         track->enc->codec_id == AV_CODEC_ID_ADPCM_MS      ||
         track->enc->codec_id == AV_CODEC_ID_ADPCM_IMA_WAV ||
         track->enc->codec_id == AV_CODEC_ID_QDM2          ||
         (mov_pcm_le_gt16(track->enc->codec_id) && version==1) ||
         (mov_pcm_be_gt16(track->enc->codec_id) && version==1)))
        mov_write_wave_tag(pb, track);
    else if (track->tag == MKTAG('m','p','4','a'))
        mov_write_esds_tag(pb, track);
    else if (track->enc->codec_id == AV_CODEC_ID_AMR_NB)
        mov_write_amr_tag(pb, track);
    else if (track->enc->codec_id == AV_CODEC_ID_AC3)
        mov_write_ac3_tag(pb, track);
    else if (track->enc->codec_id == AV_CODEC_ID_ALAC)
        mov_write_extradata_tag(pb, track);
    else if (track->enc->codec_id == AV_CODEC_ID_WMAPRO)
        mov_write_wfex_tag(pb, track);
    else if (track->vos_len > 0)
        mov_write_glbl_tag(pb, track);

    if (track->mode == MODE_MOV && track->enc->codec_type == AVMEDIA_TYPE_AUDIO)
        mov_write_chan_tag(pb, track);

    return update_size(pb, pos);
}

static int mov_write_d263_tag(AVIOContext *pb)
{
    avio_wb32(pb, 0xf); /* size */
    ffio_wfourcc(pb, "d263");
    ffio_wfourcc(pb, "FFMP");
    avio_w8(pb, 0); /* decoder version */
    /* FIXME use AVCodecContext level/profile, when encoder will set values */
    avio_w8(pb, 0xa); /* level */
    avio_w8(pb, 0); /* profile */
    return 0xf;
}

static int mov_write_avcc_tag(AVIOContext *pb, MOVTrack *track)
{
    int64_t pos = avio_tell(pb);

    avio_wb32(pb, 0);
    ffio_wfourcc(pb, "avcC");
    ff_isom_write_avcc(pb, track->vos_data, track->vos_len);
    return update_size(pb, pos);
}

/* also used by all avid codecs (dv, imx, meridien) and their variants */
static int mov_write_avid_tag(AVIOContext *pb, MOVTrack *track)
{
    int i;
    avio_wb32(pb, 24); /* size */
    ffio_wfourcc(pb, "ACLR");
    ffio_wfourcc(pb, "ACLR");
    ffio_wfourcc(pb, "0001");
    avio_wb32(pb, 2); /* yuv range: full 1 / normal 2 */
    avio_wb32(pb, 0); /* unknown */

    avio_wb32(pb, 24); /* size */
    ffio_wfourcc(pb, "APRG");
    ffio_wfourcc(pb, "APRG");
    ffio_wfourcc(pb, "0001");
    avio_wb32(pb, 1); /* unknown */
    avio_wb32(pb, 0); /* unknown */

    avio_wb32(pb, 120); /* size */
    ffio_wfourcc(pb, "ARES");
    ffio_wfourcc(pb, "ARES");
    ffio_wfourcc(pb, "0001");
    avio_wb32(pb, AV_RB32(track->vos_data + 0x28)); /* dnxhd cid, some id ? */
    avio_wb32(pb, track->enc->width);
    /* values below are based on samples created with quicktime and avid codecs */
    if (track->vos_data[5] & 2) { // interlaced
        avio_wb32(pb, track->enc->height / 2);
        avio_wb32(pb, 2); /* unknown */
        avio_wb32(pb, 0); /* unknown */
        avio_wb32(pb, 4); /* unknown */
    } else {
        avio_wb32(pb, track->enc->height);
        avio_wb32(pb, 1); /* unknown */
        avio_wb32(pb, 0); /* unknown */
        if (track->enc->height == 1080)
            avio_wb32(pb, 5); /* unknown */
        else
            avio_wb32(pb, 6); /* unknown */
    }
    /* padding */
    for (i = 0; i < 10; i++)
        avio_wb64(pb, 0);

    /* extra padding for stsd needed */
    avio_wb32(pb, 0);
    return 0;
}

static int mp4_get_codec_tag(AVFormatContext *s, MOVTrack *track)
{
    int tag = track->enc->codec_tag;

    if (!ff_codec_get_tag(ff_mp4_obj_type, track->enc->codec_id))
        return 0;

    if      (track->enc->codec_id == AV_CODEC_ID_H264)      tag = MKTAG('a','v','c','1');
    else if (track->enc->codec_id == AV_CODEC_ID_AC3)       tag = MKTAG('a','c','-','3');
    else if (track->enc->codec_id == AV_CODEC_ID_DIRAC)     tag = MKTAG('d','r','a','c');
    else if (track->enc->codec_id == AV_CODEC_ID_MOV_TEXT)  tag = MKTAG('t','x','3','g');
    else if (track->enc->codec_id == AV_CODEC_ID_VC1)       tag = MKTAG('v','c','-','1');
    else if (track->enc->codec_type == AVMEDIA_TYPE_VIDEO)  tag = MKTAG('m','p','4','v');
    else if (track->enc->codec_type == AVMEDIA_TYPE_AUDIO)  tag = MKTAG('m','p','4','a');

    return tag;
}

static const AVCodecTag codec_ipod_tags[] = {
    { AV_CODEC_ID_H264,     MKTAG('a','v','c','1') },
    { AV_CODEC_ID_MPEG4,    MKTAG('m','p','4','v') },
    { AV_CODEC_ID_AAC,      MKTAG('m','p','4','a') },
    { AV_CODEC_ID_ALAC,     MKTAG('a','l','a','c') },
    { AV_CODEC_ID_AC3,      MKTAG('a','c','-','3') },
    { AV_CODEC_ID_MOV_TEXT, MKTAG('t','x','3','g') },
    { AV_CODEC_ID_MOV_TEXT, MKTAG('t','e','x','t') },
    { AV_CODEC_ID_NONE, 0 },
};

static int ipod_get_codec_tag(AVFormatContext *s, MOVTrack *track)
{
    int tag = track->enc->codec_tag;

    // keep original tag for subs, ipod supports both formats
    if (!(track->enc->codec_type == AVMEDIA_TYPE_SUBTITLE &&
          (tag == MKTAG('t', 'x', '3', 'g') ||
           tag == MKTAG('t', 'e', 'x', 't'))))
        tag = ff_codec_get_tag(codec_ipod_tags, track->enc->codec_id);

    if (!av_match_ext(s->filename, "m4a") && !av_match_ext(s->filename, "m4v"))
        av_log(s, AV_LOG_WARNING, "Warning, extension is not .m4a nor .m4v "
               "Quicktime/Ipod might not play the file\n");

    return tag;
}

static int mov_get_dv_codec_tag(AVFormatContext *s, MOVTrack *track)
{
    int tag;

    if (track->enc->width == 720) { /* SD */
        if (track->enc->height == 480) { /* NTSC */
            if  (track->enc->pix_fmt == AV_PIX_FMT_YUV422P) tag = MKTAG('d','v','5','n');
            else                                            tag = MKTAG('d','v','c',' ');
       }else if (track->enc->pix_fmt == AV_PIX_FMT_YUV422P) tag = MKTAG('d','v','5','p');
        else if (track->enc->pix_fmt == AV_PIX_FMT_YUV420P) tag = MKTAG('d','v','c','p');
        else                                                tag = MKTAG('d','v','p','p');
    } else if (track->enc->height == 720) { /* HD 720 line */
        if  (track->enc->time_base.den == 50)               tag = MKTAG('d','v','h','q');
        else                                                tag = MKTAG('d','v','h','p');
    } else if (track->enc->height == 1080) { /* HD 1080 line */
        if  (track->enc->time_base.den == 25)               tag = MKTAG('d','v','h','5');
        else                                                tag = MKTAG('d','v','h','6');
    } else {
        av_log(s, AV_LOG_ERROR, "unsupported height for dv codec\n");
        return 0;
    }

    return tag;
}

static AVRational find_fps(AVFormatContext *s, AVStream *st)
{
    AVRational rate = {st->codec->time_base.den, st->codec->time_base.num};
    /* if the codec time base makes no sense, try to fallback on stream frame rate */
    if (av_timecode_check_frame_rate(rate) < 0) {
        av_log(s, AV_LOG_DEBUG, "timecode: tbc=%d/%d invalid, fallback on %d/%d\n",
               rate.num, rate.den, st->avg_frame_rate.num, st->avg_frame_rate.den);
        rate = st->avg_frame_rate;
    }

    return rate;
}

static int mov_get_mpeg2_xdcam_codec_tag(AVFormatContext *s, MOVTrack *track)
{
    int tag = MKTAG('m', '2', 'v', '1'); //fallback tag
    int interlaced = track->enc->field_order > AV_FIELD_PROGRESSIVE;
    AVStream *st = track->st;
    int rate = av_q2d(find_fps(s, st));

    if (track->enc->pix_fmt == AV_PIX_FMT_YUV420P) {
        if (track->enc->width == 1280 && track->enc->height == 720) {
            if (!interlaced) {
                if      (rate == 24) tag = MKTAG('x','d','v','4');
                else if (rate == 25) tag = MKTAG('x','d','v','5');
                else if (rate == 30) tag = MKTAG('x','d','v','1');
                else if (rate == 50) tag = MKTAG('x','d','v','a');
                else if (rate == 60) tag = MKTAG('x','d','v','9');
            }
        } else if (track->enc->width == 1440 && track->enc->height == 1080) {
            if (!interlaced) {
                if      (rate == 24) tag = MKTAG('x','d','v','6');
                else if (rate == 25) tag = MKTAG('x','d','v','7');
                else if (rate == 30) tag = MKTAG('x','d','v','8');
            } else {
                if      (rate == 25) tag = MKTAG('x','d','v','3');
                else if (rate == 30) tag = MKTAG('x','d','v','2');
            }
        } else if (track->enc->width == 1920 && track->enc->height == 1080) {
            if (!interlaced) {
                if      (rate == 24) tag = MKTAG('x','d','v','d');
                else if (rate == 25) tag = MKTAG('x','d','v','e');
                else if (rate == 30) tag = MKTAG('x','d','v','f');
            } else {
                if      (rate == 25) tag = MKTAG('x','d','v','c');
                else if (rate == 30) tag = MKTAG('x','d','v','b');
            }
        }
    } else if (track->enc->pix_fmt == AV_PIX_FMT_YUV422P) {
        if (track->enc->width == 1280 && track->enc->height == 720) {
            if (!interlaced) {
                if      (rate == 24) tag = MKTAG('x','d','5','4');
                else if (rate == 25) tag = MKTAG('x','d','5','5');
                else if (rate == 30) tag = MKTAG('x','d','5','1');
                else if (rate == 50) tag = MKTAG('x','d','5','a');
                else if (rate == 60) tag = MKTAG('x','d','5','9');
            }
        } else if (track->enc->width == 1920 && track->enc->height == 1080) {
            if (!interlaced) {
                if      (rate == 24) tag = MKTAG('x','d','5','d');
                else if (rate == 25) tag = MKTAG('x','d','5','e');
                else if (rate == 30) tag = MKTAG('x','d','5','f');
            } else {
                if      (rate == 25) tag = MKTAG('x','d','5','c');
                else if (rate == 30) tag = MKTAG('x','d','5','b');
            }
        }
    }

    return tag;
}

static const struct {
    enum AVPixelFormat pix_fmt;
    uint32_t tag;
    unsigned bps;
} mov_pix_fmt_tags[] = {
    { AV_PIX_FMT_YUYV422, MKTAG('y','u','v','2'),  0 },
    { AV_PIX_FMT_YUYV422, MKTAG('y','u','v','s'),  0 },
    { AV_PIX_FMT_UYVY422, MKTAG('2','v','u','y'),  0 },
    { AV_PIX_FMT_RGB555BE,MKTAG('r','a','w',' '), 16 },
    { AV_PIX_FMT_RGB555LE,MKTAG('L','5','5','5'), 16 },
    { AV_PIX_FMT_RGB565LE,MKTAG('L','5','6','5'), 16 },
    { AV_PIX_FMT_RGB565BE,MKTAG('B','5','6','5'), 16 },
    { AV_PIX_FMT_GRAY16BE,MKTAG('b','1','6','g'), 16 },
    { AV_PIX_FMT_RGB24,   MKTAG('r','a','w',' '), 24 },
    { AV_PIX_FMT_BGR24,   MKTAG('2','4','B','G'), 24 },
    { AV_PIX_FMT_ARGB,    MKTAG('r','a','w',' '), 32 },
    { AV_PIX_FMT_BGRA,    MKTAG('B','G','R','A'), 32 },
    { AV_PIX_FMT_RGBA,    MKTAG('R','G','B','A'), 32 },
    { AV_PIX_FMT_ABGR,    MKTAG('A','B','G','R'), 32 },
    { AV_PIX_FMT_RGB48BE, MKTAG('b','4','8','r'), 48 },
};

static int mov_get_rawvideo_codec_tag(AVFormatContext *s, MOVTrack *track)
{
    int tag = track->enc->codec_tag;
    int i;

    for (i = 0; i < FF_ARRAY_ELEMS(mov_pix_fmt_tags); i++) {
        if (track->enc->pix_fmt == mov_pix_fmt_tags[i].pix_fmt) {
            tag = mov_pix_fmt_tags[i].tag;
            track->enc->bits_per_coded_sample = mov_pix_fmt_tags[i].bps;
            if (track->enc->codec_tag == mov_pix_fmt_tags[i].tag)
                break;
        }
    }

    return tag;
}

static int mov_get_codec_tag(AVFormatContext *s, MOVTrack *track)
{
    int tag = track->enc->codec_tag;

    if (!tag || (track->enc->strict_std_compliance >= FF_COMPLIANCE_NORMAL &&
                 (track->enc->codec_id == AV_CODEC_ID_DVVIDEO ||
                  track->enc->codec_id == AV_CODEC_ID_RAWVIDEO ||
                  track->enc->codec_id == AV_CODEC_ID_H263 ||
                  track->enc->codec_id == AV_CODEC_ID_MPEG2VIDEO ||
                  av_get_bits_per_sample(track->enc->codec_id)))) { // pcm audio
        if (track->enc->codec_id == AV_CODEC_ID_DVVIDEO)
            tag = mov_get_dv_codec_tag(s, track);
        else if (track->enc->codec_id == AV_CODEC_ID_RAWVIDEO)
            tag = mov_get_rawvideo_codec_tag(s, track);
        else if (track->enc->codec_id == AV_CODEC_ID_MPEG2VIDEO)
            tag = mov_get_mpeg2_xdcam_codec_tag(s, track);
        else if (track->enc->codec_type == AVMEDIA_TYPE_VIDEO) {
            tag = ff_codec_get_tag(ff_codec_movvideo_tags, track->enc->codec_id);
            if (!tag) { // if no mac fcc found, try with Microsoft tags
                tag = ff_codec_get_tag(ff_codec_bmp_tags, track->enc->codec_id);
                if (tag)
                    av_log(s, AV_LOG_WARNING, "Using MS style video codec tag, "
                           "the file may be unplayable!\n");
            }
        } else if (track->enc->codec_type == AVMEDIA_TYPE_AUDIO) {
            tag = ff_codec_get_tag(ff_codec_movaudio_tags, track->enc->codec_id);
            if (!tag) { // if no mac fcc found, try with Microsoft tags
                int ms_tag = ff_codec_get_tag(ff_codec_wav_tags, track->enc->codec_id);
                if (ms_tag) {
                    tag = MKTAG('m', 's', ((ms_tag >> 8) & 0xff), (ms_tag & 0xff));
                    av_log(s, AV_LOG_WARNING, "Using MS style audio codec tag, "
                           "the file may be unplayable!\n");
                }
            }
        } else if (track->enc->codec_type == AVMEDIA_TYPE_SUBTITLE)
            tag = ff_codec_get_tag(ff_codec_movsubtitle_tags, track->enc->codec_id);
    }

    return tag;
}

static const AVCodecTag codec_3gp_tags[] = {
    { AV_CODEC_ID_H263,     MKTAG('s','2','6','3') },
    { AV_CODEC_ID_H264,     MKTAG('a','v','c','1') },
    { AV_CODEC_ID_MPEG4,    MKTAG('m','p','4','v') },
    { AV_CODEC_ID_AAC,      MKTAG('m','p','4','a') },
    { AV_CODEC_ID_AMR_NB,   MKTAG('s','a','m','r') },
    { AV_CODEC_ID_AMR_WB,   MKTAG('s','a','w','b') },
    { AV_CODEC_ID_MOV_TEXT, MKTAG('t','x','3','g') },
    { AV_CODEC_ID_NONE, 0 },
};

static const AVCodecTag codec_f4v_tags[] = { // XXX: add GIF/PNG/JPEG?
    { AV_CODEC_ID_MP3,    MKTAG('.','m','p','3') },
    { AV_CODEC_ID_AAC,    MKTAG('m','p','4','a') },
    { AV_CODEC_ID_H264,   MKTAG('a','v','c','1') },
    { AV_CODEC_ID_VP6A,   MKTAG('V','P','6','A') },
    { AV_CODEC_ID_VP6F,   MKTAG('V','P','6','F') },
    { AV_CODEC_ID_NONE, 0 },
};

static int mov_find_codec_tag(AVFormatContext *s, MOVTrack *track)
{
    int tag;

    if (track->mode == MODE_MP4 || track->mode == MODE_PSP)
        tag = mp4_get_codec_tag(s, track);
    else if (track->mode == MODE_ISM) {
        tag = mp4_get_codec_tag(s, track);
        if (!tag && track->enc->codec_id == AV_CODEC_ID_WMAPRO)
            tag = MKTAG('w', 'm', 'a', ' ');
    } else if (track->mode == MODE_IPOD)
        tag = ipod_get_codec_tag(s, track);
    else if (track->mode & MODE_3GP)
        tag = ff_codec_get_tag(codec_3gp_tags, track->enc->codec_id);
    else if (track->mode == MODE_F4V)
        tag = ff_codec_get_tag(codec_f4v_tags, track->enc->codec_id);
    else
        tag = mov_get_codec_tag(s, track);

    return tag;
}

/** Write uuid atom.
 * Needed to make file play in iPods running newest firmware
 * goes after avcC atom in moov.trak.mdia.minf.stbl.stsd.avc1
 */
static int mov_write_uuid_tag_ipod(AVIOContext *pb)
{
    avio_wb32(pb, 28);
    ffio_wfourcc(pb, "uuid");
    avio_wb32(pb, 0x6b6840f2);
    avio_wb32(pb, 0x5f244fc5);
    avio_wb32(pb, 0xba39a51b);
    avio_wb32(pb, 0xcf0323f3);
    avio_wb32(pb, 0x0);
    return 28;
}

static const uint16_t fiel_data[] = {
    0x0000, 0x0100, 0x0201, 0x0206, 0x0209, 0x020e
};

static int mov_write_fiel_tag(AVIOContext *pb, MOVTrack *track)
{
    unsigned mov_field_order = 0;
    if (track->enc->field_order < FF_ARRAY_ELEMS(fiel_data))
        mov_field_order = fiel_data[track->enc->field_order];
    else
        return 0;
    avio_wb32(pb, 10);
    ffio_wfourcc(pb, "fiel");
    avio_wb16(pb, mov_field_order);
    return 10;
}

static int mov_write_subtitle_tag(AVIOContext *pb, MOVTrack *track)
{
    int64_t pos = avio_tell(pb);
    avio_wb32(pb, 0);    /* size */
    avio_wl32(pb, track->tag); // store it byteswapped
    avio_wb32(pb, 0);    /* Reserved */
    avio_wb16(pb, 0);    /* Reserved */
    avio_wb16(pb, 1);    /* Data-reference index */

    if (track->enc->extradata_size)
        avio_write(pb, track->enc->extradata, track->enc->extradata_size);

    return update_size(pb, pos);
}

static int mov_write_pasp_tag(AVIOContext *pb, MOVTrack *track)
{
    AVRational sar;
    av_reduce(&sar.num, &sar.den, track->enc->sample_aspect_ratio.num,
              track->enc->sample_aspect_ratio.den, INT_MAX);

    avio_wb32(pb, 16);
    ffio_wfourcc(pb, "pasp");
    avio_wb32(pb, sar.num);
    avio_wb32(pb, sar.den);
    return 16;
}

static void find_compressor(char * compressor_name, int len, MOVTrack *track)
{
    int xdcam_res =  (track->enc->width == 1280 && track->enc->height == 720)
                  || (track->enc->width == 1440 && track->enc->height == 1080)
                  || (track->enc->width == 1920 && track->enc->height == 1080);

    if (track->mode == MODE_MOV && track->enc->codec && track->enc->codec->name) {
        av_strlcpy(compressor_name, track->enc->codec->name, 32);
    } else if (track->enc->codec_id == AV_CODEC_ID_MPEG2VIDEO && xdcam_res) {
        int interlaced = track->enc->field_order > AV_FIELD_PROGRESSIVE;
        AVStream *st = track->st;
        int rate = av_q2d(find_fps(NULL, st));
        av_strlcatf(compressor_name, len, "XDCAM");
        if (track->enc->pix_fmt == AV_PIX_FMT_YUV422P) {
            av_strlcatf(compressor_name, len, " HD422");
        } else if(track->enc->width == 1440) {
            av_strlcatf(compressor_name, len, " HD");
        } else
            av_strlcatf(compressor_name, len, " EX");

        av_strlcatf(compressor_name, len, " %d%c", track->enc->height, interlaced ? 'i' : 'p');

        av_strlcatf(compressor_name, len, "%d", rate * (interlaced + 1));
    }
}

static int mov_write_video_tag(AVIOContext *pb, MOVTrack *track)
{
    int64_t pos = avio_tell(pb);
    char compressor_name[32] = { 0 };

    avio_wb32(pb, 0); /* size */
    avio_wl32(pb, track->tag); // store it byteswapped
    avio_wb32(pb, 0); /* Reserved */
    avio_wb16(pb, 0); /* Reserved */
    avio_wb16(pb, 1); /* Data-reference index */

    avio_wb16(pb, 0); /* Codec stream version */
    avio_wb16(pb, 0); /* Codec stream revision (=0) */
    if (track->mode == MODE_MOV) {
        ffio_wfourcc(pb, "FFMP"); /* Vendor */
        if (track->enc->codec_id == AV_CODEC_ID_RAWVIDEO) {
            avio_wb32(pb, 0); /* Temporal Quality */
            avio_wb32(pb, 0x400); /* Spatial Quality = lossless*/
        } else {
            avio_wb32(pb, 0x200); /* Temporal Quality = normal */
            avio_wb32(pb, 0x200); /* Spatial Quality = normal */
        }
    } else {
        avio_wb32(pb, 0); /* Reserved */
        avio_wb32(pb, 0); /* Reserved */
        avio_wb32(pb, 0); /* Reserved */
    }
    avio_wb16(pb, track->enc->width); /* Video width */
    avio_wb16(pb, track->height); /* Video height */
    avio_wb32(pb, 0x00480000); /* Horizontal resolution 72dpi */
    avio_wb32(pb, 0x00480000); /* Vertical resolution 72dpi */
    avio_wb32(pb, 0); /* Data size (= 0) */
    avio_wb16(pb, 1); /* Frame count (= 1) */

    /* FIXME not sure, ISO 14496-1 draft where it shall be set to 0 */
    find_compressor(compressor_name, 32, track);
    avio_w8(pb, strlen(compressor_name));
    avio_write(pb, compressor_name, 31);

    if (track->mode == MODE_MOV && track->enc->bits_per_coded_sample)
        avio_wb16(pb, track->enc->bits_per_coded_sample);
    else
        avio_wb16(pb, 0x18); /* Reserved */
    avio_wb16(pb, 0xffff); /* Reserved */
    if (track->tag == MKTAG('m','p','4','v'))
        mov_write_esds_tag(pb, track);
    else if (track->enc->codec_id == AV_CODEC_ID_H263)
        mov_write_d263_tag(pb);
    else if (track->enc->codec_id == AV_CODEC_ID_AVUI ||
            track->enc->codec_id == AV_CODEC_ID_SVQ3) {
        mov_write_extradata_tag(pb, track);
        avio_wb32(pb, 0);
    } else if (track->enc->codec_id == AV_CODEC_ID_DNXHD)
        mov_write_avid_tag(pb, track);
    else if (track->enc->codec_id == AV_CODEC_ID_H264) {
        mov_write_avcc_tag(pb, track);
        if (track->mode == MODE_IPOD)
            mov_write_uuid_tag_ipod(pb);
    } else if (track->enc->codec_id == AV_CODEC_ID_VC1 && track->vos_len > 0)
        mov_write_dvc1_tag(pb, track);
    else if (track->enc->codec_id == AV_CODEC_ID_VP6F ||
             track->enc->codec_id == AV_CODEC_ID_VP6A) {
        /* Don't write any potential extradata here - the cropping
         * is signalled via the normal width/height fields. */
    } else if (track->vos_len > 0)
        mov_write_glbl_tag(pb, track);

    if (track->enc->codec_id != AV_CODEC_ID_H264 &&
        track->enc->codec_id != AV_CODEC_ID_MPEG4 &&
        track->enc->codec_id != AV_CODEC_ID_DNXHD)
        if (track->enc->field_order != AV_FIELD_UNKNOWN)
            mov_write_fiel_tag(pb, track);

    if (track->enc->sample_aspect_ratio.den && track->enc->sample_aspect_ratio.num &&
        track->enc->sample_aspect_ratio.den != track->enc->sample_aspect_ratio.num) {
        mov_write_pasp_tag(pb, track);
    }

    return update_size(pb, pos);
}

static int mov_write_rtp_tag(AVIOContext *pb, MOVTrack *track)
{
    int64_t pos = avio_tell(pb);
    avio_wb32(pb, 0); /* size */
    ffio_wfourcc(pb, "rtp ");
    avio_wb32(pb, 0); /* Reserved */
    avio_wb16(pb, 0); /* Reserved */
    avio_wb16(pb, 1); /* Data-reference index */

    avio_wb16(pb, 1); /* Hint track version */
    avio_wb16(pb, 1); /* Highest compatible version */
    avio_wb32(pb, track->max_packet_size); /* Max packet size */

    avio_wb32(pb, 12); /* size */
    ffio_wfourcc(pb, "tims");
    avio_wb32(pb, track->timescale);

    return update_size(pb, pos);
}

static int mov_write_tmcd_tag(AVIOContext *pb, MOVTrack *track)
{
    int64_t pos = avio_tell(pb);
#if 1
    int frame_duration = av_rescale(track->timescale, track->enc->time_base.num, track->enc->time_base.den);
    int nb_frames = 1.0/av_q2d(track->enc->time_base) + 0.5;

    if (nb_frames > 255) {
        av_log(NULL, AV_LOG_ERROR, "fps %d is too large\n", nb_frames);
        return AVERROR(EINVAL);
    }

    avio_wb32(pb, 0); /* size */
    ffio_wfourcc(pb, "tmcd");               /* Data format */
    avio_wb32(pb, 0);                       /* Reserved */
    avio_wb32(pb, 1);                       /* Data reference index */
    avio_wb32(pb, 0);                       /* Flags */
    avio_wb32(pb, track->timecode_flags);   /* Flags (timecode) */
    avio_wb32(pb, track->timescale);        /* Timescale */
    avio_wb32(pb, frame_duration);          /* Frame duration */
    avio_w8(pb, nb_frames);                 /* Number of frames */
    avio_wb24(pb, 0);                       /* Reserved */
    /* TODO: source reference string */
#else

    avio_wb32(pb, 0); /* size */
    ffio_wfourcc(pb, "tmcd");               /* Data format */
    avio_wb32(pb, 0);                       /* Reserved */
    avio_wb32(pb, 1);                       /* Data reference index */
    if (track->enc->extradata_size)
        avio_write(pb, track->enc->extradata, track->enc->extradata_size);
#endif
    return update_size(pb, pos);
}

static int mov_write_stsd_tag(AVIOContext *pb, MOVTrack *track)
{
    int64_t pos = avio_tell(pb);
    avio_wb32(pb, 0); /* size */
    ffio_wfourcc(pb, "stsd");
    avio_wb32(pb, 0); /* version & flags */
    avio_wb32(pb, 1); /* entry count */
    if (track->enc->codec_type == AVMEDIA_TYPE_VIDEO)
        mov_write_video_tag(pb, track);
    else if (track->enc->codec_type == AVMEDIA_TYPE_AUDIO)
        mov_write_audio_tag(pb, track);
    else if (track->enc->codec_type == AVMEDIA_TYPE_SUBTITLE)
        mov_write_subtitle_tag(pb, track);
    else if (track->enc->codec_tag == MKTAG('r','t','p',' '))
        mov_write_rtp_tag(pb, track);
    else if (track->enc->codec_tag == MKTAG('t','m','c','d'))
        mov_write_tmcd_tag(pb, track);
    return update_size(pb, pos);
}

static int mov_write_ctts_tag(AVIOContext *pb, MOVTrack *track)
{
    MOVStts *ctts_entries;
    uint32_t entries = 0;
    uint32_t atom_size;
    int i;

    ctts_entries = av_malloc((track->entry + 1) * sizeof(*ctts_entries)); /* worst case */
    ctts_entries[0].count = 1;
    ctts_entries[0].duration = track->cluster[0].cts;
    for (i = 1; i < track->entry; i++) {
        if (track->cluster[i].cts == ctts_entries[entries].duration) {
            ctts_entries[entries].count++; /* compress */
        } else {
            entries++;
            ctts_entries[entries].duration = track->cluster[i].cts;
            ctts_entries[entries].count = 1;
        }
    }
    entries++; /* last one */
    atom_size = 16 + (entries * 8);
    avio_wb32(pb, atom_size); /* size */
    ffio_wfourcc(pb, "ctts");
    avio_wb32(pb, 0); /* version & flags */
    avio_wb32(pb, entries); /* entry count */
    for (i = 0; i < entries; i++) {
        avio_wb32(pb, ctts_entries[i].count);
        avio_wb32(pb, ctts_entries[i].duration);
    }
    av_free(ctts_entries);
    return atom_size;
}

/* Time to sample atom */
static int mov_write_stts_tag(AVIOContext *pb, MOVTrack *track)
{
    MOVStts *stts_entries;
    uint32_t entries = -1;
    uint32_t atom_size;
    int i;

    if (track->enc->codec_type == AVMEDIA_TYPE_AUDIO && !track->audio_vbr) {
        stts_entries = av_malloc(sizeof(*stts_entries)); /* one entry */
        stts_entries[0].count = track->sample_count;
        stts_entries[0].duration = 1;
        entries = 1;
    } else {
        stts_entries = track->entry ?
                       av_malloc(track->entry * sizeof(*stts_entries)) : /* worst case */
                       NULL;
        for (i = 0; i < track->entry; i++) {
            int duration = get_cluster_duration(track, i);
            if (i && duration == stts_entries[entries].duration) {
                stts_entries[entries].count++; /* compress */
            } else {
                entries++;
                stts_entries[entries].duration = duration;
                stts_entries[entries].count = 1;
            }
        }
        entries++; /* last one */
    }
    atom_size = 16 + (entries * 8);
    avio_wb32(pb, atom_size); /* size */
    ffio_wfourcc(pb, "stts");
    avio_wb32(pb, 0); /* version & flags */
    avio_wb32(pb, entries); /* entry count */
    for (i = 0; i < entries; i++) {
        avio_wb32(pb, stts_entries[i].count);
        avio_wb32(pb, stts_entries[i].duration);
    }
    av_free(stts_entries);
    return atom_size;
}

static int mov_write_dref_tag(AVIOContext *pb)
{
    avio_wb32(pb, 28); /* size */
    ffio_wfourcc(pb, "dref");
    avio_wb32(pb, 0); /* version & flags */
    avio_wb32(pb, 1); /* entry count */

    avio_wb32(pb, 0xc); /* size */
    //FIXME add the alis and rsrc atom
    ffio_wfourcc(pb, "url ");
    avio_wb32(pb, 1); /* version & flags */

    return 28;
}

static int mov_write_stbl_tag(AVIOContext *pb, MOVTrack *track)
{
    int64_t pos = avio_tell(pb);
    avio_wb32(pb, 0); /* size */
    ffio_wfourcc(pb, "stbl");
    mov_write_stsd_tag(pb, track);
    mov_write_stts_tag(pb, track);
    if ((track->enc->codec_type == AVMEDIA_TYPE_VIDEO ||
         track->enc->codec_tag == MKTAG('r','t','p',' ')) &&
        track->has_keyframes && track->has_keyframes < track->entry)
        mov_write_stss_tag(pb, track, MOV_SYNC_SAMPLE);
    if (track->mode == MODE_MOV && track->flags & MOV_TRACK_STPS)
        mov_write_stss_tag(pb, track, MOV_PARTIAL_SYNC_SAMPLE);
    if (track->enc->codec_type == AVMEDIA_TYPE_VIDEO &&
        track->flags & MOV_TRACK_CTTS)
        mov_write_ctts_tag(pb, track);
    mov_write_stsc_tag(pb, track);
    mov_write_stsz_tag(pb, track);
    mov_write_stco_tag(pb, track);
    return update_size(pb, pos);
}

static int mov_write_dinf_tag(AVIOContext *pb)
{
    int64_t pos = avio_tell(pb);
    avio_wb32(pb, 0); /* size */
    ffio_wfourcc(pb, "dinf");
    mov_write_dref_tag(pb);
    return update_size(pb, pos);
}

static int mov_write_nmhd_tag(AVIOContext *pb)
{
    avio_wb32(pb, 12);
    ffio_wfourcc(pb, "nmhd");
    avio_wb32(pb, 0);
    return 12;
}

static int mov_write_tcmi_tag(AVIOContext *pb, MOVTrack *track)
{
    int64_t pos = avio_tell(pb);
    const char *font = "Lucida Grande";
    avio_wb32(pb, 0);                   /* size */
    ffio_wfourcc(pb, "tcmi");           /* timecode media information atom */
    avio_wb32(pb, 0);                   /* version & flags */
    avio_wb16(pb, 0);                   /* text font */
    avio_wb16(pb, 0);                   /* text face */
    avio_wb16(pb, 12);                  /* text size */
    avio_wb16(pb, 0);                   /* (unknown, not in the QT specs...) */
    avio_wb16(pb, 0x0000);              /* text color (red) */
    avio_wb16(pb, 0x0000);              /* text color (green) */
    avio_wb16(pb, 0x0000);              /* text color (blue) */
    avio_wb16(pb, 0xffff);              /* background color (red) */
    avio_wb16(pb, 0xffff);              /* background color (green) */
    avio_wb16(pb, 0xffff);              /* background color (blue) */
    avio_w8(pb, strlen(font));          /* font len (part of the pascal string) */
    avio_write(pb, font, strlen(font)); /* font name */
    return update_size(pb, pos);
}

static int mov_write_gmhd_tag(AVIOContext *pb, MOVTrack *track)
{
    int64_t pos = avio_tell(pb);
    avio_wb32(pb, 0);      /* size */
    ffio_wfourcc(pb, "gmhd");
    avio_wb32(pb, 0x18);   /* gmin size */
    ffio_wfourcc(pb, "gmin");/* generic media info */
    avio_wb32(pb, 0);      /* version & flags */
    avio_wb16(pb, 0x40);   /* graphics mode = */
    avio_wb16(pb, 0x8000); /* opColor (r?) */
    avio_wb16(pb, 0x8000); /* opColor (g?) */
    avio_wb16(pb, 0x8000); /* opColor (b?) */
    avio_wb16(pb, 0);      /* balance */
    avio_wb16(pb, 0);      /* reserved */

    /*
     * This special text atom is required for
     * Apple Quicktime chapters. The contents
     * don't appear to be documented, so the
     * bytes are copied verbatim.
     */
    if (track->tag != MKTAG('c','6','0','8')) {
    avio_wb32(pb, 0x2C);   /* size */
    ffio_wfourcc(pb, "text");
    avio_wb16(pb, 0x01);
    avio_wb32(pb, 0x00);
    avio_wb32(pb, 0x00);
    avio_wb32(pb, 0x00);
    avio_wb32(pb, 0x01);
    avio_wb32(pb, 0x00);
    avio_wb32(pb, 0x00);
    avio_wb32(pb, 0x00);
    avio_wb32(pb, 0x00004000);
    avio_wb16(pb, 0x0000);
    }

    if (track->enc->codec_tag == MKTAG('t','m','c','d')) {
        int64_t tmcd_pos = avio_tell(pb);
        avio_wb32(pb, 0); /* size */
        ffio_wfourcc(pb, "tmcd");
        mov_write_tcmi_tag(pb, track);
        update_size(pb, tmcd_pos);
    }
    return update_size(pb, pos);
}

static int mov_write_smhd_tag(AVIOContext *pb)
{
    avio_wb32(pb, 16); /* size */
    ffio_wfourcc(pb, "smhd");
    avio_wb32(pb, 0); /* version & flags */
    avio_wb16(pb, 0); /* reserved (balance, normally = 0) */
    avio_wb16(pb, 0); /* reserved */
    return 16;
}

static int mov_write_vmhd_tag(AVIOContext *pb)
{
    avio_wb32(pb, 0x14); /* size (always 0x14) */
    ffio_wfourcc(pb, "vmhd");
    avio_wb32(pb, 0x01); /* version & flags */
    avio_wb64(pb, 0); /* reserved (graphics mode = copy) */
    return 0x14;
}

static int mov_write_hdlr_tag(AVIOContext *pb, MOVTrack *track)
{
    const char *hdlr, *descr = NULL, *hdlr_type = NULL;
    int64_t pos = avio_tell(pb);

    hdlr      = "dhlr";
    hdlr_type = "url ";
    descr     = "DataHandler";

    if (track) {
        hdlr = (track->mode == MODE_MOV) ? "mhlr" : "\0\0\0\0";
        if (track->enc->codec_type == AVMEDIA_TYPE_VIDEO) {
            hdlr_type = "vide";
            descr     = "VideoHandler";
        } else if (track->enc->codec_type == AVMEDIA_TYPE_AUDIO) {
            hdlr_type = "soun";
            descr     = "SoundHandler";
        } else if (track->enc->codec_type == AVMEDIA_TYPE_SUBTITLE) {
            if (track->tag == MKTAG('c','6','0','8')) {
                hdlr_type = "clcp";
                descr = "ClosedCaptionHandler";
            } else {
            if (track->tag == MKTAG('t','x','3','g')) hdlr_type = "sbtl";
            else                                      hdlr_type = "text";
            descr = "SubtitleHandler";
            }
        } else if (track->enc->codec_tag == MKTAG('r','t','p',' ')) {
            hdlr_type = "hint";
            descr     = "HintHandler";
        } else if (track->enc->codec_tag == MKTAG('t','m','c','d')) {
            hdlr_type = "tmcd";
            descr = "TimeCodeHandler";
        } else {
            char tag_buf[32];
            av_get_codec_tag_string(tag_buf, sizeof(tag_buf),
                                    track->enc->codec_tag);

            av_log(track->enc, AV_LOG_WARNING,
                   "Unknown hldr_type for %s / 0x%04X, writing dummy values\n",
                   tag_buf, track->enc->codec_tag);
        }
    }

    avio_wb32(pb, 0); /* size */
    ffio_wfourcc(pb, "hdlr");
    avio_wb32(pb, 0); /* Version & flags */
    avio_write(pb, hdlr, 4); /* handler */
    ffio_wfourcc(pb, hdlr_type); /* handler type */
    avio_wb32(pb, 0); /* reserved */
    avio_wb32(pb, 0); /* reserved */
    avio_wb32(pb, 0); /* reserved */
    if (!track || track->mode == MODE_MOV)
        avio_w8(pb, strlen(descr)); /* pascal string */
    avio_write(pb, descr, strlen(descr)); /* handler description */
    if (track && track->mode != MODE_MOV)
        avio_w8(pb, 0); /* c string */
    return update_size(pb, pos);
}

static int mov_write_hmhd_tag(AVIOContext *pb)
{
    /* This atom must be present, but leaving the values at zero
     * seems harmless. */
    avio_wb32(pb, 28); /* size */
    ffio_wfourcc(pb, "hmhd");
    avio_wb32(pb, 0); /* version, flags */
    avio_wb16(pb, 0); /* maxPDUsize */
    avio_wb16(pb, 0); /* avgPDUsize */
    avio_wb32(pb, 0); /* maxbitrate */
    avio_wb32(pb, 0); /* avgbitrate */
    avio_wb32(pb, 0); /* reserved */
    return 28;
}

static int mov_write_minf_tag(AVIOContext *pb, MOVTrack *track)
{
    int64_t pos = avio_tell(pb);
    avio_wb32(pb, 0); /* size */
    ffio_wfourcc(pb, "minf");
    if (track->enc->codec_type == AVMEDIA_TYPE_VIDEO)
        mov_write_vmhd_tag(pb);
    else if (track->enc->codec_type == AVMEDIA_TYPE_AUDIO)
        mov_write_smhd_tag(pb);
    else if (track->enc->codec_type == AVMEDIA_TYPE_SUBTITLE) {
        if (track->tag == MKTAG('t','e','x','t') || track->tag == MKTAG('c','6','0','8')) {
            mov_write_gmhd_tag(pb, track);
        } else {
            mov_write_nmhd_tag(pb);
        }
    } else if (track->tag == MKTAG('r','t','p',' ')) {
        mov_write_hmhd_tag(pb);
    } else if (track->tag == MKTAG('t','m','c','d')) {
        mov_write_gmhd_tag(pb, track);
    }
    if (track->mode == MODE_MOV) /* FIXME: Why do it for MODE_MOV only ? */
        mov_write_hdlr_tag(pb, NULL);
    mov_write_dinf_tag(pb);
    mov_write_stbl_tag(pb, track);
    return update_size(pb, pos);
}

static int mov_write_mdhd_tag(AVIOContext *pb, MOVTrack *track)
{
    int version = track->track_duration < INT32_MAX ? 0 : 1;

    if (track->mode == MODE_ISM)
        version = 1;

    (version == 1) ? avio_wb32(pb, 44) : avio_wb32(pb, 32); /* size */
    ffio_wfourcc(pb, "mdhd");
    avio_w8(pb, version);
    avio_wb24(pb, 0); /* flags */
    if (version == 1) {
        avio_wb64(pb, track->time);
        avio_wb64(pb, track->time);
    } else {
        avio_wb32(pb, track->time); /* creation time */
        avio_wb32(pb, track->time); /* modification time */
    }
    avio_wb32(pb, track->timescale); /* time scale (sample rate for audio) */
    if (!track->entry)
        (version == 1) ? avio_wb64(pb, UINT64_C(0xffffffffffffffff)) : avio_wb32(pb, 0xffffffff);
    else
        (version == 1) ? avio_wb64(pb, track->track_duration) : avio_wb32(pb, track->track_duration); /* duration */
    avio_wb16(pb, track->language); /* language */
    avio_wb16(pb, 0); /* reserved (quality) */

    if (version != 0 && track->mode == MODE_MOV) {
        av_log(NULL, AV_LOG_ERROR,
               "FATAL error, file duration too long for timebase, this file will not be\n"
               "playable with quicktime. Choose a different timebase or a different\n"
               "container format\n");
    }

    return 32;
}

static int mov_write_mdia_tag(AVIOContext *pb, MOVTrack *track)
{
    int64_t pos = avio_tell(pb);
    avio_wb32(pb, 0); /* size */
    ffio_wfourcc(pb, "mdia");
    mov_write_mdhd_tag(pb, track);
    mov_write_hdlr_tag(pb, track);
    mov_write_minf_tag(pb, track);
    return update_size(pb, pos);
}

/* transformation matrix
     |a  b  u|
     |c  d  v|
     |tx ty w| */
static void write_matrix(AVIOContext *pb, int16_t a, int16_t b, int16_t c,
                         int16_t d, int16_t tx, int16_t ty)
{
    avio_wb32(pb, a << 16);  /* 16.16 format */
    avio_wb32(pb, b << 16);  /* 16.16 format */
    avio_wb32(pb, 0);        /* u in 2.30 format */
    avio_wb32(pb, c << 16);  /* 16.16 format */
    avio_wb32(pb, d << 16);  /* 16.16 format */
    avio_wb32(pb, 0);        /* v in 2.30 format */
    avio_wb32(pb, tx << 16); /* 16.16 format */
    avio_wb32(pb, ty << 16); /* 16.16 format */
    avio_wb32(pb, 1 << 30);  /* w in 2.30 format */
}

static int mov_write_tkhd_tag(AVIOContext *pb, MOVTrack *track, AVStream *st)
{
    int64_t duration = av_rescale_rnd(track->track_duration, MOV_TIMESCALE,
                                      track->timescale, AV_ROUND_UP);
    int version = duration < INT32_MAX ? 0 : 1;
    int rotation = 0;

    if (track->mode == MODE_ISM)
        version = 1;

    (version == 1) ? avio_wb32(pb, 104) : avio_wb32(pb, 92); /* size */
    ffio_wfourcc(pb, "tkhd");
    avio_w8(pb, version);
    avio_wb24(pb, (track->flags & MOV_TRACK_ENABLED) ?
                  MOV_TKHD_FLAG_ENABLED | MOV_TKHD_FLAG_IN_MOVIE :
                  MOV_TKHD_FLAG_IN_MOVIE);
    if (version == 1) {
        avio_wb64(pb, track->time);
        avio_wb64(pb, track->time);
    } else {
        avio_wb32(pb, track->time); /* creation time */
        avio_wb32(pb, track->time); /* modification time */
    }
    avio_wb32(pb, track->track_id); /* track-id */
    avio_wb32(pb, 0); /* reserved */
    if (!track->entry)
        (version == 1) ? avio_wb64(pb, UINT64_C(0xffffffffffffffff)) : avio_wb32(pb, 0xffffffff);
    else
        (version == 1) ? avio_wb64(pb, duration) : avio_wb32(pb, duration);

    avio_wb32(pb, 0); /* reserved */
    avio_wb32(pb, 0); /* reserved */
    avio_wb16(pb, 0); /* layer */
    avio_wb16(pb, st ? st->codec->codec_type : 0); /* alternate group) */
    /* Volume, only for audio */
    if (track->enc->codec_type == AVMEDIA_TYPE_AUDIO)
        avio_wb16(pb, 0x0100);
    else
        avio_wb16(pb, 0);
    avio_wb16(pb, 0); /* reserved */

    /* Matrix structure */
    if (st && st->metadata) {
        AVDictionaryEntry *rot = av_dict_get(st->metadata, "rotate", NULL, 0);
        rotation = (rot && rot->value) ? atoi(rot->value) : 0;
    }
    if (rotation == 90) {
        write_matrix(pb,  0,  1, -1,  0, track->enc->height, 0);
    } else if (rotation == 180) {
        write_matrix(pb, -1,  0,  0, -1, track->enc->width, track->enc->height);
    } else if (rotation == 270) {
        write_matrix(pb,  0, -1,  1,  0, 0, track->enc->width);
    } else {
        write_matrix(pb,  1,  0,  0,  1, 0, 0);
    }
    /* Track width and height, for visual only */
    if (st && (track->enc->codec_type == AVMEDIA_TYPE_VIDEO ||
               track->enc->codec_type == AVMEDIA_TYPE_SUBTITLE)) {
        if (track->mode == MODE_MOV) {
            avio_wb32(pb, track->enc->width << 16);
            avio_wb32(pb, track->height << 16);
        } else {
            double sample_aspect_ratio = av_q2d(st->sample_aspect_ratio);
            if (!sample_aspect_ratio || track->height != track->enc->height)
                sample_aspect_ratio = 1;
            avio_wb32(pb, sample_aspect_ratio * track->enc->width * 0x10000);
            avio_wb32(pb, track->height * 0x10000);
        }
    } else {
        avio_wb32(pb, 0);
        avio_wb32(pb, 0);
    }
    return 0x5c;
}

static int mov_write_tapt_tag(AVIOContext *pb, MOVTrack *track)
{
    int32_t width = av_rescale(track->enc->sample_aspect_ratio.num, track->enc->width,
                               track->enc->sample_aspect_ratio.den);

    int64_t pos = avio_tell(pb);

    avio_wb32(pb, 0); /* size */
    ffio_wfourcc(pb, "tapt");

    avio_wb32(pb, 20);
    ffio_wfourcc(pb, "clef");
    avio_wb32(pb, 0);
    avio_wb32(pb, width << 16);
    avio_wb32(pb, track->enc->height << 16);

    avio_wb32(pb, 20);
    ffio_wfourcc(pb, "prof");
    avio_wb32(pb, 0);
    avio_wb32(pb, width << 16);
    avio_wb32(pb, track->enc->height << 16);

    avio_wb32(pb, 20);
    ffio_wfourcc(pb, "enof");
    avio_wb32(pb, 0);
    avio_wb32(pb, track->enc->width << 16);
    avio_wb32(pb, track->enc->height << 16);

    return update_size(pb, pos);
}

// This box seems important for the psp playback ... without it the movie seems to hang
static int mov_write_edts_tag(AVIOContext *pb, MOVTrack *track)
{
    int64_t duration = av_rescale_rnd(track->track_duration, MOV_TIMESCALE,
                                      track->timescale, AV_ROUND_UP);
    int version = duration < INT32_MAX ? 0 : 1;
    int entry_size, entry_count, size;
    int64_t delay, start_ct = track->cluster[0].cts;
    delay = av_rescale_rnd(track->cluster[0].dts + start_ct, MOV_TIMESCALE,
                           track->timescale, AV_ROUND_DOWN);
    version |= delay < INT32_MAX ? 0 : 1;

    entry_size = (version == 1) ? 20 : 12;
    entry_count = 1 + (delay > 0);
    size = 24 + entry_count * entry_size;

    /* write the atom data */
    avio_wb32(pb, size);
    ffio_wfourcc(pb, "edts");
    avio_wb32(pb, size - 8);
    ffio_wfourcc(pb, "elst");
    avio_w8(pb, version);
    avio_wb24(pb, 0); /* flags */

    avio_wb32(pb, entry_count);
    if (delay > 0) { /* add an empty edit to delay presentation */
        if (version == 1) {
            avio_wb64(pb, delay);
            avio_wb64(pb, -1);
        } else {
            avio_wb32(pb, delay);
            avio_wb32(pb, -1);
        }
        avio_wb32(pb, 0x00010000);
    } else {
        av_assert0(av_rescale_rnd(track->cluster[0].dts, MOV_TIMESCALE, track->timescale, AV_ROUND_DOWN) <= 0);
        start_ct  = -FFMIN(track->cluster[0].dts, 0); //FFMIN needed due to rounding
        duration += delay;
    }

    /* duration */
    if (version == 1) {
        avio_wb64(pb, duration);
        avio_wb64(pb, start_ct);
    } else {
        avio_wb32(pb, duration);
        avio_wb32(pb, start_ct);
    }
    avio_wb32(pb, 0x00010000);
    return size;
}

static int mov_write_tref_tag(AVIOContext *pb, MOVTrack *track)
{
    avio_wb32(pb, 20);   // size
    ffio_wfourcc(pb, "tref");
    avio_wb32(pb, 12);   // size (subatom)
    avio_wl32(pb, track->tref_tag);
    avio_wb32(pb, track->tref_id);
    return 20;
}

// goes at the end of each track!  ... Critical for PSP playback ("Incompatible data" without it)
static int mov_write_uuid_tag_psp(AVIOContext *pb, MOVTrack *mov)
{
    avio_wb32(pb, 0x34); /* size ... reports as 28 in mp4box! */
    ffio_wfourcc(pb, "uuid");
    ffio_wfourcc(pb, "USMT");
    avio_wb32(pb, 0x21d24fce);
    avio_wb32(pb, 0xbb88695c);
    avio_wb32(pb, 0xfac9c740);
    avio_wb32(pb, 0x1c);     // another size here!
    ffio_wfourcc(pb, "MTDT");
    avio_wb32(pb, 0x00010012);
    avio_wb32(pb, 0x0a);
    avio_wb32(pb, 0x55c40000);
    avio_wb32(pb, 0x1);
    avio_wb32(pb, 0x0);
    return 0x34;
}

static int mov_write_udta_sdp(AVIOContext *pb, MOVTrack *track)
{
    AVFormatContext *ctx = track->rtp_ctx;
    char buf[1000] = "";
    int len;

    ff_sdp_write_media(buf, sizeof(buf), ctx->streams[0], track->src_track,
                       NULL, NULL, 0, 0, ctx);
    av_strlcatf(buf, sizeof(buf), "a=control:streamid=%d\r\n", track->track_id);
    len = strlen(buf);

    avio_wb32(pb, len + 24);
    ffio_wfourcc(pb, "udta");
    avio_wb32(pb, len + 16);
    ffio_wfourcc(pb, "hnti");
    avio_wb32(pb, len + 8);
    ffio_wfourcc(pb, "sdp ");
    avio_write(pb, buf, len);
    return len + 24;
}

static int mov_write_trak_tag(AVIOContext *pb, MOVMuxContext *mov,
                              MOVTrack *track, AVStream *st)
{
    int64_t pos = avio_tell(pb);
    avio_wb32(pb, 0); /* size */
    ffio_wfourcc(pb, "trak");
    mov_write_tkhd_tag(pb, track, st);
    if (supports_edts(mov))
        mov_write_edts_tag(pb, track);  // PSP Movies and several other cases require edts box
    if (track->tref_tag)
        mov_write_tref_tag(pb, track);
    mov_write_mdia_tag(pb, track);
    if (track->mode == MODE_PSP)
        mov_write_uuid_tag_psp(pb, track); // PSP Movies require this uuid box
    if (track->tag == MKTAG('r','t','p',' '))
        mov_write_udta_sdp(pb, track);
    if (track->enc->codec_type == AVMEDIA_TYPE_VIDEO && track->mode == MODE_MOV) {
        double sample_aspect_ratio = av_q2d(st->sample_aspect_ratio);
        if (st->sample_aspect_ratio.num && 1.0 != sample_aspect_ratio)
            mov_write_tapt_tag(pb, track);
    }
    return update_size(pb, pos);
}

static int mov_write_iods_tag(AVIOContext *pb, MOVMuxContext *mov)
{
    int i, has_audio = 0, has_video = 0;
    int64_t pos = avio_tell(pb);
    int audio_profile = mov->iods_audio_profile;
    int video_profile = mov->iods_video_profile;
    for (i = 0; i < mov->nb_streams; i++) {
        if (mov->tracks[i].entry > 0) {
            has_audio |= mov->tracks[i].enc->codec_type == AVMEDIA_TYPE_AUDIO;
            has_video |= mov->tracks[i].enc->codec_type == AVMEDIA_TYPE_VIDEO;
        }
    }
    if (audio_profile < 0)
        audio_profile = 0xFF - has_audio;
    if (video_profile < 0)
        video_profile = 0xFF - has_video;
    avio_wb32(pb, 0x0); /* size */
    ffio_wfourcc(pb, "iods");
    avio_wb32(pb, 0);    /* version & flags */
    put_descr(pb, 0x10, 7);
    avio_wb16(pb, 0x004f);
    avio_w8(pb, 0xff);
    avio_w8(pb, 0xff);
    avio_w8(pb, audio_profile);
    avio_w8(pb, video_profile);
    avio_w8(pb, 0xff);
    return update_size(pb, pos);
}

static int mov_write_trex_tag(AVIOContext *pb, MOVTrack *track)
{
    avio_wb32(pb, 0x20); /* size */
    ffio_wfourcc(pb, "trex");
    avio_wb32(pb, 0);   /* version & flags */
    avio_wb32(pb, track->track_id); /* track ID */
    avio_wb32(pb, 1);   /* default sample description index */
    avio_wb32(pb, 0);   /* default sample duration */
    avio_wb32(pb, 0);   /* default sample size */
    avio_wb32(pb, 0);   /* default sample flags */
    return 0;
}

static int mov_write_mvex_tag(AVIOContext *pb, MOVMuxContext *mov)
{
    int64_t pos = avio_tell(pb);
    int i;
    avio_wb32(pb, 0x0); /* size */
    ffio_wfourcc(pb, "mvex");
    for (i = 0; i < mov->nb_streams; i++)
        mov_write_trex_tag(pb, &mov->tracks[i]);
    return update_size(pb, pos);
}

static int mov_write_mvhd_tag(AVIOContext *pb, MOVMuxContext *mov)
{
    int max_track_id = 1, i;
    int64_t max_track_len_temp, max_track_len = 0;
    int version;

    for (i = 0; i < mov->nb_streams; i++) {
        if (mov->tracks[i].entry > 0 && mov->tracks[i].timescale) {
            max_track_len_temp = av_rescale_rnd(mov->tracks[i].track_duration,
                                                MOV_TIMESCALE,
                                                mov->tracks[i].timescale,
                                                AV_ROUND_UP);
            if (max_track_len < max_track_len_temp)
                max_track_len = max_track_len_temp;
            if (max_track_id < mov->tracks[i].track_id)
                max_track_id = mov->tracks[i].track_id;
        }
    }

    version = max_track_len < UINT32_MAX ? 0 : 1;
    (version == 1) ? avio_wb32(pb, 120) : avio_wb32(pb, 108); /* size */
    ffio_wfourcc(pb, "mvhd");
    avio_w8(pb, version);
    avio_wb24(pb, 0); /* flags */
    if (version == 1) {
        avio_wb64(pb, mov->time);
        avio_wb64(pb, mov->time);
    } else {
        avio_wb32(pb, mov->time); /* creation time */
        avio_wb32(pb, mov->time); /* modification time */
    }
    avio_wb32(pb, MOV_TIMESCALE);
    (version == 1) ? avio_wb64(pb, max_track_len) : avio_wb32(pb, max_track_len); /* duration of longest track */

    avio_wb32(pb, 0x00010000); /* reserved (preferred rate) 1.0 = normal */
    avio_wb16(pb, 0x0100); /* reserved (preferred volume) 1.0 = normal */
    avio_wb16(pb, 0); /* reserved */
    avio_wb32(pb, 0); /* reserved */
    avio_wb32(pb, 0); /* reserved */

    /* Matrix structure */
    write_matrix(pb, 1, 0, 0, 1, 0, 0);

    avio_wb32(pb, 0); /* reserved (preview time) */
    avio_wb32(pb, 0); /* reserved (preview duration) */
    avio_wb32(pb, 0); /* reserved (poster time) */
    avio_wb32(pb, 0); /* reserved (selection time) */
    avio_wb32(pb, 0); /* reserved (selection duration) */
    avio_wb32(pb, 0); /* reserved (current time) */
    avio_wb32(pb, max_track_id + 1); /* Next track id */
    return 0x6c;
}

static int mov_write_itunes_hdlr_tag(AVIOContext *pb, MOVMuxContext *mov,
                                     AVFormatContext *s)
{
    avio_wb32(pb, 33); /* size */
    ffio_wfourcc(pb, "hdlr");
    avio_wb32(pb, 0);
    avio_wb32(pb, 0);
    ffio_wfourcc(pb, "mdir");
    ffio_wfourcc(pb, "appl");
    avio_wb32(pb, 0);
    avio_wb32(pb, 0);
    avio_w8(pb, 0);
    return 33;
}

/* helper function to write a data tag with the specified string as data */
static int mov_write_string_data_tag(AVIOContext *pb, const char *data, int lang, int long_style)
{
    if (long_style) {
        int size = 16 + strlen(data);
        avio_wb32(pb, size); /* size */
        ffio_wfourcc(pb, "data");
        avio_wb32(pb, 1);
        avio_wb32(pb, 0);
        avio_write(pb, data, strlen(data));
        return size;
    } else {
        if (!lang)
            lang = ff_mov_iso639_to_lang("und", 1);
        avio_wb16(pb, strlen(data)); /* string length */
        avio_wb16(pb, lang);
        avio_write(pb, data, strlen(data));
        return strlen(data) + 4;
    }
}

static int mov_write_string_tag(AVIOContext *pb, const char *name,
                                const char *value, int lang, int long_style)
{
    int size = 0;
    if (value && value[0]) {
        int64_t pos = avio_tell(pb);
        avio_wb32(pb, 0); /* size */
        ffio_wfourcc(pb, name);
        mov_write_string_data_tag(pb, value, lang, long_style);
        size = update_size(pb, pos);
    }
    return size;
}

static int mov_write_string_metadata(AVFormatContext *s, AVIOContext *pb,
                                     const char *name, const char *tag,
                                     int long_style)
{
    int l, lang = 0, len, len2;
    AVDictionaryEntry *t, *t2 = NULL;
    char tag2[16];

    if (!(t = av_dict_get(s->metadata, tag, NULL, 0)))
        return 0;

    len = strlen(t->key);
    snprintf(tag2, sizeof(tag2), "%s-", tag);
    while ((t2 = av_dict_get(s->metadata, tag2, t2, AV_DICT_IGNORE_SUFFIX))) {
        len2 = strlen(t2->key);
        if (len2 == len + 4 && !strcmp(t->value, t2->value)
            && (l = ff_mov_iso639_to_lang(&t2->key[len2 - 3], 1)) >= 0) {
            lang = l;
            break;
        }
    }
    return mov_write_string_tag(pb, name, t->value, lang, long_style);
}

/* iTunes bpm number */
static int mov_write_tmpo_tag(AVIOContext *pb, AVFormatContext *s)
{
    AVDictionaryEntry *t = av_dict_get(s->metadata, "tmpo", NULL, 0);
    int size = 0, tmpo = t ? atoi(t->value) : 0;
    if (tmpo) {
        size = 26;
        avio_wb32(pb, size);
        ffio_wfourcc(pb, "tmpo");
        avio_wb32(pb, size-8); /* size */
        ffio_wfourcc(pb, "data");
        avio_wb32(pb, 0x15);  //type specifier
        avio_wb32(pb, 0);
        avio_wb16(pb, tmpo);        // data
    }
    return size;
}

/* iTunes track or disc number */
static int mov_write_trkn_tag(AVIOContext *pb, MOVMuxContext *mov,
                              AVFormatContext *s, int disc)
{
    AVDictionaryEntry *t = av_dict_get(s->metadata,
                                       disc ? "disc" : "track",
                                       NULL, 0);
    int size = 0, track = t ? atoi(t->value) : 0;
    if (track) {
        int tracks = 0;
        char *slash = strchr(t->value, '/');
        if (slash)
            tracks = atoi(slash + 1);
        avio_wb32(pb, 32); /* size */
        ffio_wfourcc(pb, disc ? "disk" : "trkn");
        avio_wb32(pb, 24); /* size */
        ffio_wfourcc(pb, "data");
        avio_wb32(pb, 0);        // 8 bytes empty
        avio_wb32(pb, 0);
        avio_wb16(pb, 0);        // empty
        avio_wb16(pb, track);    // track / disc number
        avio_wb16(pb, tracks);   // total track / disc number
        avio_wb16(pb, 0);        // empty
        size = 32;
    }
    return size;
}

static int mov_write_int8_metadata(AVFormatContext *s, AVIOContext *pb,
                                   const char *name, const char *tag,
                                   int len)
{
    AVDictionaryEntry *t = NULL;
    uint8_t num;
    int size = 24 + len;

    if (len != 1 && len != 4)
        return -1;

    if (!(t = av_dict_get(s->metadata, tag, NULL, 0)))
        return 0;
    num = atoi(t->value);

    avio_wb32(pb, size);
    ffio_wfourcc(pb, name);
    avio_wb32(pb, size - 8);
    ffio_wfourcc(pb, "data");
    avio_wb32(pb, 0x15);
    avio_wb32(pb, 0);
    if (len==4) avio_wb32(pb, num);
    else        avio_w8 (pb, num);

    return size;
}

/* iTunes meta data list */
static int mov_write_ilst_tag(AVIOContext *pb, MOVMuxContext *mov,
                              AVFormatContext *s)
{
    int64_t pos = avio_tell(pb);
    avio_wb32(pb, 0); /* size */
    ffio_wfourcc(pb, "ilst");
    mov_write_string_metadata(s, pb, "\251nam", "title"    , 1);
    mov_write_string_metadata(s, pb, "\251ART", "artist"   , 1);
    mov_write_string_metadata(s, pb, "aART", "album_artist", 1);
    mov_write_string_metadata(s, pb, "\251wrt", "composer" , 1);
    mov_write_string_metadata(s, pb, "\251alb", "album"    , 1);
    mov_write_string_metadata(s, pb, "\251day", "date"     , 1);
    mov_write_string_tag(pb, "\251too", LIBAVFORMAT_IDENT, 0, 1);
    mov_write_string_metadata(s, pb, "\251cmt", "comment"  , 1);
    mov_write_string_metadata(s, pb, "\251gen", "genre"    , 1);
    mov_write_string_metadata(s, pb, "\251cpy", "copyright", 1);
    mov_write_string_metadata(s, pb, "\251grp", "grouping" , 1);
    mov_write_string_metadata(s, pb, "\251lyr", "lyrics"   , 1);
    mov_write_string_metadata(s, pb, "desc",    "description",1);
    mov_write_string_metadata(s, pb, "ldes",    "synopsis" , 1);
    mov_write_string_metadata(s, pb, "tvsh",    "show"     , 1);
    mov_write_string_metadata(s, pb, "tven",    "episode_id",1);
    mov_write_string_metadata(s, pb, "tvnn",    "network"  , 1);
    mov_write_int8_metadata  (s, pb, "tves",    "episode_sort",4);
    mov_write_int8_metadata  (s, pb, "tvsn",    "season_number",4);
    mov_write_int8_metadata  (s, pb, "stik",    "media_type",1);
    mov_write_int8_metadata  (s, pb, "hdvd",    "hd_video",  1);
    mov_write_int8_metadata  (s, pb, "pgap",    "gapless_playback",1);
    mov_write_trkn_tag(pb, mov, s, 0); // track number
    mov_write_trkn_tag(pb, mov, s, 1); // disc number
    mov_write_tmpo_tag(pb, s);
    return update_size(pb, pos);
}

/* iTunes meta data tag */
static int mov_write_meta_tag(AVIOContext *pb, MOVMuxContext *mov,
                              AVFormatContext *s)
{
    int size = 0;
    int64_t pos = avio_tell(pb);
    avio_wb32(pb, 0); /* size */
    ffio_wfourcc(pb, "meta");
    avio_wb32(pb, 0);
    mov_write_itunes_hdlr_tag(pb, mov, s);
    mov_write_ilst_tag(pb, mov, s);
    size = update_size(pb, pos);
    return size;
}

static int utf8len(const uint8_t *b)
{
    int len = 0;
    int val;
    while (*b) {
        GET_UTF8(val, *b++, return -1;)
        len++;
    }
    return len;
}

static int ascii_to_wc(AVIOContext *pb, const uint8_t *b)
{
    int val;
    while (*b) {
        GET_UTF8(val, *b++, return -1;)
        avio_wb16(pb, val);
    }
    avio_wb16(pb, 0x00);
    return 0;
}

static uint16_t language_code(const char *str)
{
    return (((str[0] - 0x60) & 0x1F) << 10) +
           (((str[1] - 0x60) & 0x1F) <<  5) +
           (( str[2] - 0x60) & 0x1F);
}

static int mov_write_3gp_udta_tag(AVIOContext *pb, AVFormatContext *s,
                                  const char *tag, const char *str)
{
    int64_t pos = avio_tell(pb);
    AVDictionaryEntry *t = av_dict_get(s->metadata, str, NULL, 0);
    if (!t || !utf8len(t->value))
        return 0;
    avio_wb32(pb, 0);   /* size */
    ffio_wfourcc(pb, tag); /* type */
    avio_wb32(pb, 0);   /* version + flags */
    if (!strcmp(tag, "yrrc"))
        avio_wb16(pb, atoi(t->value));
    else {
        avio_wb16(pb, language_code("eng")); /* language */
        avio_write(pb, t->value, strlen(t->value) + 1); /* UTF8 string value */
        if (!strcmp(tag, "albm") &&
            (t = av_dict_get(s->metadata, "track", NULL, 0)))
            avio_w8(pb, atoi(t->value));
    }
    return update_size(pb, pos);
}

static int mov_write_chpl_tag(AVIOContext *pb, AVFormatContext *s)
{
    int64_t pos = avio_tell(pb);
    int i, nb_chapters = FFMIN(s->nb_chapters, 255);

    avio_wb32(pb, 0);            // size
    ffio_wfourcc(pb, "chpl");
    avio_wb32(pb, 0x01000000);   // version + flags
    avio_wb32(pb, 0);            // unknown
    avio_w8(pb, nb_chapters);

    for (i = 0; i < nb_chapters; i++) {
        AVChapter *c = s->chapters[i];
        AVDictionaryEntry *t;
        avio_wb64(pb, av_rescale_q(c->start, c->time_base, (AVRational){1,10000000}));

        if ((t = av_dict_get(c->metadata, "title", NULL, 0))) {
            int len = FFMIN(strlen(t->value), 255);
            avio_w8(pb, len);
            avio_write(pb, t->value, len);
        } else
            avio_w8(pb, 0);
    }
    return update_size(pb, pos);
}

static int mov_write_udta_tag(AVIOContext *pb, MOVMuxContext *mov,
                              AVFormatContext *s)
{
    AVIOContext *pb_buf;
    int i, ret, size;
    uint8_t *buf;

    for (i = 0; i < s->nb_streams; i++)
        if (mov->tracks[i].enc->flags & CODEC_FLAG_BITEXACT) {
            return 0;
        }

    ret = avio_open_dyn_buf(&pb_buf);
    if (ret < 0)
        return ret;

    if (mov->mode & MODE_3GP) {
        mov_write_3gp_udta_tag(pb_buf, s, "perf", "artist");
        mov_write_3gp_udta_tag(pb_buf, s, "titl", "title");
        mov_write_3gp_udta_tag(pb_buf, s, "auth", "author");
        mov_write_3gp_udta_tag(pb_buf, s, "gnre", "genre");
        mov_write_3gp_udta_tag(pb_buf, s, "dscp", "comment");
        mov_write_3gp_udta_tag(pb_buf, s, "albm", "album");
        mov_write_3gp_udta_tag(pb_buf, s, "cprt", "copyright");
        mov_write_3gp_udta_tag(pb_buf, s, "yrrc", "date");
    } else if (mov->mode == MODE_MOV) { // the title field breaks gtkpod with mp4 and my suspicion is that stuff is not valid in mp4
        mov_write_string_metadata(s, pb_buf, "\251ART", "artist",      0);
        mov_write_string_metadata(s, pb_buf, "\251nam", "title",       0);
        mov_write_string_metadata(s, pb_buf, "\251aut", "author",      0);
        mov_write_string_metadata(s, pb_buf, "\251alb", "album",       0);
        mov_write_string_metadata(s, pb_buf, "\251day", "date",        0);
        mov_write_string_metadata(s, pb_buf, "\251swr", "encoder",     0);
        // currently ignored by mov.c
        mov_write_string_metadata(s, pb_buf, "\251des", "comment",     0);
        // add support for libquicktime, this atom is also actually read by mov.c
        mov_write_string_metadata(s, pb_buf, "\251cmt", "comment",     0);
        mov_write_string_metadata(s, pb_buf, "\251gen", "genre",       0);
        mov_write_string_metadata(s, pb_buf, "\251cpy", "copyright",   0);
    } else {
        /* iTunes meta data */
        mov_write_meta_tag(pb_buf, mov, s);
    }

    if (s->nb_chapters)
        mov_write_chpl_tag(pb_buf, s);

    if ((size = avio_close_dyn_buf(pb_buf, &buf)) > 0) {
        avio_wb32(pb, size + 8);
        ffio_wfourcc(pb, "udta");
        avio_write(pb, buf, size);
    }
    av_free(buf);

    return 0;
}

static void mov_write_psp_udta_tag(AVIOContext *pb,
                                   const char *str, const char *lang, int type)
{
    int len = utf8len(str) + 1;
    if (len <= 0)
        return;
    avio_wb16(pb, len * 2 + 10);        /* size */
    avio_wb32(pb, type);                /* type */
    avio_wb16(pb, language_code(lang)); /* language */
    avio_wb16(pb, 0x01);                /* ? */
    ascii_to_wc(pb, str);
}

static int mov_write_uuidusmt_tag(AVIOContext *pb, AVFormatContext *s)
{
    AVDictionaryEntry *title = av_dict_get(s->metadata, "title", NULL, 0);
    int64_t pos, pos2;

    if (title) {
        pos = avio_tell(pb);
        avio_wb32(pb, 0); /* size placeholder*/
        ffio_wfourcc(pb, "uuid");
        ffio_wfourcc(pb, "USMT");
        avio_wb32(pb, 0x21d24fce); /* 96 bit UUID */
        avio_wb32(pb, 0xbb88695c);
        avio_wb32(pb, 0xfac9c740);

        pos2 = avio_tell(pb);
        avio_wb32(pb, 0); /* size placeholder*/
        ffio_wfourcc(pb, "MTDT");
        avio_wb16(pb, 4);

        // ?
        avio_wb16(pb, 0x0C);                 /* size */
        avio_wb32(pb, 0x0B);                 /* type */
        avio_wb16(pb, language_code("und")); /* language */
        avio_wb16(pb, 0x0);                  /* ? */
        avio_wb16(pb, 0x021C);               /* data */

        mov_write_psp_udta_tag(pb, LIBAVCODEC_IDENT,      "eng", 0x04);
        mov_write_psp_udta_tag(pb, title->value,          "eng", 0x01);
        mov_write_psp_udta_tag(pb, "2006/04/01 11:11:11", "und", 0x03);

        update_size(pb, pos2);
        return update_size(pb, pos);
    }

    return 0;
}

static void build_chunks(MOVTrack *trk)
{
    int i;
    MOVIentry *chunk = &trk->cluster[0];
    uint64_t chunkSize = chunk->size;
    chunk->chunkNum = 1;
    if (trk->chunkCount)
        return;
    trk->chunkCount = 1;
    for (i = 1; i<trk->entry; i++){
        if (chunk->pos + chunkSize == trk->cluster[i].pos &&
            chunkSize + trk->cluster[i].size < (1<<20)){
            chunkSize             += trk->cluster[i].size;
            chunk->samples_in_chunk += trk->cluster[i].entries;
        } else {
            trk->cluster[i].chunkNum = chunk->chunkNum+1;
            chunk=&trk->cluster[i];
            chunkSize = chunk->size;
            trk->chunkCount++;
        }
    }
}

static int mov_write_moov_tag(AVIOContext *pb, MOVMuxContext *mov,
                              AVFormatContext *s)
{
    int i;
    int64_t pos = avio_tell(pb);
    avio_wb32(pb, 0); /* size placeholder*/
    ffio_wfourcc(pb, "moov");

    for (i = 0; i < mov->nb_streams; i++) {
        if (mov->tracks[i].entry <= 0 && !(mov->flags & FF_MOV_FLAG_FRAGMENT))
            continue;

        mov->tracks[i].time     = mov->time;
        mov->tracks[i].track_id = i + 1;

        if (mov->tracks[i].entry)
            build_chunks(&mov->tracks[i]);
    }

    if (mov->chapter_track)
        for (i = 0; i < s->nb_streams; i++) {
            mov->tracks[i].tref_tag = MKTAG('c','h','a','p');
            mov->tracks[i].tref_id  = mov->tracks[mov->chapter_track].track_id;
        }
    for (i = 0; i < mov->nb_streams; i++) {
        if (mov->tracks[i].tag == MKTAG('r','t','p',' ')) {
            mov->tracks[i].tref_tag = MKTAG('h','i','n','t');
            mov->tracks[i].tref_id =
                mov->tracks[mov->tracks[i].src_track].track_id;
        }
    }
    for (i = 0; i < mov->nb_streams; i++) {
        if (mov->tracks[i].tag == MKTAG('t','m','c','d')) {
            int src_trk = mov->tracks[i].src_track;
            mov->tracks[src_trk].tref_tag = mov->tracks[i].tag;
            mov->tracks[src_trk].tref_id  = mov->tracks[i].track_id;
            mov->tracks[i].track_duration = mov->tracks[src_trk].track_duration;
        }
    }

    mov_write_mvhd_tag(pb, mov);
    if (mov->mode != MODE_MOV && !mov->iods_skip)
        mov_write_iods_tag(pb, mov);
    for (i = 0; i < mov->nb_streams; i++) {
        if (mov->tracks[i].entry > 0 || mov->flags & FF_MOV_FLAG_FRAGMENT) {
            mov_write_trak_tag(pb, mov, &(mov->tracks[i]), i < s->nb_streams ? s->streams[i] : NULL);
        }
    }
    if (mov->flags & FF_MOV_FLAG_FRAGMENT)
        mov_write_mvex_tag(pb, mov); /* QuickTime requires trak to precede this */

    if (mov->mode == MODE_PSP)
        mov_write_uuidusmt_tag(pb, s);
    else
        mov_write_udta_tag(pb, mov, s);

    return update_size(pb, pos);
}

static void param_write_int(AVIOContext *pb, const char *name, int value)
{
    avio_printf(pb, "<param name=\"%s\" value=\"%d\" valuetype=\"data\"/>\n", name, value);
}

static void param_write_string(AVIOContext *pb, const char *name, const char *value)
{
    avio_printf(pb, "<param name=\"%s\" value=\"%s\" valuetype=\"data\"/>\n", name, value);
}

static void param_write_hex(AVIOContext *pb, const char *name, const uint8_t *value, int len)
{
    char buf[150];
    len = FFMIN(sizeof(buf) / 2 - 1, len);
    ff_data_to_hex(buf, value, len, 0);
    buf[2 * len] = '\0';
    avio_printf(pb, "<param name=\"%s\" value=\"%s\" valuetype=\"data\"/>\n", name, buf);
}

static int mov_write_isml_manifest(AVIOContext *pb, MOVMuxContext *mov)
{
    int64_t pos = avio_tell(pb);
    int i;
    static const uint8_t uuid[] = {
        0xa5, 0xd4, 0x0b, 0x30, 0xe8, 0x14, 0x11, 0xdd,
        0xba, 0x2f, 0x08, 0x00, 0x20, 0x0c, 0x9a, 0x66
    };

    avio_wb32(pb, 0);
    ffio_wfourcc(pb, "uuid");
    avio_write(pb, uuid, sizeof(uuid));
    avio_wb32(pb, 0);

    avio_printf(pb, "<?xml version=\"1.0\" encoding=\"utf-8\"?>\n");
    avio_printf(pb, "<smil xmlns=\"http://www.w3.org/2001/SMIL20/Language\">\n");
    avio_printf(pb, "<head>\n");
    avio_printf(pb, "<meta name=\"creator\" content=\"%s\" />\n",
                    LIBAVFORMAT_IDENT);
    avio_printf(pb, "</head>\n");
    avio_printf(pb, "<body>\n");
    avio_printf(pb, "<switch>\n");
    for (i = 0; i < mov->nb_streams; i++) {
        MOVTrack *track = &mov->tracks[i];
        const char *type;
        /* track->track_id is initialized in write_moov, and thus isn't known
         * here yet */
        int track_id = i + 1;

        if (track->enc->codec_type == AVMEDIA_TYPE_VIDEO) {
            type = "video";
        } else if (track->enc->codec_type == AVMEDIA_TYPE_AUDIO) {
            type = "audio";
        } else {
            continue;
        }
        avio_printf(pb, "<%s systemBitrate=\"%d\">\n", type,
                                                       track->enc->bit_rate);
        param_write_int(pb, "systemBitrate", track->enc->bit_rate);
        param_write_int(pb, "trackID", track_id);
        if (track->enc->codec_type == AVMEDIA_TYPE_VIDEO) {
            if (track->enc->codec_id == AV_CODEC_ID_H264) {
                uint8_t *ptr;
                int size = track->enc->extradata_size;
                if (!ff_avc_write_annexb_extradata(track->enc->extradata, &ptr,
                                                   &size)) {
                    param_write_hex(pb, "CodecPrivateData",
                                    ptr ? ptr : track->enc->extradata,
                                    size);
                    av_free(ptr);
                }
                param_write_string(pb, "FourCC", "H264");
            } else if (track->enc->codec_id == AV_CODEC_ID_VC1) {
                param_write_string(pb, "FourCC", "WVC1");
                param_write_hex(pb, "CodecPrivateData", track->enc->extradata,
                                track->enc->extradata_size);
            }
            param_write_int(pb, "MaxWidth", track->enc->width);
            param_write_int(pb, "MaxHeight", track->enc->height);
            param_write_int(pb, "DisplayWidth", track->enc->width);
            param_write_int(pb, "DisplayHeight", track->enc->height);
        } else {
            if (track->enc->codec_id == AV_CODEC_ID_AAC) {
                param_write_string(pb, "FourCC", "AACL");
            } else if (track->enc->codec_id == AV_CODEC_ID_WMAPRO) {
                param_write_string(pb, "FourCC", "WMAP");
            }
            param_write_hex(pb, "CodecPrivateData", track->enc->extradata,
                            track->enc->extradata_size);
            param_write_int(pb, "AudioTag", ff_codec_get_tag(ff_codec_wav_tags,
                                                             track->enc->codec_id));
            param_write_int(pb, "Channels", track->enc->channels);
            param_write_int(pb, "SamplingRate", track->enc->sample_rate);
            param_write_int(pb, "BitsPerSample", 16);
            param_write_int(pb, "PacketSize", track->enc->block_align ?
                                              track->enc->block_align : 4);
        }
        avio_printf(pb, "</%s>\n", type);
    }
    avio_printf(pb, "</switch>\n");
    avio_printf(pb, "</body>\n");
    avio_printf(pb, "</smil>\n");

    return update_size(pb, pos);
}

static int mov_write_mfhd_tag(AVIOContext *pb, MOVMuxContext *mov)
{
    avio_wb32(pb, 16);
    ffio_wfourcc(pb, "mfhd");
    avio_wb32(pb, 0);
    avio_wb32(pb, mov->fragments);
    return 0;
}

static int mov_write_tfhd_tag(AVIOContext *pb, MOVMuxContext *mov,
                              MOVTrack *track, int64_t moof_offset)
{
    int64_t pos = avio_tell(pb);
    uint32_t flags = MOV_TFHD_DEFAULT_SIZE | MOV_TFHD_DEFAULT_DURATION |
                     MOV_TFHD_BASE_DATA_OFFSET;
    if (!track->entry) {
        flags |= MOV_TFHD_DURATION_IS_EMPTY;
    } else {
        flags |= MOV_TFHD_DEFAULT_FLAGS;
    }
    if (mov->flags & FF_MOV_FLAG_OMIT_TFHD_OFFSET)
        flags &= ~MOV_TFHD_BASE_DATA_OFFSET;

    /* Don't set a default sample size, the silverlight player refuses
     * to play files with that set. Don't set a default sample duration,
     * WMP freaks out if it is set. Don't set a base data offset, PIFF
     * file format says it MUST NOT be set. */
    if (track->mode == MODE_ISM)
        flags &= ~(MOV_TFHD_DEFAULT_SIZE | MOV_TFHD_DEFAULT_DURATION |
                   MOV_TFHD_BASE_DATA_OFFSET);

    avio_wb32(pb, 0); /* size placeholder */
    ffio_wfourcc(pb, "tfhd");
    avio_w8(pb, 0); /* version */
    avio_wb24(pb, flags);

    avio_wb32(pb, track->track_id); /* track-id */
    if (flags & MOV_TFHD_BASE_DATA_OFFSET)
        avio_wb64(pb, moof_offset);
    if (flags & MOV_TFHD_DEFAULT_DURATION) {
        track->default_duration = get_cluster_duration(track, 0);
        avio_wb32(pb, track->default_duration);
    }
    if (flags & MOV_TFHD_DEFAULT_SIZE) {
        track->default_size = track->entry ? track->cluster[0].size : 1;
        avio_wb32(pb, track->default_size);
    } else
        track->default_size = -1;

    if (flags & MOV_TFHD_DEFAULT_FLAGS) {
        track->default_sample_flags =
            track->enc->codec_type == AVMEDIA_TYPE_VIDEO ?
            (MOV_FRAG_SAMPLE_FLAG_DEPENDS_YES | MOV_FRAG_SAMPLE_FLAG_IS_NON_SYNC) :
            MOV_FRAG_SAMPLE_FLAG_DEPENDS_NO;
        avio_wb32(pb, track->default_sample_flags);
    }

    return update_size(pb, pos);
}

static uint32_t get_sample_flags(MOVTrack *track, MOVIentry *entry)
{
    return entry->flags & MOV_SYNC_SAMPLE ? MOV_FRAG_SAMPLE_FLAG_DEPENDS_NO :
           (MOV_FRAG_SAMPLE_FLAG_DEPENDS_YES | MOV_FRAG_SAMPLE_FLAG_IS_NON_SYNC);
}

static int mov_write_trun_tag(AVIOContext *pb, MOVMuxContext *mov,
                              MOVTrack *track, int moof_size)
{
    int64_t pos = avio_tell(pb);
    uint32_t flags = MOV_TRUN_DATA_OFFSET;
    int i;

    for (i = 0; i < track->entry; i++) {
        if (get_cluster_duration(track, i) != track->default_duration)
            flags |= MOV_TRUN_SAMPLE_DURATION;
        if (track->cluster[i].size != track->default_size)
            flags |= MOV_TRUN_SAMPLE_SIZE;
        if (i > 0 && get_sample_flags(track, &track->cluster[i]) != track->default_sample_flags)
            flags |= MOV_TRUN_SAMPLE_FLAGS;
    }
    if (!(flags & MOV_TRUN_SAMPLE_FLAGS))
        flags |= MOV_TRUN_FIRST_SAMPLE_FLAGS;
    if (track->flags & MOV_TRACK_CTTS)
        flags |= MOV_TRUN_SAMPLE_CTS;

    avio_wb32(pb, 0); /* size placeholder */
    ffio_wfourcc(pb, "trun");
    avio_w8(pb, 0); /* version */
    avio_wb24(pb, flags);

    avio_wb32(pb, track->entry); /* sample count */
    if (mov->flags & FF_MOV_FLAG_OMIT_TFHD_OFFSET &&
        !(mov->flags & FF_MOV_FLAG_SEPARATE_MOOF) &&
        track->track_id != 1)
        avio_wb32(pb, 0); /* Later tracks follow immediately after the previous one */
    else
        avio_wb32(pb, moof_size + 8 + track->data_offset +
                      track->cluster[0].pos); /* data offset */
    if (flags & MOV_TRUN_FIRST_SAMPLE_FLAGS)
        avio_wb32(pb, get_sample_flags(track, &track->cluster[0]));

    for (i = 0; i < track->entry; i++) {
        if (flags & MOV_TRUN_SAMPLE_DURATION)
            avio_wb32(pb, get_cluster_duration(track, i));
        if (flags & MOV_TRUN_SAMPLE_SIZE)
            avio_wb32(pb, track->cluster[i].size);
        if (flags & MOV_TRUN_SAMPLE_FLAGS)
            avio_wb32(pb, get_sample_flags(track, &track->cluster[i]));
        if (flags & MOV_TRUN_SAMPLE_CTS)
            avio_wb32(pb, track->cluster[i].cts);
    }

    return update_size(pb, pos);
}

static int mov_write_tfxd_tag(AVIOContext *pb, MOVTrack *track)
{
    int64_t pos = avio_tell(pb);
    static const uint8_t uuid[] = {
        0x6d, 0x1d, 0x9b, 0x05, 0x42, 0xd5, 0x44, 0xe6,
        0x80, 0xe2, 0x14, 0x1d, 0xaf, 0xf7, 0x57, 0xb2
    };

    avio_wb32(pb, 0); /* size placeholder */
    ffio_wfourcc(pb, "uuid");
    avio_write(pb, uuid, sizeof(uuid));
    avio_w8(pb, 1);
    avio_wb24(pb, 0);
    avio_wb64(pb, track->frag_start);
    avio_wb64(pb, track->start_dts + track->track_duration -
                  track->cluster[0].dts);

    return update_size(pb, pos);
}

static int mov_write_tfrf_tag(AVIOContext *pb, MOVMuxContext *mov,
                              MOVTrack *track, int entry)
{
    int n = track->nb_frag_info - 1 - entry, i;
    int size = 8 + 16 + 4 + 1 + 16*n;
    static const uint8_t uuid[] = {
        0xd4, 0x80, 0x7e, 0xf2, 0xca, 0x39, 0x46, 0x95,
        0x8e, 0x54, 0x26, 0xcb, 0x9e, 0x46, 0xa7, 0x9f
    };

    if (entry < 0)
        return 0;

    avio_seek(pb, track->frag_info[entry].tfrf_offset, SEEK_SET);
    avio_wb32(pb, size);
    ffio_wfourcc(pb, "uuid");
    avio_write(pb, uuid, sizeof(uuid));
    avio_w8(pb, 1);
    avio_wb24(pb, 0);
    avio_w8(pb, n);
    for (i = 0; i < n; i++) {
        int index = entry + 1 + i;
        avio_wb64(pb, track->frag_info[index].time);
        avio_wb64(pb, track->frag_info[index].duration);
    }
    if (n < mov->ism_lookahead) {
        int free_size = 16 * (mov->ism_lookahead - n);
        avio_wb32(pb, free_size);
        ffio_wfourcc(pb, "free");
        ffio_fill(pb, 0, free_size - 8);
    }

    return 0;
}

static int mov_write_tfrf_tags(AVIOContext *pb, MOVMuxContext *mov,
                               MOVTrack *track)
{
    int64_t pos = avio_tell(pb);
    int i;
    for (i = 0; i < mov->ism_lookahead; i++) {
        /* Update the tfrf tag for the last ism_lookahead fragments,
         * nb_frag_info - 1 is the next fragment to be written. */
        mov_write_tfrf_tag(pb, mov, track, track->nb_frag_info - 2 - i);
    }
    avio_seek(pb, pos, SEEK_SET);
    return 0;
}

static int mov_write_traf_tag(AVIOContext *pb, MOVMuxContext *mov,
                              MOVTrack *track, int64_t moof_offset,
                              int moof_size)
{
    int64_t pos = avio_tell(pb);
    avio_wb32(pb, 0); /* size placeholder */
    ffio_wfourcc(pb, "traf");

    mov_write_tfhd_tag(pb, mov, track, moof_offset);
    mov_write_trun_tag(pb, mov, track, moof_size);
    if (mov->mode == MODE_ISM) {
        mov_write_tfxd_tag(pb, track);

        if (mov->ism_lookahead) {
            int i, size = 16 + 4 + 1 + 16 * mov->ism_lookahead;

            track->tfrf_offset = avio_tell(pb);
            avio_wb32(pb, 8 + size);
            ffio_wfourcc(pb, "free");
            for (i = 0; i < size; i++)
                avio_w8(pb, 0);
        }
    }

    return update_size(pb, pos);
}

static int mov_write_moof_tag_internal(AVIOContext *pb, MOVMuxContext *mov,
                                       int tracks, int moof_size)
{
    int64_t pos = avio_tell(pb);
    int i;

    avio_wb32(pb, 0); /* size placeholder */
    ffio_wfourcc(pb, "moof");

    mov_write_mfhd_tag(pb, mov);
    for (i = 0; i < mov->nb_streams; i++) {
        MOVTrack *track = &mov->tracks[i];
        if (tracks >= 0 && i != tracks)
            continue;
        if (!track->entry)
            continue;
        mov_write_traf_tag(pb, mov, track, pos, moof_size);
    }

    return update_size(pb, pos);
}

static int mov_write_moof_tag(AVIOContext *pb, MOVMuxContext *mov, int tracks)
{
    AVIOContext *avio_buf;
    int ret, moof_size;

    if ((ret = ffio_open_null_buf(&avio_buf)) < 0)
        return ret;
    mov_write_moof_tag_internal(avio_buf, mov, tracks, 0);
    moof_size = ffio_close_null_buf(avio_buf);
    return mov_write_moof_tag_internal(pb, mov, tracks, moof_size);
}

static int mov_write_tfra_tag(AVIOContext *pb, MOVTrack *track)
{
    int64_t pos = avio_tell(pb);
    int i;

    avio_wb32(pb, 0); /* size placeholder */
    ffio_wfourcc(pb, "tfra");
    avio_w8(pb, 1); /* version */
    avio_wb24(pb, 0);

    avio_wb32(pb, track->track_id);
    avio_wb32(pb, 0); /* length of traf/trun/sample num */
    avio_wb32(pb, track->nb_frag_info);
    for (i = 0; i < track->nb_frag_info; i++) {
        avio_wb64(pb, track->frag_info[i].time);
        avio_wb64(pb, track->frag_info[i].offset);
        avio_w8(pb, 1); /* traf number */
        avio_w8(pb, 1); /* trun number */
        avio_w8(pb, 1); /* sample number */
    }

    return update_size(pb, pos);
}

static int mov_write_mfra_tag(AVIOContext *pb, MOVMuxContext *mov)
{
    int64_t pos = avio_tell(pb);
    int i;

    avio_wb32(pb, 0); /* size placeholder */
    ffio_wfourcc(pb, "mfra");
    /* An empty mfra atom is enough to indicate to the publishing point that
     * the stream has ended. */
    if (mov->flags & FF_MOV_FLAG_ISML)
        return update_size(pb, pos);

    for (i = 0; i < mov->nb_streams; i++) {
        MOVTrack *track = &mov->tracks[i];
        if (track->nb_frag_info)
            mov_write_tfra_tag(pb, track);
    }

    avio_wb32(pb, 16);
    ffio_wfourcc(pb, "mfro");
    avio_wb32(pb, 0); /* version + flags */
    avio_wb32(pb, avio_tell(pb) + 4 - pos);

    return update_size(pb, pos);
}

static int mov_write_mdat_tag(AVIOContext *pb, MOVMuxContext *mov)
{
    avio_wb32(pb, 8);    // placeholder for extended size field (64 bit)
    ffio_wfourcc(pb, mov->mode == MODE_MOV ? "wide" : "free");

    mov->mdat_pos = avio_tell(pb);
    avio_wb32(pb, 0); /* size placeholder*/
    ffio_wfourcc(pb, "mdat");
    return 0;
}

/* TODO: This needs to be more general */
static int mov_write_ftyp_tag(AVIOContext *pb, AVFormatContext *s)
{
    MOVMuxContext *mov = s->priv_data;
    int64_t pos = avio_tell(pb);
    int has_h264 = 0, has_video = 0;
    int minor = 0x200;
    int i;

    for (i = 0; i < s->nb_streams; i++) {
        AVStream *st = s->streams[i];
        if (st->codec->codec_type == AVMEDIA_TYPE_VIDEO)
            has_video = 1;
        if (st->codec->codec_id == AV_CODEC_ID_H264)
            has_h264 = 1;
    }

    avio_wb32(pb, 0); /* size */
    ffio_wfourcc(pb, "ftyp");

    if (mov->mode == MODE_3GP) {
        ffio_wfourcc(pb, has_h264 ? "3gp6"  : "3gp4");
        minor =     has_h264 ?   0x100 :   0x200;
    } else if (mov->mode & MODE_3G2) {
        ffio_wfourcc(pb, has_h264 ? "3g2b"  : "3g2a");
        minor =     has_h264 ? 0x20000 : 0x10000;
    } else if (mov->mode == MODE_PSP)
        ffio_wfourcc(pb, "MSNV");
    else if (mov->mode == MODE_MP4)
        ffio_wfourcc(pb, "isom");
    else if (mov->mode == MODE_IPOD)
        ffio_wfourcc(pb, has_video ? "M4V ":"M4A ");
    else if (mov->mode == MODE_ISM)
        ffio_wfourcc(pb, "isml");
    else if (mov->mode == MODE_F4V)
        ffio_wfourcc(pb, "f4v ");
    else
        ffio_wfourcc(pb, "qt  ");

    avio_wb32(pb, minor);

    if (mov->mode == MODE_MOV)
        ffio_wfourcc(pb, "qt  ");
    else if (mov->mode == MODE_ISM) {
        ffio_wfourcc(pb, "piff");
        ffio_wfourcc(pb, "iso2");
    } else {
        ffio_wfourcc(pb, "isom");
        ffio_wfourcc(pb, "iso2");
        if (has_h264)
            ffio_wfourcc(pb, "avc1");
    }

    if (mov->mode == MODE_3GP)
        ffio_wfourcc(pb, has_h264 ? "3gp6":"3gp4");
    else if (mov->mode & MODE_3G2)
        ffio_wfourcc(pb, has_h264 ? "3g2b":"3g2a");
    else if (mov->mode == MODE_PSP)
        ffio_wfourcc(pb, "MSNV");
    else if (mov->mode == MODE_MP4)
        ffio_wfourcc(pb, "mp41");
    return update_size(pb, pos);
}

static void mov_write_uuidprof_tag(AVIOContext *pb, AVFormatContext *s)
{
    AVCodecContext *video_codec = s->streams[0]->codec;
    AVCodecContext *audio_codec = s->streams[1]->codec;
    int audio_rate = audio_codec->sample_rate;
    int frame_rate = ((video_codec->time_base.den) * (0x10000)) / (video_codec->time_base.num);
    int audio_kbitrate = audio_codec->bit_rate / 1000;
    int video_kbitrate = FFMIN(video_codec->bit_rate / 1000, 800 - audio_kbitrate);

    avio_wb32(pb, 0x94); /* size */
    ffio_wfourcc(pb, "uuid");
    ffio_wfourcc(pb, "PROF");

    avio_wb32(pb, 0x21d24fce); /* 96 bit UUID */
    avio_wb32(pb, 0xbb88695c);
    avio_wb32(pb, 0xfac9c740);

    avio_wb32(pb, 0x0);  /* ? */
    avio_wb32(pb, 0x3);  /* 3 sections ? */

    avio_wb32(pb, 0x14); /* size */
    ffio_wfourcc(pb, "FPRF");
    avio_wb32(pb, 0x0);  /* ? */
    avio_wb32(pb, 0x0);  /* ? */
    avio_wb32(pb, 0x0);  /* ? */

    avio_wb32(pb, 0x2c);  /* size */
    ffio_wfourcc(pb, "APRF"); /* audio */
    avio_wb32(pb, 0x0);
    avio_wb32(pb, 0x2);   /* TrackID */
    ffio_wfourcc(pb, "mp4a");
    avio_wb32(pb, 0x20f);
    avio_wb32(pb, 0x0);
    avio_wb32(pb, audio_kbitrate);
    avio_wb32(pb, audio_kbitrate);
    avio_wb32(pb, audio_rate);
    avio_wb32(pb, audio_codec->channels);

    avio_wb32(pb, 0x34);  /* size */
    ffio_wfourcc(pb, "VPRF");   /* video */
    avio_wb32(pb, 0x0);
    avio_wb32(pb, 0x1);    /* TrackID */
    if (video_codec->codec_id == AV_CODEC_ID_H264) {
        ffio_wfourcc(pb, "avc1");
        avio_wb16(pb, 0x014D);
        avio_wb16(pb, 0x0015);
    } else {
        ffio_wfourcc(pb, "mp4v");
        avio_wb16(pb, 0x0000);
        avio_wb16(pb, 0x0103);
    }
    avio_wb32(pb, 0x0);
    avio_wb32(pb, video_kbitrate);
    avio_wb32(pb, video_kbitrate);
    avio_wb32(pb, frame_rate);
    avio_wb32(pb, frame_rate);
    avio_wb16(pb, video_codec->width);
    avio_wb16(pb, video_codec->height);
    avio_wb32(pb, 0x010001); /* ? */
}

static int mov_parse_mpeg2_frame(AVPacket *pkt, uint32_t *flags)
{
    uint32_t c = -1;
    int i, closed_gop = 0;

    for (i = 0; i < pkt->size - 4; i++) {
        c = (c << 8) + pkt->data[i];
        if (c == 0x1b8) { // gop
            closed_gop = pkt->data[i + 4] >> 6 & 0x01;
        } else if (c == 0x100) { // pic
            int temp_ref = (pkt->data[i + 1] << 2) | (pkt->data[i + 2] >> 6);
            if (!temp_ref || closed_gop) // I picture is not reordered
                *flags = MOV_SYNC_SAMPLE;
            else
                *flags = MOV_PARTIAL_SYNC_SAMPLE;
            break;
        }
    }
    return 0;
}

static void mov_parse_vc1_frame(AVPacket *pkt, MOVTrack *trk, int fragment)
{
    const uint8_t *start, *next, *end = pkt->data + pkt->size;
    int seq = 0, entry = 0;
    int key = pkt->flags & AV_PKT_FLAG_KEY;
    start = find_next_marker(pkt->data, end);
    for (next = start; next < end; start = next) {
        next = find_next_marker(start + 4, end);
        switch (AV_RB32(start)) {
        case VC1_CODE_SEQHDR:
            seq = 1;
            break;
        case VC1_CODE_ENTRYPOINT:
            entry = 1;
            break;
        case VC1_CODE_SLICE:
            trk->vc1_info.slices = 1;
            break;
        }
    }
    if (!trk->entry && !fragment) {
        /* First packet in first fragment */
        trk->vc1_info.first_packet_seq   = seq;
        trk->vc1_info.first_packet_entry = entry;
    } else if ((seq && !trk->vc1_info.packet_seq) ||
               (entry && !trk->vc1_info.packet_entry)) {
        int i;
        for (i = 0; i < trk->entry; i++)
            trk->cluster[i].flags &= ~MOV_SYNC_SAMPLE;
        trk->has_keyframes = 0;
        if (seq)
            trk->vc1_info.packet_seq = 1;
        if (entry)
            trk->vc1_info.packet_entry = 1;
        if (!fragment) {
            /* First fragment */
            if ((!seq   || trk->vc1_info.first_packet_seq) &&
                (!entry || trk->vc1_info.first_packet_entry)) {
                /* First packet had the same headers as this one, readd the
                 * sync sample flag. */
                trk->cluster[0].flags |= MOV_SYNC_SAMPLE;
                trk->has_keyframes = 1;
            }
        }
    }
    if (trk->vc1_info.packet_seq && trk->vc1_info.packet_entry)
        key = seq && entry;
    else if (trk->vc1_info.packet_seq)
        key = seq;
    else if (trk->vc1_info.packet_entry)
        key = entry;
    if (key) {
        trk->cluster[trk->entry].flags |= MOV_SYNC_SAMPLE;
        trk->has_keyframes++;
    }
}

static int mov_flush_fragment(AVFormatContext *s)
{
    MOVMuxContext *mov = s->priv_data;
    int i, first_track = -1;
    int64_t mdat_size = 0;

    if (!(mov->flags & FF_MOV_FLAG_FRAGMENT))
        return 0;

    if (!(mov->flags & FF_MOV_FLAG_EMPTY_MOOV) && mov->fragments == 0) {
        int64_t pos = avio_tell(s->pb);
        uint8_t *buf;
        int buf_size, moov_size;

        for (i = 0; i < mov->nb_streams; i++)
            if (!mov->tracks[i].entry)
                break;
        /* Don't write the initial moov unless all tracks have data */
        if (i < mov->nb_streams)
            return 0;

        moov_size = get_moov_size(s);
        for (i = 0; i < mov->nb_streams; i++)
            mov->tracks[i].data_offset = pos + moov_size + 8;

        mov_write_moov_tag(s->pb, mov, s);

        buf_size = avio_close_dyn_buf(mov->mdat_buf, &buf);
        mov->mdat_buf = NULL;
        avio_wb32(s->pb, buf_size + 8);
        ffio_wfourcc(s->pb, "mdat");
        avio_write(s->pb, buf, buf_size);
        av_free(buf);

        mov->fragments++;
        mov->mdat_size = 0;
        for (i = 0; i < mov->nb_streams; i++) {
            if (mov->tracks[i].entry)
                mov->tracks[i].frag_start += mov->tracks[i].start_dts +
                                             mov->tracks[i].track_duration -
                                             mov->tracks[i].cluster[0].dts;
            mov->tracks[i].entry = 0;
        }
        avio_flush(s->pb);
        return 0;
    }

    for (i = 0; i < mov->nb_streams; i++) {
        MOVTrack *track = &mov->tracks[i];
        if (mov->flags & FF_MOV_FLAG_SEPARATE_MOOF)
            track->data_offset = 0;
        else
            track->data_offset = mdat_size;
        if (!track->mdat_buf)
            continue;
        mdat_size += avio_tell(track->mdat_buf);
        if (first_track < 0)
            first_track = i;
    }

    if (!mdat_size)
        return 0;

    for (i = 0; i < mov->nb_streams; i++) {
        MOVTrack *track = &mov->tracks[i];
        int buf_size, write_moof = 1, moof_tracks = -1;
        uint8_t *buf;
        int64_t duration = 0;

        if (track->entry)
            duration = track->start_dts + track->track_duration -
                       track->cluster[0].dts;
        if (mov->flags & FF_MOV_FLAG_SEPARATE_MOOF) {
            if (!track->mdat_buf)
                continue;
            mdat_size = avio_tell(track->mdat_buf);
            moof_tracks = i;
        } else {
            write_moof = i == first_track;
        }

        if (write_moof) {
            MOVFragmentInfo *info;
            avio_flush(s->pb);
            track->nb_frag_info++;
            if (track->nb_frag_info >= track->frag_info_capacity) {
                unsigned new_capacity = track->nb_frag_info + MOV_FRAG_INFO_ALLOC_INCREMENT;
                if (av_reallocp_array(&track->frag_info,
                                      new_capacity,
                                      sizeof(*track->frag_info)))
                    return AVERROR(ENOMEM);
                track->frag_info_capacity = new_capacity;
            }
            info = &track->frag_info[track->nb_frag_info - 1];
            info->offset   = avio_tell(s->pb);
            info->time     = mov->tracks[i].frag_start;
            info->duration = duration;
            mov_write_tfrf_tags(s->pb, mov, track);

            mov_write_moof_tag(s->pb, mov, moof_tracks);
            info->tfrf_offset = track->tfrf_offset;
            mov->fragments++;

            avio_wb32(s->pb, mdat_size + 8);
            ffio_wfourcc(s->pb, "mdat");
        }

        if (track->entry)
            track->frag_start += duration;
        track->entry = 0;
        if (!track->mdat_buf)
            continue;
        buf_size = avio_close_dyn_buf(track->mdat_buf, &buf);
        track->mdat_buf = NULL;

        avio_write(s->pb, buf, buf_size);
        av_free(buf);
    }

    mov->mdat_size = 0;

    avio_flush(s->pb);
    return 0;
}

int ff_mov_write_packet(AVFormatContext *s, AVPacket *pkt)
{
    MOVMuxContext *mov = s->priv_data;
    AVIOContext *pb = s->pb;
    MOVTrack *trk = &mov->tracks[pkt->stream_index];
    AVCodecContext *enc = trk->enc;
    unsigned int samples_in_chunk = 0;
    int size = pkt->size;
    uint8_t *reformatted_data = NULL;

    if (mov->flags & FF_MOV_FLAG_FRAGMENT) {
        int ret;
        if (mov->fragments > 0) {
            if (!trk->mdat_buf) {
                if ((ret = avio_open_dyn_buf(&trk->mdat_buf)) < 0)
                    return ret;
            }
            pb = trk->mdat_buf;
        } else {
            if (!mov->mdat_buf) {
                if ((ret = avio_open_dyn_buf(&mov->mdat_buf)) < 0)
                    return ret;
            }
            pb = mov->mdat_buf;
        }
    }

    if (enc->codec_id == AV_CODEC_ID_AMR_NB) {
        /* We must find out how many AMR blocks there are in one packet */
        static uint16_t packed_size[16] =
            {13, 14, 16, 18, 20, 21, 27, 32, 6, 0, 0, 0, 0, 0, 0, 1};
        int len = 0;

        while (len < size && samples_in_chunk < 100) {
            len += packed_size[(pkt->data[len] >> 3) & 0x0F];
            samples_in_chunk++;
        }
        if (samples_in_chunk > 1) {
            av_log(s, AV_LOG_ERROR, "fatal error, input is not a single packet, implement a AVParser for it\n");
            return -1;
        }
    } else if (enc->codec_id == AV_CODEC_ID_ADPCM_MS ||
               enc->codec_id == AV_CODEC_ID_ADPCM_IMA_WAV) {
        samples_in_chunk = enc->frame_size;
    } else if (trk->sample_size)
        samples_in_chunk = size / trk->sample_size;
    else
        samples_in_chunk = 1;

    /* copy extradata if it exists */
    if (trk->vos_len == 0 && enc->extradata_size > 0) {
        trk->vos_len  = enc->extradata_size;
        trk->vos_data = av_malloc(trk->vos_len);
        memcpy(trk->vos_data, enc->extradata, trk->vos_len);
    }

    if (enc->codec_id == AV_CODEC_ID_AAC && pkt->size > 2 &&
        (AV_RB16(pkt->data) & 0xfff0) == 0xfff0) {
        if (!s->streams[pkt->stream_index]->nb_frames) {
            av_log(s, AV_LOG_ERROR, "Malformed AAC bitstream detected: "
                   "use audio bitstream filter 'aac_adtstoasc' to fix it "
                   "('-bsf:a aac_adtstoasc' option with ffmpeg)\n");
            return -1;
        }
        av_log(s, AV_LOG_WARNING, "aac bitstream error\n");
    }
    if (enc->codec_id == AV_CODEC_ID_H264 && trk->vos_len > 0 && *(uint8_t *)trk->vos_data != 1) {
        /* from x264 or from bytestream h264 */
        /* nal reformating needed */
        if (trk->hint_track >= 0 && trk->hint_track < mov->nb_streams) {
            ff_avc_parse_nal_units_buf(pkt->data, &reformatted_data,
                                       &size);
            avio_write(pb, reformatted_data, size);
        } else {
            size = ff_avc_parse_nal_units(pb, pkt->data, pkt->size);
        }
    } else {
        avio_write(pb, pkt->data, size);
    }

    if ((enc->codec_id == AV_CODEC_ID_DNXHD ||
         enc->codec_id == AV_CODEC_ID_AC3) && !trk->vos_len) {
        /* copy frame to create needed atoms */
        trk->vos_len  = size;
        trk->vos_data = av_malloc(size);
        if (!trk->vos_data)
            return AVERROR(ENOMEM);
        memcpy(trk->vos_data, pkt->data, size);
    }

    if (trk->entry >= trk->cluster_capacity) {
        unsigned new_capacity = 2 * (trk->entry + MOV_INDEX_CLUSTER_SIZE);
        if (av_reallocp_array(&trk->cluster, new_capacity,
                              sizeof(*trk->cluster)))
            return AVERROR(ENOMEM);
        trk->cluster_capacity = new_capacity;
    }

    trk->cluster[trk->entry].pos              = avio_tell(pb) - size;
    trk->cluster[trk->entry].samples_in_chunk = samples_in_chunk;
    trk->cluster[trk->entry].chunkNum         = 0;
    trk->cluster[trk->entry].size             = size;
    trk->cluster[trk->entry].entries          = samples_in_chunk;
    trk->cluster[trk->entry].dts              = pkt->dts;
    if (!trk->entry && trk->start_dts != AV_NOPTS_VALUE) {
        /* First packet of a new fragment. We already wrote the duration
         * of the last packet of the previous fragment based on track_duration,
         * which might not exactly match our dts. Therefore adjust the dts
         * of this packet to be what the previous packets duration implies. */
        trk->cluster[trk->entry].dts = trk->start_dts + trk->track_duration;
    }
    if (!trk->entry && trk->start_dts == AV_NOPTS_VALUE && !supports_edts(mov)) {
        trk->cluster[trk->entry].dts = trk->start_dts = 0;
    }
    if (trk->start_dts == AV_NOPTS_VALUE)
        trk->start_dts = pkt->dts;
    trk->track_duration = pkt->dts - trk->start_dts + pkt->duration;
    trk->last_sample_is_subtitle_end = 0;

    if (pkt->pts == AV_NOPTS_VALUE) {
        av_log(s, AV_LOG_WARNING, "pts has no value\n");
        pkt->pts = pkt->dts;
    }
    if (pkt->dts != pkt->pts)
        trk->flags |= MOV_TRACK_CTTS;
    trk->cluster[trk->entry].cts   = pkt->pts - pkt->dts;
    trk->cluster[trk->entry].flags = 0;
    if (enc->codec_id == AV_CODEC_ID_VC1) {
        mov_parse_vc1_frame(pkt, trk, mov->fragments);
    } else if (pkt->flags & AV_PKT_FLAG_KEY) {
        if (mov->mode == MODE_MOV && enc->codec_id == AV_CODEC_ID_MPEG2VIDEO &&
            trk->entry > 0) { // force sync sample for the first key frame
            mov_parse_mpeg2_frame(pkt, &trk->cluster[trk->entry].flags);
            if (trk->cluster[trk->entry].flags & MOV_PARTIAL_SYNC_SAMPLE)
                trk->flags |= MOV_TRACK_STPS;
        } else {
            trk->cluster[trk->entry].flags = MOV_SYNC_SAMPLE;
        }
        if (trk->cluster[trk->entry].flags & MOV_SYNC_SAMPLE)
            trk->has_keyframes++;
    }
    trk->entry++;
    trk->sample_count += samples_in_chunk;
    mov->mdat_size    += size;

    if (trk->hint_track >= 0 && trk->hint_track < mov->nb_streams)
        ff_mov_add_hinted_packet(s, pkt, trk->hint_track, trk->entry,
                                 reformatted_data, size);
    av_free(reformatted_data);
    return 0;
}

static int mov_write_single_packet(AVFormatContext *s, AVPacket *pkt)
{
        MOVMuxContext *mov = s->priv_data;
        MOVTrack *trk = &mov->tracks[pkt->stream_index];
        AVCodecContext *enc = trk->enc;
        int64_t frag_duration = 0;
        int size = pkt->size;

        if (!pkt->size)
            return 0;             /* Discard 0 sized packets */

        if (trk->entry && pkt->stream_index < s->nb_streams)
            frag_duration = av_rescale_q(pkt->dts - trk->cluster[0].dts,
                                         s->streams[pkt->stream_index]->time_base,
                                         AV_TIME_BASE_Q);
        if ((mov->max_fragment_duration &&
             frag_duration >= mov->max_fragment_duration) ||
             (mov->max_fragment_size && mov->mdat_size + size >= mov->max_fragment_size) ||
             (mov->flags & FF_MOV_FLAG_FRAG_KEYFRAME &&
              enc->codec_type == AVMEDIA_TYPE_VIDEO &&
              trk->entry && pkt->flags & AV_PKT_FLAG_KEY)) {
            if (frag_duration >= mov->min_fragment_duration)
                mov_flush_fragment(s);
        }

        return ff_mov_write_packet(s, pkt);
}

static int mov_write_subtitle_end_packet(AVFormatContext *s,
                                         int stream_index,
                                         int64_t dts) {
    AVPacket end;
    uint8_t data[2] = {0};
    int ret;

    av_init_packet(&end);
    end.size = sizeof(data);
    end.data = data;
    end.pts = dts;
    end.dts = dts;
    end.duration = 0;
    end.stream_index = stream_index;

    ret = mov_write_single_packet(s, &end);
    av_free_packet(&end);

    return ret;
}

static int mov_write_packet(AVFormatContext *s, AVPacket *pkt)
{
    if (!pkt) {
        mov_flush_fragment(s);
        return 1;
    } else {
        int i;
        MOVMuxContext *mov = s->priv_data;

        if (!pkt->size) return 0; /* Discard 0 sized packets */

        /*
         * Subtitles require special handling.
         *
         * 1) For full complaince, every track must have a sample at
         * dts == 0, which is rarely true for subtitles. So, as soon
         * as we see any packet with dts > 0, write an empty subtitle
         * at dts == 0 for any subtitle track with no samples in it.
         *
         * 2) For each subtitle track, check if the current packet's
         * dts is past the duration of the last subtitle sample. If
         * so, we now need to write an end sample for that subtitle.
         *
         * This must be done conditionally to allow for subtitles that
         * immediately replace each other, in which case an end sample
         * is not needed, and is, in fact, actively harmful.
         *
         * 3) See mov_write_trailer for how the final end sample is
         * handled.
         */
        for (i = 0; i < mov->nb_streams; i++) {
            MOVTrack *trk = &mov->tracks[i];
            int ret;

            if (trk->enc->codec_id == AV_CODEC_ID_MOV_TEXT &&
                trk->track_duration < pkt->dts &&
                (trk->entry == 0 || !trk->last_sample_is_subtitle_end)) {
                ret = mov_write_subtitle_end_packet(s, i, trk->track_duration);
                if (ret < 0) return ret;
                trk->last_sample_is_subtitle_end = 1;
            }
        }

        return mov_write_single_packet(s, pkt);
    }
}

// QuickTime chapters involve an additional text track with the chapter names
// as samples, and a tref pointing from the other tracks to the chapter one.
static int mov_create_chapter_track(AVFormatContext *s, int tracknum)
{
    AVIOContext *pb;

    MOVMuxContext *mov = s->priv_data;
    MOVTrack *track = &mov->tracks[tracknum];
    AVPacket pkt = { .stream_index = tracknum, .flags = AV_PKT_FLAG_KEY };
    int i, len;

    track->mode = mov->mode;
    track->tag = MKTAG('t','e','x','t');
    track->timescale = MOV_TIMESCALE;
    track->enc = avcodec_alloc_context3(NULL);
    if (!track->enc)
        return AVERROR(ENOMEM);
    track->enc->codec_type = AVMEDIA_TYPE_SUBTITLE;
#if 0
    // These properties are required to make QT recognize the chapter track
    uint8_t chapter_properties[43] = { 0, 0, 0, 0, 0, 0, 0, 1, };
    if (ff_alloc_extradata(track->enc, sizeof(chapter_properties)))
        return AVERROR(ENOMEM);
    memcpy(track->enc->extradata, chapter_properties, sizeof(chapter_properties));
#else
    if (avio_open_dyn_buf(&pb) >= 0) {
        int size;
        uint8_t *buf;

        /* Stub header (usually for Quicktime chapter track) */
        // TextSampleEntry
        avio_wb32(pb, 0x01); // displayFlags
        avio_w8(pb, 0x00);   // horizontal justification
        avio_w8(pb, 0x00);   // vertical justification
        avio_w8(pb, 0x00);   // bgColourRed
        avio_w8(pb, 0x00);   // bgColourGreen
        avio_w8(pb, 0x00);   // bgColourBlue
        avio_w8(pb, 0x00);   // bgColourAlpha
        // BoxRecord
        avio_wb16(pb, 0x00); // defTextBoxTop
        avio_wb16(pb, 0x00); // defTextBoxLeft
        avio_wb16(pb, 0x00); // defTextBoxBottom
        avio_wb16(pb, 0x00); // defTextBoxRight
        // StyleRecord
        avio_wb16(pb, 0x00); // startChar
        avio_wb16(pb, 0x00); // endChar
        avio_wb16(pb, 0x01); // fontID
        avio_w8(pb, 0x00);   // fontStyleFlags
        avio_w8(pb, 0x00);   // fontSize
        avio_w8(pb, 0x00);   // fgColourRed
        avio_w8(pb, 0x00);   // fgColourGreen
        avio_w8(pb, 0x00);   // fgColourBlue
        avio_w8(pb, 0x00);   // fgColourAlpha
        // FontTableBox
        avio_wb32(pb, 0x0D); // box size
        ffio_wfourcc(pb, "ftab"); // box atom name
        avio_wb16(pb, 0x01); // entry count
        // FontRecord
        avio_wb16(pb, 0x01); // font ID
        avio_w8(pb, 0x00);   // font name length

        if ((size = avio_close_dyn_buf(pb, &buf)) > 0) {
            track->enc->extradata = buf;
            track->enc->extradata_size = size;
        } else {
            av_free(&buf);
        }
    }
#endif

    for (i = 0; i < s->nb_chapters; i++) {
        AVChapter *c = s->chapters[i];
        AVDictionaryEntry *t;

        int64_t end = av_rescale_q(c->end, c->time_base, (AVRational){1,MOV_TIMESCALE});
        pkt.pts = pkt.dts = av_rescale_q(c->start, c->time_base, (AVRational){1,MOV_TIMESCALE});
        pkt.duration = end - pkt.dts;

        if ((t = av_dict_get(c->metadata, "title", NULL, 0))) {
            len      = strlen(t->value);
            pkt.size = len + 2;
            pkt.data = av_malloc(pkt.size);
            if (!pkt.data)
                return AVERROR(ENOMEM);
            AV_WB16(pkt.data, len);
            memcpy(pkt.data + 2, t->value, len);
            ff_mov_write_packet(s, &pkt);
            av_freep(&pkt.data);
        }
    }

    return 0;
}

static int mov_create_timecode_track(AVFormatContext *s, int index, int src_index, const char *tcstr)
{
    int ret;
    MOVMuxContext *mov  = s->priv_data;
    MOVTrack *track     = &mov->tracks[index];
    AVStream *src_st    = s->streams[src_index];
    AVTimecode tc;
    AVPacket pkt    = {.stream_index = index, .flags = AV_PKT_FLAG_KEY, .size = 4};
    AVRational rate = find_fps(s, src_st);

    /* compute the frame number */
    ret = av_timecode_init_from_string(&tc, rate, tcstr, s);
    if (ret < 0)
        return ret;

    /* tmcd track based on video stream */
    track->mode      = mov->mode;
    track->tag       = MKTAG('t','m','c','d');
    track->src_track = src_index;
    track->timescale = mov->tracks[src_index].timescale;
    if (tc.flags & AV_TIMECODE_FLAG_DROPFRAME)
        track->timecode_flags |= MOV_TIMECODE_FLAG_DROPFRAME;

    /* encode context: tmcd data stream */
    track->enc = avcodec_alloc_context3(NULL);
    track->enc->codec_type = AVMEDIA_TYPE_DATA;
    track->enc->codec_tag  = track->tag;
    track->enc->time_base  = av_inv_q(rate);

    /* the tmcd track just contains one packet with the frame number */
    pkt.data = av_malloc(pkt.size);
    AV_WB32(pkt.data, tc.start);
    ret = ff_mov_write_packet(s, &pkt);
    av_free(pkt.data);
    return ret;
}

/*
 * st->disposition controls the "enabled" flag in the tkhd tag.
 * QuickTime will not play a track if it is not enabled.  So make sure
 * that one track of each type (audio, video, subtitle) is enabled.
 *
 * Subtitles are special.  For audio and video, setting "enabled" also
 * makes the track "default" (i.e. it is rendered when played). For
 * subtitles, an "enabled" subtitle is not rendered by default, but
 * if no subtitle is enabled, the subtitle menu in QuickTime will be
 * empty!
 */
static void enable_tracks(AVFormatContext *s)
{
    MOVMuxContext *mov = s->priv_data;
    int i;
    uint8_t enabled[AVMEDIA_TYPE_NB];
    int first[AVMEDIA_TYPE_NB];

    for (i = 0; i < AVMEDIA_TYPE_NB; i++) {
        enabled[i] = 0;
        first[i] = -1;
    }

    for (i = 0; i < s->nb_streams; i++) {
        AVStream *st = s->streams[i];

        if (st->codec->codec_type <= AVMEDIA_TYPE_UNKNOWN ||
            st->codec->codec_type >= AVMEDIA_TYPE_NB)
            continue;

        if (first[st->codec->codec_type] < 0)
            first[st->codec->codec_type] = i;
        if (st->disposition & AV_DISPOSITION_DEFAULT) {
            mov->tracks[i].flags |= MOV_TRACK_ENABLED;
            enabled[st->codec->codec_type] = 1;
        }
    }

    for (i = 0; i < AVMEDIA_TYPE_NB; i++) {
        switch (i) {
        case AVMEDIA_TYPE_VIDEO:
        case AVMEDIA_TYPE_AUDIO:
        case AVMEDIA_TYPE_SUBTITLE:
            if (!enabled[i] && first[i] >= 0)
                mov->tracks[first[i]].flags |= MOV_TRACK_ENABLED;
            break;
        }
    }
}

static void mov_free(AVFormatContext *s)
{
    MOVMuxContext *mov = s->priv_data;
    int i;

    if (mov->chapter_track) {
        if (mov->tracks[mov->chapter_track].enc)
            av_freep(&mov->tracks[mov->chapter_track].enc->extradata);
        av_freep(&mov->tracks[mov->chapter_track].enc);
    }

    for (i = 0; i < mov->nb_streams; i++) {
        if (mov->tracks[i].tag == MKTAG('r','t','p',' '))
            ff_mov_close_hinting(&mov->tracks[i]);
        else if (mov->tracks[i].tag == MKTAG('t','m','c','d') && mov->nb_meta_tmcd)
            av_freep(&mov->tracks[i].enc);
        av_freep(&mov->tracks[i].cluster);
        av_freep(&mov->tracks[i].frag_info);

        if (mov->tracks[i].vos_len)
            av_freep(&mov->tracks[i].vos_data);
    }

    av_freep(&mov->tracks);
}

static int mov_write_header(AVFormatContext *s)
{
    AVIOContext *pb = s->pb;
    MOVMuxContext *mov = s->priv_data;
    AVDictionaryEntry *t, *global_tcr = av_dict_get(s->metadata, "timecode", NULL, 0);
    int i, ret, hint_track = 0, tmcd_track = 0;

    /* Default mode == MP4 */
    mov->mode = MODE_MP4;

    if (s->oformat != NULL) {
        if (!strcmp("3gp", s->oformat->name)) mov->mode = MODE_3GP;
        else if (!strcmp("3g2", s->oformat->name)) mov->mode = MODE_3GP|MODE_3G2;
        else if (!strcmp("mov", s->oformat->name)) mov->mode = MODE_MOV;
        else if (!strcmp("psp", s->oformat->name)) mov->mode = MODE_PSP;
        else if (!strcmp("ipod",s->oformat->name)) mov->mode = MODE_IPOD;
        else if (!strcmp("ismv",s->oformat->name)) mov->mode = MODE_ISM;
        else if (!strcmp("f4v", s->oformat->name)) mov->mode = MODE_F4V;
    }

    /* Set the FRAGMENT flag if any of the fragmentation methods are
     * enabled. */
    if (mov->max_fragment_duration || mov->max_fragment_size ||
        mov->flags & (FF_MOV_FLAG_EMPTY_MOOV |
                      FF_MOV_FLAG_FRAG_KEYFRAME |
                      FF_MOV_FLAG_FRAG_CUSTOM))
        mov->flags |= FF_MOV_FLAG_FRAGMENT;

    /* Set other implicit flags immediately */
    if (mov->mode == MODE_ISM)
        mov->flags |= FF_MOV_FLAG_EMPTY_MOOV | FF_MOV_FLAG_SEPARATE_MOOF |
                      FF_MOV_FLAG_FRAGMENT;

    /* faststart: moov at the beginning of the file, if supported */
    if (mov->flags & FF_MOV_FLAG_FASTSTART) {
        if ((mov->flags & FF_MOV_FLAG_FRAGMENT) ||
            (s->flags & AVFMT_FLAG_CUSTOM_IO)) {
            av_log(s, AV_LOG_WARNING, "The faststart flag is incompatible "
                   "with fragmentation and custom IO, disabling faststart\n");
            mov->flags &= ~FF_MOV_FLAG_FASTSTART;
        } else
            mov->reserved_moov_size = -1;
    }

    if (!supports_edts(mov) && s->avoid_negative_ts < 0) {
        s->avoid_negative_ts = 1;
    }

    /* Non-seekable output is ok if using fragmentation. If ism_lookahead
     * is enabled, we don't support non-seekable output at all. */
    if (!s->pb->seekable &&
        (!(mov->flags & FF_MOV_FLAG_FRAGMENT) || mov->ism_lookahead)) {
        av_log(s, AV_LOG_ERROR, "muxer does not support non seekable output\n");
        return AVERROR(EINVAL);
    }

    mov_write_ftyp_tag(pb,s);
    if (mov->mode == MODE_PSP) {
        int video_streams_nb = 0, audio_streams_nb = 0, other_streams_nb = 0;
        for (i = 0; i < s->nb_streams; i++) {
            AVStream *st = s->streams[i];
            if (st->codec->codec_type == AVMEDIA_TYPE_VIDEO)
                video_streams_nb++;
            else if (st->codec->codec_type == AVMEDIA_TYPE_AUDIO)
                audio_streams_nb++;
            else
                other_streams_nb++;
            }

        if (video_streams_nb != 1 || audio_streams_nb != 1 || other_streams_nb) {
            av_log(s, AV_LOG_ERROR, "PSP mode need one video and one audio stream\n");
            return AVERROR(EINVAL);
        }
        mov_write_uuidprof_tag(pb, s);
    }

    mov->nb_streams = s->nb_streams;
    if (mov->mode & (MODE_MP4|MODE_MOV|MODE_IPOD) && s->nb_chapters)
        mov->chapter_track = mov->nb_streams++;

    if (mov->flags & FF_MOV_FLAG_RTP_HINT) {
        /* Add hint tracks for each audio and video stream */
        hint_track = mov->nb_streams;
        for (i = 0; i < s->nb_streams; i++) {
            AVStream *st = s->streams[i];
            if (st->codec->codec_type == AVMEDIA_TYPE_VIDEO ||
                st->codec->codec_type == AVMEDIA_TYPE_AUDIO) {
                mov->nb_streams++;
            }
        }
    }

    if (mov->mode == MODE_MOV) {
        tmcd_track = mov->nb_streams;

        /* +1 tmcd track for each video stream with a timecode */
        for (i = 0; i < s->nb_streams; i++) {
            AVStream *st = s->streams[i];
            if (st->codec->codec_type == AVMEDIA_TYPE_VIDEO &&
                (global_tcr || av_dict_get(st->metadata, "timecode", NULL, 0)))
                mov->nb_meta_tmcd++;
        }

        /* check if there is already a tmcd track to remux */
        if (mov->nb_meta_tmcd) {
            for (i = 0; i < s->nb_streams; i++) {
                AVStream *st = s->streams[i];
                if (st->codec->codec_tag == MKTAG('t','m','c','d')) {
                    av_log(s, AV_LOG_WARNING, "You requested a copy of the original timecode track "
                           "so timecode metadata are now ignored\n");
                    mov->nb_meta_tmcd = 0;
                }
            }
        }

        mov->nb_streams += mov->nb_meta_tmcd;
    }

    // Reserve an extra stream for chapters for the case where chapters
    // are written in the trailer
    mov->tracks = av_mallocz((mov->nb_streams + 1) * sizeof(*mov->tracks));
    if (!mov->tracks)
        return AVERROR(ENOMEM);

    for (i = 0; i < s->nb_streams; i++) {
        AVStream *st= s->streams[i];
        MOVTrack *track= &mov->tracks[i];
        AVDictionaryEntry *lang = av_dict_get(st->metadata, "language", NULL,0);

        track->enc = st->codec;
        track->st = st;
        track->language = ff_mov_iso639_to_lang(lang?lang->value:"und", mov->mode!=MODE_MOV);
        if (track->language < 0)
            track->language = 0;
        track->mode = mov->mode;
        track->tag  = mov_find_codec_tag(s, track);
        if (!track->tag) {
            av_log(s, AV_LOG_ERROR, "Could not find tag for codec %s in stream #%d, "
                   "codec not currently supported in container\n",
                   avcodec_get_name(st->codec->codec_id), i);
            ret = AVERROR(EINVAL);
            goto error;
        }
        /* If hinting of this track is enabled by a later hint track,
         * this is updated. */
        track->hint_track = -1;
        track->start_dts  = AV_NOPTS_VALUE;
        if (st->codec->codec_type == AVMEDIA_TYPE_VIDEO) {
            if (track->tag == MKTAG('m','x','3','p') || track->tag == MKTAG('m','x','3','n') ||
                track->tag == MKTAG('m','x','4','p') || track->tag == MKTAG('m','x','4','n') ||
                track->tag == MKTAG('m','x','5','p') || track->tag == MKTAG('m','x','5','n')) {
                if (st->codec->width != 720 || (st->codec->height != 608 && st->codec->height != 512)) {
                    av_log(s, AV_LOG_ERROR, "D-10/IMX must use 720x608 or 720x512 video resolution\n");
                    ret = AVERROR(EINVAL);
                    goto error;
                }
                track->height = track->tag >> 24 == 'n' ? 486 : 576;
            }
            if (mov->video_track_timescale) {
                track->timescale = mov->video_track_timescale;
            } else {
                track->timescale = st->codec->time_base.den;
                while(track->timescale < 10000)
                    track->timescale *= 2;
            }
            if (track->mode == MODE_MOV && track->timescale > 100000)
                av_log(s, AV_LOG_WARNING,
                       "WARNING codec timebase is very high. If duration is too long,\n"
                       "file may not be playable by quicktime. Specify a shorter timebase\n"
                       "or choose different container.\n");
        } else if (st->codec->codec_type == AVMEDIA_TYPE_AUDIO) {
            track->timescale = st->codec->sample_rate;
            if (!st->codec->frame_size && !av_get_bits_per_sample(st->codec->codec_id)) {
                av_log(s, AV_LOG_WARNING, "track %d: codec frame size is not set\n", i);
                track->audio_vbr = 1;
            }else if (st->codec->codec_id == AV_CODEC_ID_ADPCM_MS ||
                     st->codec->codec_id == AV_CODEC_ID_ADPCM_IMA_WAV ||
                     st->codec->codec_id == AV_CODEC_ID_ILBC){
                if (!st->codec->block_align) {
                    av_log(s, AV_LOG_ERROR, "track %d: codec block align is not set for adpcm\n", i);
                    ret = AVERROR(EINVAL);
                    goto error;
                }
                track->sample_size = st->codec->block_align;
            }else if (st->codec->frame_size > 1){ /* assume compressed audio */
                track->audio_vbr = 1;
            }else{
                track->sample_size = (av_get_bits_per_sample(st->codec->codec_id) >> 3) * st->codec->channels;
            }
            if (st->codec->codec_id == AV_CODEC_ID_ILBC ||
                st->codec->codec_id == AV_CODEC_ID_ADPCM_IMA_QT) {
                track->audio_vbr = 1;
            }
            if (track->mode != MODE_MOV &&
                track->enc->codec_id == AV_CODEC_ID_MP3 && track->timescale < 16000) {
                av_log(s, AV_LOG_ERROR, "track %d: muxing mp3 at %dhz is not supported\n",
                       i, track->enc->sample_rate);
                ret = AVERROR(EINVAL);
                goto error;
            }
        } else if (st->codec->codec_type == AVMEDIA_TYPE_SUBTITLE) {
            track->timescale = st->codec->time_base.den;
        } else if (st->codec->codec_type == AVMEDIA_TYPE_DATA) {
            track->timescale = st->codec->time_base.den;
        } else {
            track->timescale = MOV_TIMESCALE;
        }
        if (!track->height)
            track->height = st->codec->height;
        /* The ism specific timescale isn't mandatory, but is assumed by
         * some tools, such as mp4split. */
        if (mov->mode == MODE_ISM)
            track->timescale = 10000000;

        avpriv_set_pts_info(st, 64, 1, track->timescale);

        /* copy extradata if it exists */
        if (st->codec->extradata_size) {
            track->vos_len  = st->codec->extradata_size;
            track->vos_data = av_malloc(track->vos_len);
            memcpy(track->vos_data, st->codec->extradata, track->vos_len);
        }
    }

    enable_tracks(s);

    if (mov->flags & FF_MOV_FLAG_FRAGMENT) {
        /* If no fragmentation options have been set, set a default. */
        if (!(mov->flags & (FF_MOV_FLAG_FRAG_KEYFRAME |
                            FF_MOV_FLAG_FRAG_CUSTOM)) &&
            !mov->max_fragment_duration && !mov->max_fragment_size)
            mov->flags |= FF_MOV_FLAG_FRAG_KEYFRAME;
<<<<<<< HEAD
    }

    if (mov->reserved_moov_size){
        mov->reserved_moov_pos= avio_tell(pb);
        if (mov->reserved_moov_size > 0)
            avio_skip(pb, mov->reserved_moov_size);
    }

    if (!(mov->flags & FF_MOV_FLAG_FRAGMENT)) {
=======
    } else {
>>>>>>> 1e142d5b
        if (mov->flags & FF_MOV_FLAG_FASTSTART)
            mov->reserved_moov_pos = avio_tell(pb);
        mov_write_mdat_tag(pb, mov);
    }

    if (t = av_dict_get(s->metadata, "creation_time", NULL, 0))
        mov->time = ff_iso8601_to_unix_time(t->value);
    if (mov->time)
        mov->time += 0x7C25B080; // 1970 based -> 1904 based

    if (mov->chapter_track)
        if ((ret = mov_create_chapter_track(s, mov->chapter_track)) < 0)
            goto error;

    if (mov->flags & FF_MOV_FLAG_RTP_HINT) {
        /* Initialize the hint tracks for each audio and video stream */
        for (i = 0; i < s->nb_streams; i++) {
            AVStream *st = s->streams[i];
            if (st->codec->codec_type == AVMEDIA_TYPE_VIDEO ||
                st->codec->codec_type == AVMEDIA_TYPE_AUDIO) {
                if ((ret = ff_mov_init_hinting(s, hint_track, i)) < 0)
                    goto error;
                hint_track++;
            }
        }
    }

    if (mov->nb_meta_tmcd) {
        /* Initialize the tmcd tracks */
        for (i = 0; i < s->nb_streams; i++) {
            AVStream *st = s->streams[i];
            t = global_tcr;

            if (st->codec->codec_type == AVMEDIA_TYPE_VIDEO) {
                if (!t)
                    t = av_dict_get(st->metadata, "timecode", NULL, 0);
                if (!t)
                    continue;
                if ((ret = mov_create_timecode_track(s, tmcd_track, i, t->value)) < 0)
                    goto error;
                tmcd_track++;
            }
        }
    }

    avio_flush(pb);

    if (mov->flags & FF_MOV_FLAG_ISML)
        mov_write_isml_manifest(pb, mov);

    if (mov->flags & FF_MOV_FLAG_EMPTY_MOOV) {
        mov_write_moov_tag(pb, mov, s);
        mov->fragments++;
    }

    return 0;
 error:
    mov_free(s);
    return ret;
}

static int get_moov_size(AVFormatContext *s)
{
    int ret;
    AVIOContext *moov_buf;
    MOVMuxContext *mov = s->priv_data;

    if ((ret = ffio_open_null_buf(&moov_buf)) < 0)
        return ret;
    mov_write_moov_tag(moov_buf, mov, s);
    return ffio_close_null_buf(moov_buf);
}

/*
 * This function gets the moov size if moved to the top of the file: the chunk
 * offset table can switch between stco (32-bit entries) to co64 (64-bit
 * entries) when the moov is moved to the beginning, so the size of the moov
 * would change. It also updates the chunk offset tables.
 */
static int compute_moov_size(AVFormatContext *s)
{
    int i, moov_size, moov_size2;
    MOVMuxContext *mov = s->priv_data;

    moov_size = get_moov_size(s);
    if (moov_size < 0)
        return moov_size;

    for (i = 0; i < mov->nb_streams; i++)
        mov->tracks[i].data_offset += moov_size;

    moov_size2 = get_moov_size(s);
    if (moov_size2 < 0)
        return moov_size2;

    /* if the size changed, we just switched from stco to co64 and need to
     * update the offsets */
    if (moov_size2 != moov_size)
        for (i = 0; i < mov->nb_streams; i++)
            mov->tracks[i].data_offset += moov_size2 - moov_size;

    return moov_size2;
}

static int shift_data(AVFormatContext *s)
{
    int ret = 0, moov_size;
    MOVMuxContext *mov = s->priv_data;
    int64_t pos, pos_end = avio_tell(s->pb);
    uint8_t *buf, *read_buf[2];
    int read_buf_id = 0;
    int read_size[2];
    AVIOContext *read_pb;

    moov_size = compute_moov_size(s);
    if (moov_size < 0)
        return moov_size;

    buf = av_malloc(moov_size * 2);
    if (!buf)
        return AVERROR(ENOMEM);
    read_buf[0] = buf;
    read_buf[1] = buf + moov_size;

    /* Shift the data: the AVIO context of the output can only be used for
     * writing, so we re-open the same output, but for reading. It also avoids
     * a read/seek/write/seek back and forth. */
    avio_flush(s->pb);
    ret = avio_open(&read_pb, s->filename, AVIO_FLAG_READ);
    if (ret < 0) {
        av_log(s, AV_LOG_ERROR, "Unable to re-open %s output file for "
               "the second pass (faststart)\n", s->filename);
        goto end;
    }

    /* mark the end of the shift to up to the last data we wrote, and get ready
     * for writing */
    pos_end = avio_tell(s->pb);
    avio_seek(s->pb, mov->reserved_moov_pos + moov_size, SEEK_SET);

    /* start reading at where the new moov will be placed */
    avio_seek(read_pb, mov->reserved_moov_pos, SEEK_SET);
    pos = avio_tell(read_pb);

#define READ_BLOCK do {                                                             \
    read_size[read_buf_id] = avio_read(read_pb, read_buf[read_buf_id], moov_size);  \
    read_buf_id ^= 1;                                                               \
} while (0)

    /* shift data by chunk of at most moov_size */
    READ_BLOCK;
    do {
        int n;
        READ_BLOCK;
        n = read_size[read_buf_id];
        if (n <= 0)
            break;
        avio_write(s->pb, read_buf[read_buf_id], n);
        pos += n;
    } while (pos < pos_end);
    avio_close(read_pb);

end:
    av_free(buf);
    return ret;
}

static int mov_write_trailer(AVFormatContext *s)
{
    MOVMuxContext *mov = s->priv_data;
    AVIOContext *pb = s->pb;
    int res = 0;
    int i;
    int64_t moov_pos;

    /*
     * Before actually writing the trailer, make sure that there are no
     * dangling subtitles, that need a terminating sample.
     */
    for (i = 0; i < mov->nb_streams; i++) {
        MOVTrack *trk = &mov->tracks[i];
        if (trk->enc->codec_id == AV_CODEC_ID_MOV_TEXT &&
            !trk->last_sample_is_subtitle_end) {
            mov_write_subtitle_end_packet(s, i, trk->track_duration);
            trk->last_sample_is_subtitle_end = 1;
        }
    }

    // If there were no chapters when the header was written, but there
    // are chapters now, write them in the trailer.  This only works
    // when we are not doing fragments.
    if (!mov->chapter_track && !(mov->flags & FF_MOV_FLAG_FRAGMENT)) {
        if (mov->mode & (MODE_MP4|MODE_MOV|MODE_IPOD) && s->nb_chapters) {
            mov->chapter_track = mov->nb_streams++;
            if ((res = mov_create_chapter_track(s, mov->chapter_track)) < 0)
                goto error;
        }
    }

    if (!(mov->flags & FF_MOV_FLAG_FRAGMENT)) {
        moov_pos = avio_tell(pb);

        /* Write size of mdat tag */
        if (mov->mdat_size + 8 <= UINT32_MAX) {
            avio_seek(pb, mov->mdat_pos, SEEK_SET);
            avio_wb32(pb, mov->mdat_size + 8);
        } else {
            /* overwrite 'wide' placeholder atom */
            avio_seek(pb, mov->mdat_pos - 8, SEEK_SET);
            /* special value: real atom size will be 64 bit value after
             * tag field */
            avio_wb32(pb, 1);
            ffio_wfourcc(pb, "mdat");
            avio_wb64(pb, mov->mdat_size + 16);
        }
        avio_seek(pb, mov->reserved_moov_size > 0 ? mov->reserved_moov_pos : moov_pos, SEEK_SET);

        if (mov->flags & FF_MOV_FLAG_FASTSTART) {
            av_log(s, AV_LOG_INFO, "Starting second pass: moving the moov atom to the beginning of the file\n");
            res = shift_data(s);
            if (res == 0) {
                avio_seek(s->pb, mov->reserved_moov_pos, SEEK_SET);
                mov_write_moov_tag(pb, mov, s);
            }
        } else if (mov->reserved_moov_size > 0) {
            int64_t size;
            mov_write_moov_tag(pb, mov, s);
            size = mov->reserved_moov_size - (avio_tell(pb) - mov->reserved_moov_pos);
            if (size < 8){
                av_log(s, AV_LOG_ERROR, "reserved_moov_size is too small, needed %"PRId64" additional\n", 8-size);
                return -1;
            }
            avio_wb32(pb, size);
            ffio_wfourcc(pb, "free");
            for (i = 0; i < size; i++)
                avio_w8(pb, 0);
            avio_seek(pb, moov_pos, SEEK_SET);
        } else {
            mov_write_moov_tag(pb, mov, s);
        }
    } else {
        mov_flush_fragment(s);
        mov_write_mfra_tag(pb, mov);
    }

    for (i = 0; i < mov->nb_streams; i++) {
        if (mov->flags & FF_MOV_FLAG_FRAGMENT &&
            mov->tracks[i].vc1_info.struct_offset && s->pb->seekable) {
            int64_t off = avio_tell(pb);
            uint8_t buf[7];
            if (mov_write_dvc1_structs(&mov->tracks[i], buf) >= 0) {
                avio_seek(pb, mov->tracks[i].vc1_info.struct_offset, SEEK_SET);
                avio_write(pb, buf, 7);
                avio_seek(pb, off, SEEK_SET);
            }
        }
    }

error:
    mov_free(s);

    return res;
}

#if CONFIG_MOV_MUXER
MOV_CLASS(mov)
AVOutputFormat ff_mov_muxer = {
    .name              = "mov",
    .long_name         = NULL_IF_CONFIG_SMALL("QuickTime / MOV"),
    .extensions        = "mov",
    .priv_data_size    = sizeof(MOVMuxContext),
    .audio_codec       = AV_CODEC_ID_AAC,
    .video_codec       = CONFIG_LIBX264_ENCODER ?
                         AV_CODEC_ID_H264 : AV_CODEC_ID_MPEG4,
    .write_header      = mov_write_header,
    .write_packet      = mov_write_packet,
    .write_trailer     = mov_write_trailer,
    .flags             = AVFMT_GLOBALHEADER | AVFMT_ALLOW_FLUSH | AVFMT_TS_NEGATIVE,
    .codec_tag         = (const AVCodecTag* const []){
        ff_codec_movvideo_tags, ff_codec_movaudio_tags, 0
    },
    .priv_class        = &mov_muxer_class,
};
#endif
#if CONFIG_TGP_MUXER
MOV_CLASS(tgp)
AVOutputFormat ff_tgp_muxer = {
    .name              = "3gp",
    .long_name         = NULL_IF_CONFIG_SMALL("3GP (3GPP file format)"),
    .extensions        = "3gp",
    .priv_data_size    = sizeof(MOVMuxContext),
    .audio_codec       = AV_CODEC_ID_AMR_NB,
    .video_codec       = AV_CODEC_ID_H263,
    .write_header      = mov_write_header,
    .write_packet      = mov_write_packet,
    .write_trailer     = mov_write_trailer,
    .flags             = AVFMT_GLOBALHEADER | AVFMT_ALLOW_FLUSH | AVFMT_TS_NEGATIVE,
    .codec_tag         = (const AVCodecTag* const []){ codec_3gp_tags, 0 },
    .priv_class        = &tgp_muxer_class,
};
#endif
#if CONFIG_MP4_MUXER
MOV_CLASS(mp4)
AVOutputFormat ff_mp4_muxer = {
    .name              = "mp4",
    .long_name         = NULL_IF_CONFIG_SMALL("MP4 (MPEG-4 Part 14)"),
    .mime_type         = "application/mp4",
    .extensions        = "mp4",
    .priv_data_size    = sizeof(MOVMuxContext),
    .audio_codec       = AV_CODEC_ID_AAC,
    .video_codec       = CONFIG_LIBX264_ENCODER ?
                         AV_CODEC_ID_H264 : AV_CODEC_ID_MPEG4,
    .write_header      = mov_write_header,
    .write_packet      = mov_write_packet,
    .write_trailer     = mov_write_trailer,
    .flags             = AVFMT_GLOBALHEADER | AVFMT_ALLOW_FLUSH | AVFMT_TS_NEGATIVE,
    .codec_tag         = (const AVCodecTag* const []){ ff_mp4_obj_type, 0 },
    .priv_class        = &mp4_muxer_class,
};
#endif
#if CONFIG_PSP_MUXER
MOV_CLASS(psp)
AVOutputFormat ff_psp_muxer = {
    .name              = "psp",
    .long_name         = NULL_IF_CONFIG_SMALL("PSP MP4 (MPEG-4 Part 14)"),
    .extensions        = "mp4,psp",
    .priv_data_size    = sizeof(MOVMuxContext),
    .audio_codec       = AV_CODEC_ID_AAC,
    .video_codec       = CONFIG_LIBX264_ENCODER ?
                         AV_CODEC_ID_H264 : AV_CODEC_ID_MPEG4,
    .write_header      = mov_write_header,
    .write_packet      = mov_write_packet,
    .write_trailer     = mov_write_trailer,
    .flags             = AVFMT_GLOBALHEADER | AVFMT_ALLOW_FLUSH | AVFMT_TS_NEGATIVE,
    .codec_tag         = (const AVCodecTag* const []){ ff_mp4_obj_type, 0 },
    .priv_class        = &psp_muxer_class,
};
#endif
#if CONFIG_TG2_MUXER
MOV_CLASS(tg2)
AVOutputFormat ff_tg2_muxer = {
    .name              = "3g2",
    .long_name         = NULL_IF_CONFIG_SMALL("3GP2 (3GPP2 file format)"),
    .extensions        = "3g2",
    .priv_data_size    = sizeof(MOVMuxContext),
    .audio_codec       = AV_CODEC_ID_AMR_NB,
    .video_codec       = AV_CODEC_ID_H263,
    .write_header      = mov_write_header,
    .write_packet      = mov_write_packet,
    .write_trailer     = mov_write_trailer,
    .flags             = AVFMT_GLOBALHEADER | AVFMT_ALLOW_FLUSH | AVFMT_TS_NEGATIVE,
    .codec_tag         = (const AVCodecTag* const []){ codec_3gp_tags, 0 },
    .priv_class        = &tg2_muxer_class,
};
#endif
#if CONFIG_IPOD_MUXER
MOV_CLASS(ipod)
AVOutputFormat ff_ipod_muxer = {
    .name              = "ipod",
    .long_name         = NULL_IF_CONFIG_SMALL("iPod H.264 MP4 (MPEG-4 Part 14)"),
    .mime_type         = "application/mp4",
    .extensions        = "m4v,m4a",
    .priv_data_size    = sizeof(MOVMuxContext),
    .audio_codec       = AV_CODEC_ID_AAC,
    .video_codec       = AV_CODEC_ID_H264,
    .write_header      = mov_write_header,
    .write_packet      = mov_write_packet,
    .write_trailer     = mov_write_trailer,
    .flags             = AVFMT_GLOBALHEADER | AVFMT_ALLOW_FLUSH | AVFMT_TS_NEGATIVE,
    .codec_tag         = (const AVCodecTag* const []){ codec_ipod_tags, 0 },
    .priv_class        = &ipod_muxer_class,
};
#endif
#if CONFIG_ISMV_MUXER
MOV_CLASS(ismv)
AVOutputFormat ff_ismv_muxer = {
    .name              = "ismv",
    .long_name         = NULL_IF_CONFIG_SMALL("ISMV/ISMA (Smooth Streaming)"),
    .mime_type         = "application/mp4",
    .extensions        = "ismv,isma",
    .priv_data_size    = sizeof(MOVMuxContext),
    .audio_codec       = AV_CODEC_ID_AAC,
    .video_codec       = AV_CODEC_ID_H264,
    .write_header      = mov_write_header,
    .write_packet      = mov_write_packet,
    .write_trailer     = mov_write_trailer,
    .flags             = AVFMT_GLOBALHEADER | AVFMT_ALLOW_FLUSH | AVFMT_TS_NEGATIVE,
    .codec_tag         = (const AVCodecTag* const []){ ff_mp4_obj_type, 0 },
    .priv_class        = &ismv_muxer_class,
};
#endif
#if CONFIG_F4V_MUXER
MOV_CLASS(f4v)
AVOutputFormat ff_f4v_muxer = {
    .name              = "f4v",
    .long_name         = NULL_IF_CONFIG_SMALL("F4V Adobe Flash Video"),
    .mime_type         = "application/f4v",
    .extensions        = "f4v",
    .priv_data_size    = sizeof(MOVMuxContext),
    .audio_codec       = AV_CODEC_ID_AAC,
    .video_codec       = AV_CODEC_ID_H264,
    .write_header      = mov_write_header,
    .write_packet      = mov_write_packet,
    .write_trailer     = mov_write_trailer,
    .flags             = AVFMT_GLOBALHEADER | AVFMT_ALLOW_FLUSH,
    .codec_tag         = (const AVCodecTag* const []){ codec_f4v_tags, 0 },
    .priv_class        = &f4v_muxer_class,
};
#endif<|MERGE_RESOLUTION|>--- conflicted
+++ resolved
@@ -3932,7 +3932,6 @@
                             FF_MOV_FLAG_FRAG_CUSTOM)) &&
             !mov->max_fragment_duration && !mov->max_fragment_size)
             mov->flags |= FF_MOV_FLAG_FRAG_KEYFRAME;
-<<<<<<< HEAD
     }
 
     if (mov->reserved_moov_size){
@@ -3942,9 +3941,6 @@
     }
 
     if (!(mov->flags & FF_MOV_FLAG_FRAGMENT)) {
-=======
-    } else {
->>>>>>> 1e142d5b
         if (mov->flags & FF_MOV_FLAG_FASTSTART)
             mov->reserved_moov_pos = avio_tell(pb);
         mov_write_mdat_tag(pb, mov);
