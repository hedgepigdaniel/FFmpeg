/*
 * MP3 demuxer
 * Copyright (c) 2003 Fabrice Bellard
 *
 * This file is part of FFmpeg.
 *
 * FFmpeg is free software; you can redistribute it and/or
 * modify it under the terms of the GNU Lesser General Public
 * License as published by the Free Software Foundation; either
 * version 2.1 of the License, or (at your option) any later version.
 *
 * FFmpeg is distributed in the hope that it will be useful,
 * but WITHOUT ANY WARRANTY; without even the implied warranty of
 * MERCHANTABILITY or FITNESS FOR A PARTICULAR PURPOSE.  See the GNU
 * Lesser General Public License for more details.
 *
 * You should have received a copy of the GNU Lesser General Public
 * License along with FFmpeg; if not, write to the Free Software
 * Foundation, Inc., 51 Franklin Street, Fifth Floor, Boston, MA 02110-1301 USA
 */

#include "libavutil/avstring.h"
#include "libavutil/intreadwrite.h"
#include "libavutil/dict.h"
#include "libavutil/mathematics.h"
#include "avformat.h"
#include "internal.h"
#include "id3v2.h"
#include "id3v1.h"
#include "libavcodec/mpegaudiodecheader.h"

typedef struct {
    int64_t filesize;
    int start_pad;
    int end_pad;
} MP3Context;

/* mp3 read */

static int mp3_read_probe(AVProbeData *p)
{
    int max_frames, first_frames = 0;
    int fsize, frames, sample_rate;
    uint32_t header;
    uint8_t *buf, *buf0, *buf2, *end;
    AVCodecContext avctx;

    buf0 = p->buf;
    end = p->buf + p->buf_size - sizeof(uint32_t);
    while(buf0 < end && !*buf0)
        buf0++;

    max_frames = 0;
    buf = buf0;

    for(; buf < end; buf= buf2+1) {
        buf2 = buf;

        for(frames = 0; buf2 < end; frames++) {
            header = AV_RB32(buf2);
            fsize = avpriv_mpa_decode_header(&avctx, header, &sample_rate, &sample_rate, &sample_rate, &sample_rate);
            if(fsize < 0)
                break;
            buf2 += fsize;
        }
        max_frames = FFMAX(max_frames, frames);
        if(buf == buf0)
            first_frames= frames;
    }
    // keep this in sync with ac3 probe, both need to avoid
    // issues with MPEG-files!
    if   (first_frames>=4) return AVPROBE_SCORE_MAX/2+1;
    else if(max_frames>200)return AVPROBE_SCORE_MAX/2;
    else if(max_frames>=4) return AVPROBE_SCORE_MAX/4;
    else if(ff_id3v2_match(buf0, ID3v2_DEFAULT_MAGIC) && 2*ff_id3v2_tag_len(buf0) >= p->buf_size)
                           return AVPROBE_SCORE_MAX/8;
    else if(max_frames>=1) return 1;
    else                   return 0;
//mpegps_mp3_unrecognized_format.mpg has max_frames=3
}

/**
 * Try to find Xing/Info/VBRI tags and compute duration from info therein
 */
static int mp3_parse_vbr_tags(AVFormatContext *s, AVStream *st, int64_t base)
{
    MP3Context *mp3 = s->priv_data;
    uint32_t v, spf;
    unsigned frames = 0; /* Total number of frames in file */
    unsigned size = 0; /* Total number of bytes in the stream */
    const int64_t xing_offtbl[2][2] = {{32, 17}, {17,9}};
    MPADecodeHeader c;
    int vbrtag_size = 0;

    v = avio_rb32(s->pb);
    if(ff_mpa_check_header(v) < 0)
      return -1;

    if (avpriv_mpegaudio_decode_header(&c, v) == 0)
        vbrtag_size = c.frame_size;
    if(c.layer != 3)
        return -1;

    /* Check for Xing / Info tag */
    avio_skip(s->pb, xing_offtbl[c.lsf == 1][c.nb_channels == 1]);
    v = avio_rb32(s->pb);
    if(v == MKBETAG('X', 'i', 'n', 'g') || v == MKBETAG('I', 'n', 'f', 'o')) {
        v = avio_rb32(s->pb);
        if(v & 0x1)
            frames = avio_rb32(s->pb);
        if(v & 0x2)
            size = avio_rb32(s->pb);
        if(v & 4)
            avio_skip(s->pb, 100);
        if(v & 8)
            avio_skip(s->pb, 4);

        v = avio_rb32(s->pb);
        if(v == MKBETAG('L', 'A', 'M', 'E') || v == MKBETAG('L', 'a', 'v', 'f')) {
            avio_skip(s->pb, 21-4);
            v= avio_rb24(s->pb);
            mp3->start_pad = v>>12;
            mp3->  end_pad = v&4095;
            st->skip_samples = mp3->start_pad + 528 + 1;
            av_log(s, AV_LOG_DEBUG, "pad %d %d\n", mp3->start_pad, mp3->  end_pad);
        }
    }

    /* Check for VBRI tag (always 32 bytes after end of mpegaudio header) */
    avio_seek(s->pb, base + 4 + 32, SEEK_SET);
    v = avio_rb32(s->pb);
    if(v == MKBETAG('V', 'B', 'R', 'I')) {
        /* Check tag version */
        if(avio_rb16(s->pb) == 1) {
            /* skip delay and quality */
            avio_skip(s->pb, 4);
            size = avio_rb32(s->pb);
            frames = avio_rb32(s->pb);
        }
    }

    if(!frames && !size)
        return -1;

    /* Skip the vbr tag frame */
    avio_seek(s->pb, base + vbrtag_size, SEEK_SET);

    spf = c.lsf ? 576 : 1152; /* Samples per frame, layer 3 */
    if(frames)
        st->duration = av_rescale_q(frames, (AVRational){spf, c.sample_rate},
                                    st->time_base);
    if(size && frames)
        st->codec->bit_rate = av_rescale(size, 8 * c.sample_rate, frames * (int64_t)spf);

    return 0;
}

static int mp3_read_header(AVFormatContext *s)
{
    MP3Context *mp3 = s->priv_data;
    AVStream *st;
    int64_t off;

    st = avformat_new_stream(s, NULL);
    if (!st)
        return AVERROR(ENOMEM);

    st->codec->codec_type = AVMEDIA_TYPE_AUDIO;
    st->codec->codec_id = CODEC_ID_MP3;
    st->need_parsing = AVSTREAM_PARSE_FULL_RAW;
    st->start_time = 0;

    // lcm of all mp3 sample rates
    avpriv_set_pts_info(st, 64, 1, 14112000);

    s->pb->maxsize = -1;
    off = avio_tell(s->pb);

    if (!av_dict_get(s->metadata, "", NULL, AV_DICT_IGNORE_SUFFIX))
        ff_id3v1_read(s);

    if(s->pb->seekable)
        mp3->filesize = avio_size(s->pb);

    if (mp3_parse_vbr_tags(s, st, off) < 0)
        avio_seek(s->pb, off, SEEK_SET);

    /* the parameters will be extracted from the compressed bitstream */
    return 0;
}

#define MP3_PACKET_SIZE 1024

static int mp3_read_packet(AVFormatContext *s, AVPacket *pkt)
{
<<<<<<< HEAD
    MP3Context *mp3 = s->priv_data;
    int ret, size;
    int64_t pos;
    //    AVStream *st = s->streams[0];

    size= MP3_PACKET_SIZE;
    pos = avio_tell(s->pb);
    if(mp3->filesize > ID3v1_TAG_SIZE && pos < mp3->filesize)
        size= FFMIN(size, mp3->filesize - pos);

    ret= av_get_packet(s->pb, pkt, size);
=======
    int ret;

    ret = av_get_packet(s->pb, pkt, MP3_PACKET_SIZE);
    if (ret < 0)
        return ret;
>>>>>>> c83f44db

    pkt->flags &= ~AV_PKT_FLAG_CORRUPT;
    pkt->stream_index = 0;
<<<<<<< HEAD
    if (ret <= 0) {
        if(ret<0)
            return ret;
        return AVERROR_EOF;
    }
=======
>>>>>>> c83f44db

    if (ret >= ID3v1_TAG_SIZE &&
        memcmp(&pkt->data[ret - ID3v1_TAG_SIZE], "TAG", 3) == 0)
        ret -= ID3v1_TAG_SIZE;

    /* note: we need to modify the packet size here to handle the last
       packet */
    pkt->size = ret;
    return ret;
}

static int read_seek(AVFormatContext *s, int stream_index, int64_t timestamp, int flags)
{
    MP3Context *mp3 = s->priv_data;
    AVStream *st = s->streams[stream_index];

    st->skip_samples = timestamp <= 0 ? mp3->start_pad + 528 + 1 : 0;

    return -1;
}

AVInputFormat ff_mp3_demuxer = {
    .name           = "mp3",
    .long_name      = NULL_IF_CONFIG_SMALL("MPEG audio layer 2/3"),
    .priv_data_size = sizeof(MP3Context),
    .read_probe     = mp3_read_probe,
    .read_header    = mp3_read_header,
    .read_packet    = mp3_read_packet,
    .read_seek      = read_seek,
    .flags          = AVFMT_GENERIC_INDEX,
    .extensions     = "mp2,mp3,m2a", /* XXX: use probe */
};<|MERGE_RESOLUTION|>--- conflicted
+++ resolved
@@ -193,11 +193,9 @@
 
 static int mp3_read_packet(AVFormatContext *s, AVPacket *pkt)
 {
-<<<<<<< HEAD
     MP3Context *mp3 = s->priv_data;
     int ret, size;
     int64_t pos;
-    //    AVStream *st = s->streams[0];
 
     size= MP3_PACKET_SIZE;
     pos = avio_tell(s->pb);
@@ -205,24 +203,14 @@
         size= FFMIN(size, mp3->filesize - pos);
 
     ret= av_get_packet(s->pb, pkt, size);
-=======
-    int ret;
-
-    ret = av_get_packet(s->pb, pkt, MP3_PACKET_SIZE);
-    if (ret < 0)
-        return ret;
->>>>>>> c83f44db
-
-    pkt->flags &= ~AV_PKT_FLAG_CORRUPT;
-    pkt->stream_index = 0;
-<<<<<<< HEAD
     if (ret <= 0) {
         if(ret<0)
             return ret;
         return AVERROR_EOF;
     }
-=======
->>>>>>> c83f44db
+
+    pkt->flags &= ~AV_PKT_FLAG_CORRUPT;
+    pkt->stream_index = 0;
 
     if (ret >= ID3v1_TAG_SIZE &&
         memcmp(&pkt->data[ret - ID3v1_TAG_SIZE], "TAG", 3) == 0)
