/*
 * log functions
 * Copyright (c) 2003 Michel Bardiaux
 *
 * This file is part of FFmpeg.
 *
 * FFmpeg is free software; you can redistribute it and/or
 * modify it under the terms of the GNU Lesser General Public
 * License as published by the Free Software Foundation; either
 * version 2.1 of the License, or (at your option) any later version.
 *
 * FFmpeg is distributed in the hope that it will be useful,
 * but WITHOUT ANY WARRANTY; without even the implied warranty of
 * MERCHANTABILITY or FITNESS FOR A PARTICULAR PURPOSE.  See the GNU
 * Lesser General Public License for more details.
 *
 * You should have received a copy of the GNU Lesser General Public
 * License along with FFmpeg; if not, write to the Free Software
 * Foundation, Inc., 51 Franklin Street, Fifth Floor, Boston, MA 02110-1301 USA
 */

/**
 * @file
 * logging functions
 */

#include <unistd.h>
#include <stdlib.h>
#include "avutil.h"
#include "log.h"

static int av_log_level = AV_LOG_INFO;
static int flags;

#if defined(_WIN32) && !defined(__MINGW32CE__)
#include <windows.h>
<<<<<<< HEAD
static const uint8_t color[] = { 12, 12, 12, 14, 7, 7, 10 };
=======
static const uint8_t color[] = { 12, 12, 12, 14, 7, 10, 11 };
>>>>>>> 8271f55b
static int16_t background, attr_orig;
static HANDLE con;
#define set_color(x)  SetConsoleTextAttribute(con, background | color[x])
#define reset_color() SetConsoleTextAttribute(con, attr_orig)
#else
<<<<<<< HEAD
static const uint8_t color[] = { 0x41, 0x41, 0x11, 0x03, 9, 9, 2 };
=======
static const uint8_t color[] = { 0x41, 0x41, 0x11, 0x03, 9, 0x02, 0x06 };
>>>>>>> 8271f55b
#define set_color(x)  fprintf(stderr, "\033[%d;3%dm", color[x] >> 4, color[x]&15)
#define reset_color() fprintf(stderr, "\033[0m")
#endif
static int use_color = -1;

#undef fprintf
static void colored_fputs(int level, const char *str)
{
    if (use_color < 0) {
#if defined(_WIN32) && !defined(__MINGW32CE__)
        CONSOLE_SCREEN_BUFFER_INFO con_info;
        con = GetStdHandle(STD_ERROR_HANDLE);
        use_color = (con != INVALID_HANDLE_VALUE) && !getenv("NO_COLOR") &&
                    !getenv("AV_LOG_FORCE_NOCOLOR");
        if (use_color) {
            GetConsoleScreenBufferInfo(con, &con_info);
            attr_orig  = con_info.wAttributes;
            background = attr_orig & 0xF0;
        }
#elif HAVE_ISATTY
        use_color = !getenv("NO_COLOR") && !getenv("AV_LOG_FORCE_NOCOLOR") &&
                    (getenv("TERM") && isatty(2) ||
                     getenv("AV_LOG_FORCE_COLOR"));
#else
        use_color = getenv("AV_LOG_FORCE_COLOR") && !getenv("NO_COLOR") &&
                   !getenv("AV_LOG_FORCE_NOCOLOR");
#endif
    }

    if (use_color) {
        set_color(level);
    }
    fputs(str, stderr);
    if (use_color) {
        reset_color();
    }
}

const char *av_default_item_name(void *ptr)
{
    return (*(AVClass **) ptr)->class_name;
}

static void sanitize(uint8_t *line){
    while(*line){
        if(*line < 0x08 || (*line > 0x0D && *line < 0x20))
            *line='?';
        line++;
    }
}

void av_log_format_line(void *ptr, int level, const char *fmt, va_list vl,
                        char *line, int line_size, int *print_prefix)
{
    AVClass* avc = ptr ? *(AVClass **) ptr : NULL;
    line[0] = 0;
    if (*print_prefix && avc) {
        if (avc->parent_log_context_offset) {
            AVClass** parent = *(AVClass ***) (((uint8_t *) ptr) +
                                   avc->parent_log_context_offset);
            if (parent && *parent) {
                snprintf(line, line_size, "[%s @ %p] ",
                         (*parent)->item_name(parent), parent);
            }
        }
        snprintf(line + strlen(line), line_size - strlen(line), "[%s @ %p] ",
                 avc->item_name(ptr), ptr);
    }

    vsnprintf(line + strlen(line), line_size - strlen(line), fmt, vl);

    *print_prefix = strlen(line) && line[strlen(line) - 1] == '\n';
}

void av_log_default_callback(void* ptr, int level, const char* fmt, va_list vl)
{
    static int print_prefix = 1;
    static int count;
    static char prev[1024];
    char line[1024];
    static int is_atty;

    if (level > av_log_level)
        return;
    av_log_format_line(ptr, level, fmt, vl, line, sizeof(line), &print_prefix);

#if HAVE_ISATTY
    if (!is_atty)
        is_atty = isatty(2) ? 1 : -1;
#endif

#undef fprintf
    if (print_prefix && (flags & AV_LOG_SKIP_REPEATED) && !strcmp(line, prev)){
        count++;
        if (is_atty == 1)
            fprintf(stderr, "    Last message repeated %d times\r", count);
        return;
    }
    if (count > 0) {
        fprintf(stderr, "    Last message repeated %d times\n", count);
        count = 0;
    }
    strcpy(prev, line);
    sanitize(line);
    colored_fputs(av_clip(level >> 3, 0, 6), line);
}

static void (*av_log_callback)(void*, int, const char*, va_list) =
    av_log_default_callback;

void av_log(void* avcl, int level, const char *fmt, ...)
{
    AVClass* avc = avcl ? *(AVClass **) avcl : NULL;
    va_list vl;
    va_start(vl, fmt);
    if (avc && avc->version >= (50 << 16 | 15 << 8 | 2) &&
        avc->log_level_offset_offset && level >= AV_LOG_FATAL)
        level += *(int *) (((uint8_t *) avcl) + avc->log_level_offset_offset);
    av_vlog(avcl, level, fmt, vl);
    va_end(vl);
}

void av_vlog(void* avcl, int level, const char *fmt, va_list vl)
{
    if(av_log_callback)
        av_log_callback(avcl, level, fmt, vl);
}

int av_log_get_level(void)
{
    return av_log_level;
}

void av_log_set_level(int level)
{
    av_log_level = level;
}

void av_log_set_flags(int arg)
{
    flags = arg;
}

void av_log_set_callback(void (*callback)(void*, int, const char*, va_list))
{
    av_log_callback = callback;
}<|MERGE_RESOLUTION|>--- conflicted
+++ resolved
@@ -34,21 +34,13 @@
 
 #if defined(_WIN32) && !defined(__MINGW32CE__)
 #include <windows.h>
-<<<<<<< HEAD
-static const uint8_t color[] = { 12, 12, 12, 14, 7, 7, 10 };
-=======
 static const uint8_t color[] = { 12, 12, 12, 14, 7, 10, 11 };
->>>>>>> 8271f55b
 static int16_t background, attr_orig;
 static HANDLE con;
 #define set_color(x)  SetConsoleTextAttribute(con, background | color[x])
 #define reset_color() SetConsoleTextAttribute(con, attr_orig)
 #else
-<<<<<<< HEAD
-static const uint8_t color[] = { 0x41, 0x41, 0x11, 0x03, 9, 9, 2 };
-=======
 static const uint8_t color[] = { 0x41, 0x41, 0x11, 0x03, 9, 0x02, 0x06 };
->>>>>>> 8271f55b
 #define set_color(x)  fprintf(stderr, "\033[%d;3%dm", color[x] >> 4, color[x]&15)
 #define reset_color() fprintf(stderr, "\033[0m")
 #endif
