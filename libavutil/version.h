--- conflicted
+++ resolved
@@ -21,30 +21,7 @@
 #ifndef AVUTIL_VERSION_H
 #define AVUTIL_VERSION_H
 
-<<<<<<< HEAD
-/**
- * @defgroup preproc_misc Preprocessor String Macros
- *
- * String manipulation macros
- *
- * @{
- */
-
-#define AV_STRINGIFY(s)         AV_TOSTRING(s)
-#define AV_TOSTRING(s) #s
-
-#define AV_GLUE(a, b) a ## b
-#define AV_JOIN(a, b) AV_GLUE(a, b)
-
-#define AV_PRAGMA(s) _Pragma(#s)
-
-/**
- * @}
- */
-
-=======
 #include "macros.h"
->>>>>>> 9a4c10e3
 
 /**
  * @defgroup version_utils Library Version Macros
