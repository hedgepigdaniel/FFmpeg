/*
 * Copyright (C) 2001-2003 Michael Niedermayer <michaelni@gmx.at>
 *
 * This file is part of FFmpeg.
 *
 * FFmpeg is free software; you can redistribute it and/or
 * modify it under the terms of the GNU Lesser General Public
 * License as published by the Free Software Foundation; either
 * version 2.1 of the License, or (at your option) any later version.
 *
 * FFmpeg is distributed in the hope that it will be useful,
 * but WITHOUT ANY WARRANTY; without even the implied warranty of
 * MERCHANTABILITY or FITNESS FOR A PARTICULAR PURPOSE.  See the GNU
 * Lesser General Public License for more details.
 *
 * You should have received a copy of the GNU Lesser General Public
 * License along with FFmpeg; if not, write to the Free Software
 * Foundation, Inc., 51 Franklin Street, Fifth Floor, Boston, MA 02110-1301 USA
 */

<<<<<<< HEAD
#define _SVID_SOURCE //needed for MAP_ANONYMOUS
#define _DARWIN_C_SOURCE // needed for MAP_ANON
=======
#include "config.h"

#define _SVID_SOURCE // needed for MAP_ANONYMOUS
#include <assert.h>
>>>>>>> ef0ee7f6
#include <inttypes.h>
#include <math.h>
#include <stdio.h>
#include <string.h>
#if HAVE_SYS_MMAN_H
#include <sys/mman.h>
#if defined(MAP_ANON) && !defined(MAP_ANONYMOUS)
#define MAP_ANONYMOUS MAP_ANON
#endif
#endif
#if HAVE_VIRTUALALLOC
#define WIN32_LEAN_AND_MEAN
#include <windows.h>
#endif

#include "libavutil/avutil.h"
#include "libavutil/bswap.h"
#include "libavutil/cpu.h"
#include "libavutil/intreadwrite.h"
#include "libavutil/mathematics.h"
#include "libavutil/opt.h"
#include "libavutil/pixdesc.h"
<<<<<<< HEAD
#include "libavutil/avassert.h"
=======
#include "libavutil/x86_cpu.h"
#include "rgb2rgb.h"
#include "swscale.h"
#include "swscale_internal.h"
>>>>>>> ef0ee7f6

unsigned swscale_version(void)
{
    av_assert0(LIBSWSCALE_VERSION_MICRO >= 100);
    return LIBSWSCALE_VERSION_INT;
}

const char *swscale_configuration(void)
{
    return FFMPEG_CONFIGURATION;
}

const char *swscale_license(void)
{
#define LICENSE_PREFIX "libswscale license: "
    return LICENSE_PREFIX FFMPEG_LICENSE + sizeof(LICENSE_PREFIX) - 1;
}

#define RET 0xC3 // near return opcode for x86

typedef struct FormatEntry {
    int is_supported_in, is_supported_out;
} FormatEntry;

static const FormatEntry format_entries[PIX_FMT_NB] = {
<<<<<<< HEAD
    [PIX_FMT_YUV420P]     = { 1 , 1 },
    [PIX_FMT_YUYV422]     = { 1 , 1 },
    [PIX_FMT_RGB24]       = { 1 , 1 },
    [PIX_FMT_BGR24]       = { 1 , 1 },
    [PIX_FMT_YUV422P]     = { 1 , 1 },
    [PIX_FMT_YUV444P]     = { 1 , 1 },
    [PIX_FMT_YUV410P]     = { 1 , 1 },
    [PIX_FMT_YUV411P]     = { 1 , 1 },
    [PIX_FMT_GRAY8]       = { 1 , 1 },
    [PIX_FMT_MONOWHITE]   = { 1 , 1 },
    [PIX_FMT_MONOBLACK]   = { 1 , 1 },
    [PIX_FMT_PAL8]        = { 1 , 0 },
    [PIX_FMT_YUVJ420P]    = { 1 , 1 },
    [PIX_FMT_YUVJ422P]    = { 1 , 1 },
    [PIX_FMT_YUVJ444P]    = { 1 , 1 },
    [PIX_FMT_UYVY422]     = { 1 , 1 },
    [PIX_FMT_UYYVYY411]   = { 0 , 0 },
    [PIX_FMT_BGR8]        = { 1 , 1 },
    [PIX_FMT_BGR4]        = { 0 , 1 },
    [PIX_FMT_BGR4_BYTE]   = { 1 , 1 },
    [PIX_FMT_RGB8]        = { 1 , 1 },
    [PIX_FMT_RGB4]        = { 0 , 1 },
    [PIX_FMT_RGB4_BYTE]   = { 1 , 1 },
    [PIX_FMT_NV12]        = { 1 , 1 },
    [PIX_FMT_NV21]        = { 1 , 1 },
    [PIX_FMT_ARGB]        = { 1 , 1 },
    [PIX_FMT_RGBA]        = { 1 , 1 },
    [PIX_FMT_ABGR]        = { 1 , 1 },
    [PIX_FMT_BGRA]        = { 1 , 1 },
    [PIX_FMT_0RGB]        = { 1 , 1 },
    [PIX_FMT_RGB0]        = { 1 , 1 },
    [PIX_FMT_0BGR]        = { 1 , 1 },
    [PIX_FMT_BGR0]        = { 1 , 1 },
    [PIX_FMT_GRAY16BE]    = { 1 , 1 },
    [PIX_FMT_GRAY16LE]    = { 1 , 1 },
    [PIX_FMT_YUV440P]     = { 1 , 1 },
    [PIX_FMT_YUVJ440P]    = { 1 , 1 },
    [PIX_FMT_YUVA420P]    = { 1 , 1 },
    [PIX_FMT_YUVA444P]    = { 1 , 1 },
    [PIX_FMT_RGB48BE]     = { 1 , 1 },
    [PIX_FMT_RGB48LE]     = { 1 , 1 },
    [PIX_FMT_RGBA64BE]    = { 1 , 0 },
    [PIX_FMT_RGBA64LE]    = { 1 , 0 },
    [PIX_FMT_RGB565BE]    = { 1 , 1 },
    [PIX_FMT_RGB565LE]    = { 1 , 1 },
    [PIX_FMT_RGB555BE]    = { 1 , 1 },
    [PIX_FMT_RGB555LE]    = { 1 , 1 },
    [PIX_FMT_BGR565BE]    = { 1 , 1 },
    [PIX_FMT_BGR565LE]    = { 1 , 1 },
    [PIX_FMT_BGR555BE]    = { 1 , 1 },
    [PIX_FMT_BGR555LE]    = { 1 , 1 },
    [PIX_FMT_YUV420P16LE] = { 1 , 1 },
    [PIX_FMT_YUV420P16BE] = { 1 , 1 },
    [PIX_FMT_YUV422P16LE] = { 1 , 1 },
    [PIX_FMT_YUV422P16BE] = { 1 , 1 },
    [PIX_FMT_YUV444P16LE] = { 1 , 1 },
    [PIX_FMT_YUV444P16BE] = { 1 , 1 },
    [PIX_FMT_RGB444LE]    = { 1 , 1 },
    [PIX_FMT_RGB444BE]    = { 1 , 1 },
    [PIX_FMT_BGR444LE]    = { 1 , 1 },
    [PIX_FMT_BGR444BE]    = { 1 , 1 },
    [PIX_FMT_Y400A]       = { 1 , 0 },
    [PIX_FMT_BGR48BE]     = { 1 , 1 },
    [PIX_FMT_BGR48LE]     = { 1 , 1 },
    [PIX_FMT_BGRA64BE]    = { 0 , 0 },
    [PIX_FMT_BGRA64LE]    = { 0 , 0 },
    [PIX_FMT_YUV420P9BE]  = { 1 , 1 },
    [PIX_FMT_YUV420P9LE]  = { 1 , 1 },
    [PIX_FMT_YUV420P10BE] = { 1 , 1 },
    [PIX_FMT_YUV420P10LE] = { 1 , 1 },
    [PIX_FMT_YUV422P9BE]  = { 1 , 1 },
    [PIX_FMT_YUV422P9LE]  = { 1 , 1 },
    [PIX_FMT_YUV422P10BE] = { 1 , 1 },
    [PIX_FMT_YUV422P10LE] = { 1 , 1 },
    [PIX_FMT_YUV444P9BE]  = { 1 , 1 },
    [PIX_FMT_YUV444P9LE]  = { 1 , 1 },
    [PIX_FMT_YUV444P10BE] = { 1 , 1 },
    [PIX_FMT_YUV444P10LE] = { 1 , 1 },
    [PIX_FMT_GBRP]        = { 1 , 0 },
    [PIX_FMT_GBRP9LE]     = { 1 , 0 },
    [PIX_FMT_GBRP9BE]     = { 1 , 0 },
    [PIX_FMT_GBRP10LE]    = { 1 , 0 },
    [PIX_FMT_GBRP10BE]    = { 1 , 0 },
    [PIX_FMT_GBRP16LE]    = { 1 , 0 },
    [PIX_FMT_GBRP16BE]    = { 1 , 0 },
=======
    [PIX_FMT_YUV420P]     = { 1, 1 },
    [PIX_FMT_YUYV422]     = { 1, 1 },
    [PIX_FMT_RGB24]       = { 1, 1 },
    [PIX_FMT_BGR24]       = { 1, 1 },
    [PIX_FMT_YUV422P]     = { 1, 1 },
    [PIX_FMT_YUV444P]     = { 1, 1 },
    [PIX_FMT_YUV410P]     = { 1, 1 },
    [PIX_FMT_YUV411P]     = { 1, 1 },
    [PIX_FMT_GRAY8]       = { 1, 1 },
    [PIX_FMT_MONOWHITE]   = { 1, 1 },
    [PIX_FMT_MONOBLACK]   = { 1, 1 },
    [PIX_FMT_PAL8]        = { 1, 0 },
    [PIX_FMT_YUVJ420P]    = { 1, 1 },
    [PIX_FMT_YUVJ422P]    = { 1, 1 },
    [PIX_FMT_YUVJ444P]    = { 1, 1 },
    [PIX_FMT_UYVY422]     = { 1, 1 },
    [PIX_FMT_UYYVYY411]   = { 0, 0 },
    [PIX_FMT_BGR8]        = { 1, 1 },
    [PIX_FMT_BGR4]        = { 0, 1 },
    [PIX_FMT_BGR4_BYTE]   = { 1, 1 },
    [PIX_FMT_RGB8]        = { 1, 1 },
    [PIX_FMT_RGB4]        = { 0, 1 },
    [PIX_FMT_RGB4_BYTE]   = { 1, 1 },
    [PIX_FMT_NV12]        = { 1, 1 },
    [PIX_FMT_NV21]        = { 1, 1 },
    [PIX_FMT_ARGB]        = { 1, 1 },
    [PIX_FMT_RGBA]        = { 1, 1 },
    [PIX_FMT_ABGR]        = { 1, 1 },
    [PIX_FMT_BGRA]        = { 1, 1 },
    [PIX_FMT_GRAY16BE]    = { 1, 1 },
    [PIX_FMT_GRAY16LE]    = { 1, 1 },
    [PIX_FMT_YUV440P]     = { 1, 1 },
    [PIX_FMT_YUVJ440P]    = { 1, 1 },
    [PIX_FMT_YUVA420P]    = { 1, 1 },
    [PIX_FMT_RGB48BE]     = { 1, 1 },
    [PIX_FMT_RGB48LE]     = { 1, 1 },
    [PIX_FMT_RGB565BE]    = { 1, 1 },
    [PIX_FMT_RGB565LE]    = { 1, 1 },
    [PIX_FMT_RGB555BE]    = { 1, 1 },
    [PIX_FMT_RGB555LE]    = { 1, 1 },
    [PIX_FMT_BGR565BE]    = { 1, 1 },
    [PIX_FMT_BGR565LE]    = { 1, 1 },
    [PIX_FMT_BGR555BE]    = { 1, 1 },
    [PIX_FMT_BGR555LE]    = { 1, 1 },
    [PIX_FMT_YUV420P16LE] = { 1, 1 },
    [PIX_FMT_YUV420P16BE] = { 1, 1 },
    [PIX_FMT_YUV422P16LE] = { 1, 1 },
    [PIX_FMT_YUV422P16BE] = { 1, 1 },
    [PIX_FMT_YUV444P16LE] = { 1, 1 },
    [PIX_FMT_YUV444P16BE] = { 1, 1 },
    [PIX_FMT_RGB444LE]    = { 1, 1 },
    [PIX_FMT_RGB444BE]    = { 1, 1 },
    [PIX_FMT_BGR444LE]    = { 1, 1 },
    [PIX_FMT_BGR444BE]    = { 1, 1 },
    [PIX_FMT_Y400A]       = { 1, 0 },
    [PIX_FMT_BGR48BE]     = { 1, 1 },
    [PIX_FMT_BGR48LE]     = { 1, 1 },
    [PIX_FMT_YUV420P9BE]  = { 1, 1 },
    [PIX_FMT_YUV420P9LE]  = { 1, 1 },
    [PIX_FMT_YUV420P10BE] = { 1, 1 },
    [PIX_FMT_YUV420P10LE] = { 1, 1 },
    [PIX_FMT_YUV422P9BE]  = { 1, 1 },
    [PIX_FMT_YUV422P9LE]  = { 1, 1 },
    [PIX_FMT_YUV422P10BE] = { 1, 1 },
    [PIX_FMT_YUV422P10LE] = { 1, 1 },
    [PIX_FMT_YUV444P9BE]  = { 1, 1 },
    [PIX_FMT_YUV444P9LE]  = { 1, 1 },
    [PIX_FMT_YUV444P10BE] = { 1, 1 },
    [PIX_FMT_YUV444P10LE] = { 1, 1 },
    [PIX_FMT_GBRP]        = { 1, 0 },
    [PIX_FMT_GBRP9LE]     = { 1, 0 },
    [PIX_FMT_GBRP9BE]     = { 1, 0 },
    [PIX_FMT_GBRP10LE]    = { 1, 0 },
    [PIX_FMT_GBRP10BE]    = { 1, 0 },
    [PIX_FMT_GBRP16LE]    = { 1, 0 },
    [PIX_FMT_GBRP16BE]    = { 1, 0 },
>>>>>>> ef0ee7f6
};

int sws_isSupportedInput(enum PixelFormat pix_fmt)
{
    return (unsigned)pix_fmt < PIX_FMT_NB ?
           format_entries[pix_fmt].is_supported_in : 0;
}

int sws_isSupportedOutput(enum PixelFormat pix_fmt)
{
    return (unsigned)pix_fmt < PIX_FMT_NB ?
           format_entries[pix_fmt].is_supported_out : 0;
}

extern const int32_t ff_yuv2rgb_coeffs[8][4];

#if FF_API_SWS_FORMAT_NAME
const char *sws_format_name(enum PixelFormat format)
{
    return av_get_pix_fmt_name(format);
}
#endif

static double getSplineCoeff(double a, double b, double c, double d,
                             double dist)
{
    if (dist <= 1.0)
        return ((d * dist + c) * dist + b) * dist + a;
    else
        return getSplineCoeff(0.0,
                               b + 2.0 * c + 3.0 * d,
                               c + 3.0 * d,
                              -b - 3.0 * c - 6.0 * d,
                              dist - 1.0);
}

<<<<<<< HEAD
static int initFilter(int16_t **outFilter, int32_t **filterPos, int *outFilterSize, int xInc,
                      int srcW, int dstW, int filterAlign, int one, int flags, int cpu_flags,
                      SwsVector *srcFilter, SwsVector *dstFilter, double param[2])
=======
static int initFilter(int16_t **outFilter, int32_t **filterPos,
                      int *outFilterSize, int xInc, int srcW, int dstW,
                      int filterAlign, int one, int flags, int cpu_flags,
                      SwsVector *srcFilter, SwsVector *dstFilter,
                      double param[2], int is_horizontal)
>>>>>>> ef0ee7f6
{
    int i;
    int filterSize;
    int filter2Size;
    int minFilterSize;
    int64_t *filter    = NULL;
    int64_t *filter2   = NULL;
    const int64_t fone = 1LL << 54;
    int ret            = -1;

    emms_c(); // FIXME should not be required but IS (even for non-MMX versions)

    // NOTE: the +3 is for the MMX(+1) / SSE(+3) scaler which reads over the end
    FF_ALLOC_OR_GOTO(NULL, *filterPos, (dstW + 3) * sizeof(**filterPos), fail);

    if (FFABS(xInc - 0x10000) < 10) { // unscaled
        int i;
        filterSize = 1;
        FF_ALLOCZ_OR_GOTO(NULL, filter,
                          dstW * sizeof(*filter) * filterSize, fail);

        for (i = 0; i < dstW; i++) {
            filter[i * filterSize] = fone;
            (*filterPos)[i]        = i;
        }
    } else if (flags & SWS_POINT) { // lame looking point sampling mode
        int i;
<<<<<<< HEAD
        int64_t xDstInSrc;
        filterSize= 1;
        FF_ALLOC_OR_GOTO(NULL, filter, dstW*sizeof(*filter)*filterSize, fail);
=======
        int xDstInSrc;
        filterSize = 1;
        FF_ALLOC_OR_GOTO(NULL, filter,
                         dstW * sizeof(*filter) * filterSize, fail);
>>>>>>> ef0ee7f6

        xDstInSrc = xInc / 2 - 0x8000;
        for (i = 0; i < dstW; i++) {
            int xx = (xDstInSrc - ((filterSize - 1) << 15) + (1 << 15)) >> 16;

            (*filterPos)[i] = xx;
            filter[i]       = fone;
            xDstInSrc      += xInc;
        }
    } else if ((xInc <= (1 << 16) && (flags & SWS_AREA)) ||
               (flags & SWS_FAST_BILINEAR)) { // bilinear upscale
        int i;
<<<<<<< HEAD
        int64_t xDstInSrc;
        filterSize= 2;
        FF_ALLOC_OR_GOTO(NULL, filter, dstW*sizeof(*filter)*filterSize, fail);
=======
        int xDstInSrc;
        filterSize = 2;
        FF_ALLOC_OR_GOTO(NULL, filter,
                         dstW * sizeof(*filter) * filterSize, fail);
>>>>>>> ef0ee7f6

        xDstInSrc = xInc / 2 - 0x8000;
        for (i = 0; i < dstW; i++) {
            int xx = (xDstInSrc - ((filterSize - 1) << 15) + (1 << 15)) >> 16;
            int j;

<<<<<<< HEAD
            (*filterPos)[i]= xx;
            //bilinear upscale / linear interpolate / area averaging
            for (j=0; j<filterSize; j++) {
                int64_t coeff= fone - FFABS(((int64_t)xx<<16) - xDstInSrc)*(fone>>16);
                if (coeff<0) coeff=0;
                filter[i*filterSize + j]= coeff;
=======
            (*filterPos)[i] = xx;
            // bilinear upscale / linear interpolate / area averaging
            for (j = 0; j < filterSize; j++) {
                int64_t coeff = fone - FFABS((xx << 16) - xDstInSrc) *
                                (fone >> 16);
                if (coeff < 0)
                    coeff = 0;
                filter[i * filterSize + j] = coeff;
>>>>>>> ef0ee7f6
                xx++;
            }
            xDstInSrc += xInc;
        }
    } else {
        int64_t xDstInSrc;
        int sizeFactor;

        if (flags & SWS_BICUBIC)
            sizeFactor = 4;
        else if (flags & SWS_X)
            sizeFactor = 8;
        else if (flags & SWS_AREA)
            sizeFactor = 1;     // downscale only, for upscale it is bilinear
        else if (flags & SWS_GAUSS)
            sizeFactor = 8;     // infinite ;)
        else if (flags & SWS_LANCZOS)
            sizeFactor = param[0] != SWS_PARAM_DEFAULT ? ceil(2 * param[0]) : 6;
        else if (flags & SWS_SINC)
            sizeFactor = 20;    // infinite ;)
        else if (flags & SWS_SPLINE)
            sizeFactor = 20;    // infinite ;)
        else if (flags & SWS_BILINEAR)
            sizeFactor = 2;
        else {
            sizeFactor = 0;     // GCC warning killer
            assert(0);
        }

        if (xInc <= 1 << 16)
            filterSize = 1 + sizeFactor;    // upscale
        else
            filterSize = 1 + (sizeFactor * srcW + dstW - 1) / dstW;

        filterSize = FFMIN(filterSize, srcW - 2);
        filterSize = FFMAX(filterSize, 1);

        FF_ALLOC_OR_GOTO(NULL, filter,
                         dstW * sizeof(*filter) * filterSize, fail);

        xDstInSrc = xInc - 0x10000;
        for (i = 0; i < dstW; i++) {
            int xx = (xDstInSrc - ((filterSize - 2) << 16)) / (1 << 17);
            int j;
            (*filterPos)[i] = xx;
            for (j = 0; j < filterSize; j++) {
                int64_t d = (FFABS(((int64_t)xx << 17) - xDstInSrc)) << 13;
                double floatd;
                int64_t coeff;

                if (xInc > 1 << 16)
                    d = d * dstW / srcW;
                floatd = d * (1.0 / (1 << 30));

                if (flags & SWS_BICUBIC) {
                    int64_t B = (param[0] != SWS_PARAM_DEFAULT ? param[0] :   0) * (1 << 24);
                    int64_t C = (param[1] != SWS_PARAM_DEFAULT ? param[1] : 0.6) * (1 << 24);

                    if (d >= 1LL << 31) {
                        coeff = 0.0;
                    } else {
                        int64_t dd  = (d  * d) >> 30;
                        int64_t ddd = (dd * d) >> 30;

                        if (d < 1LL << 30)
                            coeff =  (12 * (1 << 24) -  9 * B - 6 * C) * ddd +
                                    (-18 * (1 << 24) + 12 * B + 6 * C) *  dd +
                                      (6 * (1 << 24) -  2 * B)         * (1 << 30);
                        else
                            coeff =      (-B -  6 * C) * ddd +
                                      (6 * B + 30 * C) * dd  +
                                    (-12 * B - 48 * C) * d   +
                                      (8 * B + 24 * C) * (1 << 30);
                    }
                    coeff *= fone >> (30 + 24);
                }
#if 0
                else if (flags & SWS_X) {
                    double p  = param ? param * 0.01 : 0.3;
                    coeff     = d ? sin(d * M_PI) / (d * M_PI) : 1.0;
                    coeff    *= pow(2.0, -p * d * d);
                }
#endif
                else if (flags & SWS_X) {
                    double A = param[0] != SWS_PARAM_DEFAULT ? param[0] : 1.0;
                    double c;

                    if (floatd < 1.0)
                        c = cos(floatd * M_PI);
                    else
                        c = -1.0;
                    if (c < 0.0)
                        c = -pow(-c, A);
                    else
                        c = pow(c, A);
                    coeff = (c * 0.5 + 0.5) * fone;
                } else if (flags & SWS_AREA) {
                    int64_t d2 = d - (1 << 29);
                    if (d2 * xInc < -(1LL << (29 + 16)))
                        coeff = 1.0 * (1LL << (30 + 16));
                    else if (d2 * xInc < (1LL << (29 + 16)))
                        coeff = -d2 * xInc + (1LL << (29 + 16));
                    else
                        coeff = 0.0;
                    coeff *= fone >> (30 + 16);
                } else if (flags & SWS_GAUSS) {
                    double p = param[0] != SWS_PARAM_DEFAULT ? param[0] : 3.0;
                    coeff = (pow(2.0, -p * floatd * floatd)) * fone;
                } else if (flags & SWS_SINC) {
                    coeff = (d ? sin(floatd * M_PI) / (floatd * M_PI) : 1.0) * fone;
                } else if (flags & SWS_LANCZOS) {
                    double p = param[0] != SWS_PARAM_DEFAULT ? param[0] : 3.0;
                    coeff = (d ? sin(floatd * M_PI) * sin(floatd * M_PI / p) /
                             (floatd * floatd * M_PI * M_PI / p) : 1.0) * fone;
                    if (floatd > p)
                        coeff = 0;
                } else if (flags & SWS_BILINEAR) {
                    coeff = (1 << 30) - d;
                    if (coeff < 0)
                        coeff = 0;
                    coeff *= fone >> 30;
                } else if (flags & SWS_SPLINE) {
                    double p = -2.196152422706632;
                    coeff = getSplineCoeff(1.0, 0.0, p, -p - 1.0, floatd) * fone;
                } else {
                    coeff = 0.0; // GCC warning killer
                    assert(0);
                }

                filter[i * filterSize + j] = coeff;
                xx++;
            }
            xDstInSrc += 2 * xInc;
        }
    }

    /* apply src & dst Filter to filter -> filter2
     * av_free(filter);
     */
    assert(filterSize > 0);
    filter2Size = filterSize;
    if (srcFilter)
        filter2Size += srcFilter->length - 1;
    if (dstFilter)
        filter2Size += dstFilter->length - 1;
    assert(filter2Size > 0);
    FF_ALLOCZ_OR_GOTO(NULL, filter2, filter2Size * dstW * sizeof(*filter2), fail);

    for (i = 0; i < dstW; i++) {
        int j, k;

        if (srcFilter) {
            for (k = 0; k < srcFilter->length; k++) {
                for (j = 0; j < filterSize; j++)
                    filter2[i * filter2Size + k + j] +=
                        srcFilter->coeff[k] * filter[i * filterSize + j];
            }
        } else {
            for (j = 0; j < filterSize; j++)
                filter2[i * filter2Size + j] = filter[i * filterSize + j];
        }
        // FIXME dstFilter

        (*filterPos)[i] += (filterSize - 1) / 2 - (filter2Size - 1) / 2;
    }
    av_freep(&filter);

    /* try to reduce the filter-size (step1 find size and shift left) */
    // Assume it is near normalized (*0.5 or *2.0 is OK but * 0.001 is not).
    minFilterSize = 0;
    for (i = dstW - 1; i >= 0; i--) {
        int min = filter2Size;
        int j;
        int64_t cutOff = 0.0;

        /* get rid of near zero elements on the left by shifting left */
        for (j = 0; j < filter2Size; j++) {
            int k;
            cutOff += FFABS(filter2[i * filter2Size]);

            if (cutOff > SWS_MAX_REDUCE_CUTOFF * fone)
                break;

            /* preserve monotonicity because the core can't handle the
             * filter otherwise */
            if (i < dstW - 1 && (*filterPos)[i] >= (*filterPos)[i + 1])
                break;

            // move filter coefficients left
            for (k = 1; k < filter2Size; k++)
                filter2[i * filter2Size + k - 1] = filter2[i * filter2Size + k];
            filter2[i * filter2Size + k - 1] = 0;
            (*filterPos)[i]++;
        }

        cutOff = 0;
        /* count near zeros on the right */
        for (j = filter2Size - 1; j > 0; j--) {
            cutOff += FFABS(filter2[i * filter2Size + j]);

            if (cutOff > SWS_MAX_REDUCE_CUTOFF * fone)
                break;
            min--;
        }

        if (min > minFilterSize)
            minFilterSize = min;
    }

    if (HAVE_ALTIVEC && cpu_flags & AV_CPU_FLAG_ALTIVEC) {
        // we can handle the special case 4, so we don't want to go the full 8
        if (minFilterSize < 5)
            filterAlign = 4;

        /* We really don't want to waste our time doing useless computation, so
         * fall back on the scalar C code for very small filters.
         * Vectorizing is worth it only if you have a decent-sized vector. */
        if (minFilterSize < 3)
            filterAlign = 1;
    }

    if (HAVE_MMX && cpu_flags & AV_CPU_FLAG_MMX) {
        // special case for unscaled vertical filtering
        if (minFilterSize == 1 && filterAlign == 2)
            filterAlign = 1;
    }

    assert(minFilterSize > 0);
    filterSize = (minFilterSize + (filterAlign - 1)) & (~(filterAlign - 1));
    assert(filterSize > 0);
    filter = av_malloc(filterSize * dstW * sizeof(*filter));
    if (filterSize >= MAX_FILTER_SIZE * 16 /
                      ((flags & SWS_ACCURATE_RND) ? APCK_SIZE : 16) || !filter)
        goto fail;
    *outFilterSize = filterSize;

    if (flags & SWS_PRINT_INFO)
        av_log(NULL, AV_LOG_VERBOSE,
               "SwScaler: reducing / aligning filtersize %d -> %d\n",
               filter2Size, filterSize);
    /* try to reduce the filter-size (step2 reduce it) */
    for (i = 0; i < dstW; i++) {
        int j;

        for (j = 0; j < filterSize; j++) {
            if (j >= filter2Size)
                filter[i * filterSize + j] = 0;
            else
                filter[i * filterSize + j] = filter2[i * filter2Size + j];
            if ((flags & SWS_BITEXACT) && j >= minFilterSize)
                filter[i * filterSize + j] = 0;
        }
    }

    // FIXME try to align filterPos if possible

<<<<<<< HEAD
    //fix borders
    for (i=0; i<dstW; i++) {
        int j;
        if ((*filterPos)[i] < 0) {
            // move filter coefficients left to compensate for filterPos
            for (j=1; j<filterSize; j++) {
                int left= FFMAX(j + (*filterPos)[i], 0);
                filter[i*filterSize + left] += filter[i*filterSize + j];
                filter[i*filterSize + j]=0;
=======
    // fix borders
    if (is_horizontal) {
        for (i = 0; i < dstW; i++) {
            int j;
            if ((*filterPos)[i] < 0) {
                // move filter coefficients left to compensate for filterPos
                for (j = 1; j < filterSize; j++) {
                    int left = FFMAX(j + (*filterPos)[i], 0);
                    filter[i * filterSize + left] += filter[i * filterSize + j];
                    filter[i * filterSize + j]     = 0;
                }
                (*filterPos)[i] = 0;
>>>>>>> ef0ee7f6
            }
            (*filterPos)[i]= 0;
        }

<<<<<<< HEAD
        if ((*filterPos)[i] + filterSize > srcW) {
            int shift= (*filterPos)[i] + filterSize - srcW;
            // move filter coefficients right to compensate for filterPos
            for (j=filterSize-2; j>=0; j--) {
                int right= FFMIN(j + shift, filterSize-1);
                filter[i*filterSize +right] += filter[i*filterSize +j];
                filter[i*filterSize +j]=0;
=======
            if ((*filterPos)[i] + filterSize > srcW) {
                int shift = (*filterPos)[i] + filterSize - srcW;
                // move filter coefficients right to compensate for filterPos
                for (j = filterSize - 2; j >= 0; j--) {
                    int right = FFMIN(j + shift, filterSize - 1);
                    filter[i * filterSize + right] += filter[i * filterSize + j];
                    filter[i * filterSize + j]      = 0;
                }
                (*filterPos)[i] = srcW - filterSize;
>>>>>>> ef0ee7f6
            }
            (*filterPos)[i]= srcW - filterSize;
        }
    }

    // Note the +1 is for the MMX scaler which reads over the end
    /* align at 16 for AltiVec (needed by hScale_altivec_real) */
    FF_ALLOCZ_OR_GOTO(NULL, *outFilter,
                      *outFilterSize * (dstW + 3) * sizeof(int16_t), fail);

    /* normalize & store in outFilter */
    for (i = 0; i < dstW; i++) {
        int j;
        int64_t error = 0;
        int64_t sum   = 0;

        for (j = 0; j < filterSize; j++) {
            sum += filter[i * filterSize + j];
        }
        sum = (sum + one / 2) / one;
        for (j = 0; j < *outFilterSize; j++) {
            int64_t v = filter[i * filterSize + j] + error;
            int intV  = ROUNDED_DIV(v, sum);
            (*outFilter)[i * (*outFilterSize) + j] = intV;
            error                                  = v - intV * sum;
        }
    }

    (*filterPos)[dstW + 0] =
    (*filterPos)[dstW + 1] =
    (*filterPos)[dstW + 2] = (*filterPos)[dstW - 1]; /* the MMX/SSE scaler will
                                                      * read over the end */
    for (i = 0; i < *outFilterSize; i++) {
        int k = (dstW - 1) * (*outFilterSize) + i;
        (*outFilter)[k + 1 * (*outFilterSize)] =
        (*outFilter)[k + 2 * (*outFilterSize)] =
        (*outFilter)[k + 3 * (*outFilterSize)] = (*outFilter)[k];
    }

    ret = 0;

fail:
    av_free(filter);
    av_free(filter2);
    return ret;
}

#if HAVE_MMX2
static int initMMX2HScaler(int dstW, int xInc, uint8_t *filterCode,
                           int16_t *filter, int32_t *filterPos, int numSplits)
{
    uint8_t *fragmentA;
    x86_reg imm8OfPShufW1A;
    x86_reg imm8OfPShufW2A;
    x86_reg fragmentLengthA;
    uint8_t *fragmentB;
    x86_reg imm8OfPShufW1B;
    x86_reg imm8OfPShufW2B;
    x86_reg fragmentLengthB;
    int fragmentPos;

    int xpos, i;

    // create an optimized horizontal scaling routine
    /* This scaler is made of runtime-generated MMX2 code using specially tuned
     * pshufw instructions. For every four output pixels, if four input pixels
     * are enough for the fast bilinear scaling, then a chunk of fragmentB is
     * used. If five input pixels are needed, then a chunk of fragmentA is used.
     */

    // code fragment

    __asm__ volatile (
        "jmp                         9f                 \n\t"
        // Begin
        "0:                                             \n\t"
        "movq    (%%"REG_d", %%"REG_a"), %%mm3          \n\t"
        "movd    (%%"REG_c", %%"REG_S"), %%mm0          \n\t"
        "movd   1(%%"REG_c", %%"REG_S"), %%mm1          \n\t"
        "punpcklbw                %%mm7, %%mm1          \n\t"
        "punpcklbw                %%mm7, %%mm0          \n\t"
        "pshufw                   $0xFF, %%mm1, %%mm1   \n\t"
        "1:                                             \n\t"
        "pshufw                   $0xFF, %%mm0, %%mm0   \n\t"
        "2:                                             \n\t"
        "psubw                    %%mm1, %%mm0          \n\t"
        "movl   8(%%"REG_b", %%"REG_a"), %%esi          \n\t"
        "pmullw                   %%mm3, %%mm0          \n\t"
        "psllw                       $7, %%mm1          \n\t"
        "paddw                    %%mm1, %%mm0          \n\t"

        "movq                     %%mm0, (%%"REG_D", %%"REG_a") \n\t"

        "add                         $8, %%"REG_a"      \n\t"
        // End
        "9:                                             \n\t"
        // "int $3                                         \n\t"
        "lea       " LOCAL_MANGLE(0b) ", %0             \n\t"
        "lea       " LOCAL_MANGLE(1b) ", %1             \n\t"
        "lea       " LOCAL_MANGLE(2b) ", %2             \n\t"
        "dec                         %1                 \n\t"
        "dec                         %2                 \n\t"
        "sub                         %0, %1             \n\t"
        "sub                         %0, %2             \n\t"
        "lea       " LOCAL_MANGLE(9b) ", %3             \n\t"
        "sub                         %0, %3             \n\t"


        : "=r" (fragmentA), "=r" (imm8OfPShufW1A), "=r" (imm8OfPShufW2A),
          "=r" (fragmentLengthA)
        );

    __asm__ volatile (
        "jmp                         9f                 \n\t"
        // Begin
        "0:                                             \n\t"
        "movq    (%%"REG_d", %%"REG_a"), %%mm3          \n\t"
        "movd    (%%"REG_c", %%"REG_S"), %%mm0          \n\t"
        "punpcklbw                %%mm7, %%mm0          \n\t"
        "pshufw                   $0xFF, %%mm0, %%mm1   \n\t"
        "1:                                             \n\t"
        "pshufw                   $0xFF, %%mm0, %%mm0   \n\t"
        "2:                                             \n\t"
        "psubw                    %%mm1, %%mm0          \n\t"
        "movl   8(%%"REG_b", %%"REG_a"), %%esi          \n\t"
        "pmullw                   %%mm3, %%mm0          \n\t"
        "psllw                       $7, %%mm1          \n\t"
        "paddw                    %%mm1, %%mm0          \n\t"

        "movq                     %%mm0, (%%"REG_D", %%"REG_a") \n\t"

        "add                         $8, %%"REG_a"      \n\t"
        // End
        "9:                                             \n\t"
        // "int                       $3                   \n\t"
        "lea       " LOCAL_MANGLE(0b) ", %0             \n\t"
        "lea       " LOCAL_MANGLE(1b) ", %1             \n\t"
        "lea       " LOCAL_MANGLE(2b) ", %2             \n\t"
        "dec                         %1                 \n\t"
        "dec                         %2                 \n\t"
        "sub                         %0, %1             \n\t"
        "sub                         %0, %2             \n\t"
        "lea       " LOCAL_MANGLE(9b) ", %3             \n\t"
        "sub                         %0, %3             \n\t"


        : "=r" (fragmentB), "=r" (imm8OfPShufW1B), "=r" (imm8OfPShufW2B),
          "=r" (fragmentLengthB)
        );

    xpos        = 0; // lumXInc/2 - 0x8000; // difference between pixel centers
    fragmentPos = 0;

    for (i = 0; i < dstW / numSplits; i++) {
        int xx = xpos >> 16;

        if ((i & 3) == 0) {
            int a                  = 0;
            int b                  = ((xpos + xInc) >> 16) - xx;
            int c                  = ((xpos + xInc * 2) >> 16) - xx;
            int d                  = ((xpos + xInc * 3) >> 16) - xx;
            int inc                = (d + 1 < 4);
            uint8_t *fragment      = (d + 1 < 4) ? fragmentB : fragmentA;
            x86_reg imm8OfPShufW1  = (d + 1 < 4) ? imm8OfPShufW1B : imm8OfPShufW1A;
            x86_reg imm8OfPShufW2  = (d + 1 < 4) ? imm8OfPShufW2B : imm8OfPShufW2A;
            x86_reg fragmentLength = (d + 1 < 4) ? fragmentLengthB : fragmentLengthA;
            int maxShift           = 3 - (d + inc);
            int shift              = 0;

            if (filterCode) {
                filter[i]        = ((xpos              & 0xFFFF) ^ 0xFFFF) >> 9;
                filter[i + 1]    = (((xpos + xInc)     & 0xFFFF) ^ 0xFFFF) >> 9;
                filter[i + 2]    = (((xpos + xInc * 2) & 0xFFFF) ^ 0xFFFF) >> 9;
                filter[i + 3]    = (((xpos + xInc * 3) & 0xFFFF) ^ 0xFFFF) >> 9;
                filterPos[i / 2] = xx;

                memcpy(filterCode + fragmentPos, fragment, fragmentLength);

                filterCode[fragmentPos + imm8OfPShufW1] =  (a + inc)       |
                                                          ((b + inc) << 2) |
                                                          ((c + inc) << 4) |
                                                          ((d + inc) << 6);
                filterCode[fragmentPos + imm8OfPShufW2] =  a | (b << 2) |
                                                               (c << 4) |
                                                               (d << 6);

                if (i + 4 - inc >= dstW)
                    shift = maxShift;               // avoid overread
                else if ((filterPos[i / 2] & 3) <= maxShift)
                    shift = filterPos[i / 2] & 3;   // align

                if (shift && i >= shift) {
                    filterCode[fragmentPos + imm8OfPShufW1] += 0x55 * shift;
                    filterCode[fragmentPos + imm8OfPShufW2] += 0x55 * shift;
                    filterPos[i / 2]                        -= shift;
                }
            }

            fragmentPos += fragmentLength;

            if (filterCode)
                filterCode[fragmentPos] = RET;
        }
        xpos += xInc;
    }
    if (filterCode)
        filterPos[((i / 2) + 1) & (~1)] = xpos >> 16;  // needed to jump to the next part

    return fragmentPos + 1;
}
#endif /* HAVE_MMX2 */

static void getSubSampleFactors(int *h, int *v, enum PixelFormat format)
{
    *h = av_pix_fmt_descriptors[format].log2_chroma_w;
    *v = av_pix_fmt_descriptors[format].log2_chroma_h;
}

int sws_setColorspaceDetails(struct SwsContext *c, const int inv_table[4],
                             int srcRange, const int table[4], int dstRange,
                             int brightness, int contrast, int saturation)
{
    memcpy(c->srcColorspaceTable, inv_table, sizeof(int) * 4);
    memcpy(c->dstColorspaceTable, table, sizeof(int) * 4);

    c->brightness = brightness;
    c->contrast   = contrast;
    c->saturation = saturation;
    c->srcRange   = srcRange;
    c->dstRange   = dstRange;
    if (isYUV(c->dstFormat) || isGray(c->dstFormat))
        return -1;

    c->dstFormatBpp = av_get_bits_per_pixel(&av_pix_fmt_descriptors[c->dstFormat]);
    c->srcFormatBpp = av_get_bits_per_pixel(&av_pix_fmt_descriptors[c->srcFormat]);

    ff_yuv2rgb_c_init_tables(c, inv_table, srcRange, brightness,
                             contrast, saturation);
    // FIXME factorize

    if (HAVE_ALTIVEC && av_get_cpu_flags() & AV_CPU_FLAG_ALTIVEC)
        ff_yuv2rgb_init_tables_altivec(c, inv_table, brightness,
                                       contrast, saturation);
    return 0;
}

int sws_getColorspaceDetails(struct SwsContext *c, int **inv_table,
                             int *srcRange, int **table, int *dstRange,
                             int *brightness, int *contrast, int *saturation)
{
<<<<<<< HEAD
    if (!c || isYUV(c->dstFormat) || isGray(c->dstFormat)) return -1;
=======
    if (isYUV(c->dstFormat) || isGray(c->dstFormat))
        return -1;
>>>>>>> ef0ee7f6

    *inv_table  = c->srcColorspaceTable;
    *table      = c->dstColorspaceTable;
    *srcRange   = c->srcRange;
    *dstRange   = c->dstRange;
    *brightness = c->brightness;
    *contrast   = c->contrast;
    *saturation = c->saturation;

    return 0;
}

static int handle_jpeg(enum PixelFormat *format)
{
    switch (*format) {
    case PIX_FMT_YUVJ420P:
        *format = PIX_FMT_YUV420P;
        return 1;
    case PIX_FMT_YUVJ422P:
        *format = PIX_FMT_YUV422P;
        return 1;
    case PIX_FMT_YUVJ444P:
        *format = PIX_FMT_YUV444P;
        return 1;
    case PIX_FMT_YUVJ440P:
        *format = PIX_FMT_YUV440P;
        return 1;
    default:
        return 0;
    }
}

static int handle_0alpha(enum PixelFormat *format)
{
    switch (*format) {
    case PIX_FMT_0BGR    : *format = PIX_FMT_ABGR   ; return 1;
    case PIX_FMT_BGR0    : *format = PIX_FMT_BGRA   ; return 4;
    case PIX_FMT_0RGB    : *format = PIX_FMT_ARGB   ; return 1;
    case PIX_FMT_RGB0    : *format = PIX_FMT_RGBA   ; return 4;
    default:                                          return 0;
    }
}

SwsContext *sws_alloc_context(void)
{
    SwsContext *c = av_mallocz(sizeof(SwsContext));

    c->av_class = &sws_context_class;
    av_opt_set_defaults(c);

    return c;
}

int sws_init_context(SwsContext *c, SwsFilter *srcFilter, SwsFilter *dstFilter)
{
    int i, j;
    int usesVFilter, usesHFilter;
    int unscaled;
<<<<<<< HEAD
    SwsFilter dummyFilter= {NULL, NULL, NULL, NULL};
    int srcW= c->srcW;
    int srcH= c->srcH;
    int dstW= c->dstW;
    int dstH= c->dstH;
    int dst_stride = FFALIGN(dstW * sizeof(int16_t)+66, 16);
=======
    SwsFilter dummyFilter = { NULL, NULL, NULL, NULL };
    int srcW              = c->srcW;
    int srcH              = c->srcH;
    int dstW              = c->dstW;
    int dstH              = c->dstH;
    int dst_stride        = FFALIGN(dstW * sizeof(int16_t) + 16, 16);
    int dst_stride_px     = dst_stride >> 1;
>>>>>>> ef0ee7f6
    int flags, cpu_flags;
    enum PixelFormat srcFormat = c->srcFormat;
    enum PixelFormat dstFormat = c->dstFormat;

    cpu_flags = av_get_cpu_flags();
    flags     = c->flags;
    emms_c();
    if (!rgb15to16)
        sws_rgb2rgb_init();

    unscaled = (srcW == dstW && srcH == dstH);

    handle_jpeg(&srcFormat);
    handle_jpeg(&dstFormat);
    handle_0alpha(&srcFormat);
    handle_0alpha(&dstFormat);

    if(srcFormat!=c->srcFormat || dstFormat!=c->dstFormat){
        av_log(c, AV_LOG_WARNING, "deprecated pixel format used, make sure you did set range correctly\n");
        c->srcFormat= srcFormat;
        c->dstFormat= dstFormat;
    }

    if (!sws_isSupportedInput(srcFormat)) {
<<<<<<< HEAD
        av_log(c, AV_LOG_ERROR, "%s is not supported as input pixel format\n", av_get_pix_fmt_name(srcFormat));
        return AVERROR(EINVAL);
    }
    if (!sws_isSupportedOutput(dstFormat)) {
        av_log(c, AV_LOG_ERROR, "%s is not supported as output pixel format\n", av_get_pix_fmt_name(dstFormat));
        return AVERROR(EINVAL);
    }

    i= flags & ( SWS_POINT
                |SWS_AREA
                |SWS_BILINEAR
                |SWS_FAST_BILINEAR
                |SWS_BICUBIC
                |SWS_X
                |SWS_GAUSS
                |SWS_LANCZOS
                |SWS_SINC
                |SWS_SPLINE
                |SWS_BICUBLIN);
    if(!i || (i & (i-1))) {
        av_log(c, AV_LOG_ERROR, "Exactly one scaler algorithm must be chosen, got %X\n", i);
=======
        av_log(c, AV_LOG_ERROR, "%s is not supported as input pixel format\n",
               sws_format_name(srcFormat));
        return AVERROR(EINVAL);
    }
    if (!sws_isSupportedOutput(dstFormat)) {
        av_log(c, AV_LOG_ERROR, "%s is not supported as output pixel format\n",
               sws_format_name(dstFormat));
        return AVERROR(EINVAL);
    }

    i = flags & (SWS_POINT         |
                 SWS_AREA          |
                 SWS_BILINEAR      |
                 SWS_FAST_BILINEAR |
                 SWS_BICUBIC       |
                 SWS_X             |
                 SWS_GAUSS         |
                 SWS_LANCZOS       |
                 SWS_SINC          |
                 SWS_SPLINE        |
                 SWS_BICUBLIN);
    if (!i || (i & (i - 1))) {
        av_log(c, AV_LOG_ERROR,
               "Exactly one scaler algorithm must be chosen\n");
>>>>>>> ef0ee7f6
        return AVERROR(EINVAL);
    }
    /* sanity check */
    if (srcW < 4 || srcH < 1 || dstW < 8 || dstH < 1) {
        /* FIXME check if these are enough and try to lower them after
         * fixing the relevant parts of the code */
        av_log(c, AV_LOG_ERROR, "%dx%d -> %dx%d is invalid scaling dimension\n",
               srcW, srcH, dstW, dstH);
        return AVERROR(EINVAL);
    }

    if (!dstFilter)
        dstFilter = &dummyFilter;
    if (!srcFilter)
        srcFilter = &dummyFilter;

    c->lumXInc      = (((int64_t)srcW << 16) + (dstW >> 1)) / dstW;
    c->lumYInc      = (((int64_t)srcH << 16) + (dstH >> 1)) / dstH;
    c->dstFormatBpp = av_get_bits_per_pixel(&av_pix_fmt_descriptors[dstFormat]);
    c->srcFormatBpp = av_get_bits_per_pixel(&av_pix_fmt_descriptors[srcFormat]);
    c->vRounder     = 4 * 0x0001000100010001ULL;

    usesVFilter = (srcFilter->lumV && srcFilter->lumV->length > 1) ||
                  (srcFilter->chrV && srcFilter->chrV->length > 1) ||
                  (dstFilter->lumV && dstFilter->lumV->length > 1) ||
                  (dstFilter->chrV && dstFilter->chrV->length > 1);
    usesHFilter = (srcFilter->lumH && srcFilter->lumH->length > 1) ||
                  (srcFilter->chrH && srcFilter->chrH->length > 1) ||
                  (dstFilter->lumH && dstFilter->lumH->length > 1) ||
                  (dstFilter->chrH && dstFilter->chrH->length > 1);

    getSubSampleFactors(&c->chrSrcHSubSample, &c->chrSrcVSubSample, srcFormat);
    getSubSampleFactors(&c->chrDstHSubSample, &c->chrDstVSubSample, dstFormat);

<<<<<<< HEAD

    if (isAnyRGB(dstFormat) && !(flags&SWS_FULL_CHR_H_INT)) {
        if (dstW&1) {
            av_log(c, AV_LOG_DEBUG, "Forcing full internal H chroma due to odd output size\n");
            flags |= SWS_FULL_CHR_H_INT;
            c->flags = flags;
        }
    }
    // reuse chroma for 2 pixels RGB/BGR unless user wants full chroma interpolation
=======
    /* reuse chroma for 2 pixels RGB/BGR unless user wants full
     * chroma interpolation */
>>>>>>> ef0ee7f6
    if (flags & SWS_FULL_CHR_H_INT &&
        isAnyRGB(dstFormat)        &&
        dstFormat != PIX_FMT_RGBA  &&
        dstFormat != PIX_FMT_ARGB  &&
        dstFormat != PIX_FMT_BGRA  &&
        dstFormat != PIX_FMT_ABGR  &&
        dstFormat != PIX_FMT_RGB24 &&
        dstFormat != PIX_FMT_BGR24) {
        av_log(c, AV_LOG_WARNING,
               "full chroma interpolation for destination format '%s' not yet implemented\n",
               sws_format_name(dstFormat));
        flags   &= ~SWS_FULL_CHR_H_INT;
        c->flags = flags;
    }
    if (isAnyRGB(dstFormat) && !(flags & SWS_FULL_CHR_H_INT))
        c->chrDstHSubSample = 1;

    // drop some chroma lines if the user wants it
    c->vChrDrop          = (flags & SWS_SRC_V_CHR_DROP_MASK) >>
                           SWS_SRC_V_CHR_DROP_SHIFT;
    c->chrSrcVSubSample += c->vChrDrop;

    /* drop every other pixel for chroma calculation unless user
     * wants full chroma */
    if (isAnyRGB(srcFormat) && !(flags & SWS_FULL_CHR_H_INP)   &&
        srcFormat != PIX_FMT_RGB8 && srcFormat != PIX_FMT_BGR8 &&
        srcFormat != PIX_FMT_RGB4 && srcFormat != PIX_FMT_BGR4 &&
        srcFormat != PIX_FMT_RGB4_BYTE && srcFormat != PIX_FMT_BGR4_BYTE &&
        ((dstW >> c->chrDstHSubSample) <= (srcW >> 1) ||
         (flags & SWS_FAST_BILINEAR)))
        c->chrSrcHSubSample = 1;

    // Note the -((-x)>>y) is so that we always round toward +inf.
    c->chrSrcW = -((-srcW) >> c->chrSrcHSubSample);
    c->chrSrcH = -((-srcH) >> c->chrSrcVSubSample);
    c->chrDstW = -((-dstW) >> c->chrDstHSubSample);
    c->chrDstH = -((-dstH) >> c->chrDstVSubSample);

    /* unscaled special cases */
    if (unscaled && !usesHFilter && !usesVFilter &&
        (c->srcRange == c->dstRange || isAnyRGB(dstFormat))) {
        ff_get_unscaled_swscale(c);

        if (c->swScale) {
<<<<<<< HEAD
            if (flags&SWS_PRINT_INFO)
                av_log(c, AV_LOG_INFO, "using unscaled %s -> %s special converter\n",
                       av_get_pix_fmt_name(srcFormat), av_get_pix_fmt_name(dstFormat));
=======
            if (flags & SWS_PRINT_INFO)
                av_log(c, AV_LOG_INFO,
                       "using unscaled %s -> %s special converter\n",
                       sws_format_name(srcFormat), sws_format_name(dstFormat));
>>>>>>> ef0ee7f6
            return 0;
        }
    }

    c->srcBpc = 1 + av_pix_fmt_descriptors[srcFormat].comp[0].depth_minus1;
    if (c->srcBpc < 8)
        c->srcBpc = 8;
    c->dstBpc = 1 + av_pix_fmt_descriptors[dstFormat].comp[0].depth_minus1;
    if (c->dstBpc < 8)
        c->dstBpc = 8;
    if (isAnyRGB(srcFormat) || srcFormat == PIX_FMT_PAL8)
        c->srcBpc = 16;
    if (c->dstBpc == 16)
        dst_stride <<= 1;
<<<<<<< HEAD
    FF_ALLOC_OR_GOTO(c, c->formatConvBuffer, FFALIGN(srcW*2+78, 16) * 2, fail);
    if (HAVE_MMX2 && cpu_flags & AV_CPU_FLAG_MMX2 && c->srcBpc == 8 && c->dstBpc <= 10) {
        c->canMMX2BeUsed= (dstW >=srcW && (dstW&31)==0 && (srcW&15)==0) ? 1 : 0;
        if (!c->canMMX2BeUsed && dstW >=srcW && (srcW&15)==0 && (flags&SWS_FAST_BILINEAR)) {
            if (flags&SWS_PRINT_INFO)
                av_log(c, AV_LOG_INFO, "output width is not a multiple of 32 -> no MMX2 scaler\n");
        }
        if (usesHFilter || isNBPS(c->srcFormat) || is16BPS(c->srcFormat) || isAnyRGB(c->srcFormat)) c->canMMX2BeUsed=0;
    }
    else
        c->canMMX2BeUsed=0;

    c->chrXInc= (((int64_t)c->chrSrcW<<16) + (c->chrDstW>>1))/c->chrDstW;
    c->chrYInc= (((int64_t)c->chrSrcH<<16) + (c->chrDstH>>1))/c->chrDstH;

    // match pixel 0 of the src to pixel 0 of dst and match pixel n-2 of src to pixel n-2 of dst
    // but only for the FAST_BILINEAR mode otherwise do correct scaling
    // n-2 is the last chrominance sample available
    // this is not perfect, but no one should notice the difference, the more correct variant
    // would be like the vertical one, but that would require some special code for the
    // first and last pixel
    if (flags&SWS_FAST_BILINEAR) {
=======
    FF_ALLOC_OR_GOTO(c, c->formatConvBuffer,
                     (FFALIGN(srcW, 16) * 2 * FFALIGN(c->srcBpc, 8) >> 3) + 16,
                     fail);
    if (HAVE_MMX2 && cpu_flags & AV_CPU_FLAG_MMX2 &&
        c->srcBpc == 8 && c->dstBpc <= 10) {
        c->canMMX2BeUsed = (dstW >= srcW && (dstW & 31) == 0 &&
                            (srcW & 15) == 0) ? 1 : 0;
        if (!c->canMMX2BeUsed && dstW >= srcW && (srcW & 15) == 0
            && (flags & SWS_FAST_BILINEAR)) {
            if (flags & SWS_PRINT_INFO)
                av_log(c, AV_LOG_INFO,
                       "output width is not a multiple of 32 -> no MMX2 scaler\n");
        }
        if (usesHFilter)
            c->canMMX2BeUsed = 0;
    } else
        c->canMMX2BeUsed = 0;

    c->chrXInc = (((int64_t)c->chrSrcW << 16) + (c->chrDstW >> 1)) / c->chrDstW;
    c->chrYInc = (((int64_t)c->chrSrcH << 16) + (c->chrDstH >> 1)) / c->chrDstH;

    /* Match pixel 0 of the src to pixel 0 of dst and match pixel n-2 of src
     * to pixel n-2 of dst, but only for the FAST_BILINEAR mode otherwise do
     * correct scaling.
     * n-2 is the last chrominance sample available.
     * This is not perfect, but no one should notice the difference, the more
     * correct variant would be like the vertical one, but that would require
     * some special code for the first and last pixel */
    if (flags & SWS_FAST_BILINEAR) {
>>>>>>> ef0ee7f6
        if (c->canMMX2BeUsed) {
            c->lumXInc += 20;
            c->chrXInc += 20;
        }
<<<<<<< HEAD
        //we don't use the x86 asm scaler if MMX is available
        else if (HAVE_MMX && cpu_flags & AV_CPU_FLAG_MMX && c->dstBpc <= 10) {
            c->lumXInc = ((int64_t)(srcW-2)<<16)/(dstW-2) - 20;
            c->chrXInc = ((int64_t)(c->chrSrcW-2)<<16)/(c->chrDstW-2) - 20;
=======
        // we don't use the x86 asm scaler if MMX is available
        else if (HAVE_MMX && cpu_flags & AV_CPU_FLAG_MMX) {
            c->lumXInc = ((int64_t)(srcW       - 2) << 16) / (dstW       - 2) - 20;
            c->chrXInc = ((int64_t)(c->chrSrcW - 2) << 16) / (c->chrDstW - 2) - 20;
>>>>>>> ef0ee7f6
        }
    }

    /* precalculate horizontal scaler filter coefficients */
    {
#if HAVE_MMX2
// can't downscale !!!
        if (c->canMMX2BeUsed && (flags & SWS_FAST_BILINEAR)) {
            c->lumMmx2FilterCodeSize = initMMX2HScaler(dstW, c->lumXInc, NULL,
                                                       NULL, NULL, 8);
            c->chrMmx2FilterCodeSize = initMMX2HScaler(c->chrDstW, c->chrXInc,
                                                       NULL, NULL, NULL, 4);

#ifdef MAP_ANONYMOUS
            c->lumMmx2FilterCode = mmap(NULL, c->lumMmx2FilterCodeSize, PROT_READ | PROT_WRITE, MAP_PRIVATE | MAP_ANONYMOUS, -1, 0);
            c->chrMmx2FilterCode = mmap(NULL, c->chrMmx2FilterCodeSize, PROT_READ | PROT_WRITE, MAP_PRIVATE | MAP_ANONYMOUS, -1, 0);
#elif HAVE_VIRTUALALLOC
            c->lumMmx2FilterCode = VirtualAlloc(NULL, c->lumMmx2FilterCodeSize, MEM_COMMIT, PAGE_EXECUTE_READWRITE);
            c->chrMmx2FilterCode = VirtualAlloc(NULL, c->chrMmx2FilterCodeSize, MEM_COMMIT, PAGE_EXECUTE_READWRITE);
#else
            c->lumMmx2FilterCode = av_malloc(c->lumMmx2FilterCodeSize);
            c->chrMmx2FilterCode = av_malloc(c->chrMmx2FilterCodeSize);
#endif

#ifdef MAP_ANONYMOUS
            if (c->lumMmx2FilterCode == MAP_FAILED || c->chrMmx2FilterCode == MAP_FAILED)
#else
            if (!c->lumMmx2FilterCode || !c->chrMmx2FilterCode)
#endif
            {
                av_log(c, AV_LOG_ERROR, "Failed to allocate MMX2FilterCode\n");
                return AVERROR(ENOMEM);
<<<<<<< HEAD
            }
            FF_ALLOCZ_OR_GOTO(c, c->hLumFilter   , (dstW        /8+8)*sizeof(int16_t), fail);
            FF_ALLOCZ_OR_GOTO(c, c->hChrFilter   , (c->chrDstW  /4+8)*sizeof(int16_t), fail);
            FF_ALLOCZ_OR_GOTO(c, c->hLumFilterPos, (dstW      /2/8+8)*sizeof(int32_t), fail);
            FF_ALLOCZ_OR_GOTO(c, c->hChrFilterPos, (c->chrDstW/2/4+8)*sizeof(int32_t), fail);

            initMMX2HScaler(      dstW, c->lumXInc, c->lumMmx2FilterCode, c->hLumFilter, (uint32_t*)c->hLumFilterPos, 8);
            initMMX2HScaler(c->chrDstW, c->chrXInc, c->chrMmx2FilterCode, c->hChrFilter, (uint32_t*)c->hChrFilterPos, 4);
=======
            FF_ALLOCZ_OR_GOTO(c, c->hLumFilter,    (dstW           / 8 + 8) * sizeof(int16_t), fail);
            FF_ALLOCZ_OR_GOTO(c, c->hChrFilter,    (c->chrDstW     / 4 + 8) * sizeof(int16_t), fail);
            FF_ALLOCZ_OR_GOTO(c, c->hLumFilterPos, (dstW       / 2 / 8 + 8) * sizeof(int32_t), fail);
            FF_ALLOCZ_OR_GOTO(c, c->hChrFilterPos, (c->chrDstW / 2 / 4 + 8) * sizeof(int32_t), fail);

            initMMX2HScaler(dstW, c->lumXInc, c->lumMmx2FilterCode,
                            c->hLumFilter, c->hLumFilterPos, 8);
            initMMX2HScaler(c->chrDstW, c->chrXInc, c->chrMmx2FilterCode,
                            c->hChrFilter, c->hChrFilterPos, 4);
>>>>>>> ef0ee7f6

#ifdef MAP_ANONYMOUS
            mprotect(c->lumMmx2FilterCode, c->lumMmx2FilterCodeSize, PROT_EXEC | PROT_READ);
            mprotect(c->chrMmx2FilterCode, c->chrMmx2FilterCodeSize, PROT_EXEC | PROT_READ);
#endif
        } else
#endif /* HAVE_MMX2 */
        {
            const int filterAlign =
                (HAVE_MMX && cpu_flags & AV_CPU_FLAG_MMX) ? 4 :
                (HAVE_ALTIVEC && cpu_flags & AV_CPU_FLAG_ALTIVEC) ? 8 :
                1;

<<<<<<< HEAD
            if (initFilter(&c->hLumFilter, &c->hLumFilterPos, &c->hLumFilterSize, c->lumXInc,
                           srcW      ,       dstW, filterAlign, 1<<14,
                           (flags&SWS_BICUBLIN) ? (flags|SWS_BICUBIC)  : flags, cpu_flags,
                           srcFilter->lumH, dstFilter->lumH, c->param) < 0)
                goto fail;
            if (initFilter(&c->hChrFilter, &c->hChrFilterPos, &c->hChrFilterSize, c->chrXInc,
                           c->chrSrcW, c->chrDstW, filterAlign, 1<<14,
                           (flags&SWS_BICUBLIN) ? (flags|SWS_BILINEAR) : flags, cpu_flags,
                           srcFilter->chrH, dstFilter->chrH, c->param) < 0)
=======
            if (initFilter(&c->hLumFilter, &c->hLumFilterPos,
                           &c->hLumFilterSize, c->lumXInc,
                           srcW, dstW, filterAlign, 1 << 14,
                           (flags & SWS_BICUBLIN) ? (flags | SWS_BICUBIC) : flags,
                           cpu_flags, srcFilter->lumH, dstFilter->lumH,
                           c->param, 1) < 0)
                goto fail;
            if (initFilter(&c->hChrFilter, &c->hChrFilterPos,
                           &c->hChrFilterSize, c->chrXInc,
                           c->chrSrcW, c->chrDstW, filterAlign, 1 << 14,
                           (flags & SWS_BICUBLIN) ? (flags | SWS_BILINEAR) : flags,
                           cpu_flags, srcFilter->chrH, dstFilter->chrH,
                           c->param, 1) < 0)
>>>>>>> ef0ee7f6
                goto fail;
        }
    } // initialize horizontal stuff

    /* precalculate vertical scaler filter coefficients */
    {
        const int filterAlign =
            (HAVE_MMX && cpu_flags & AV_CPU_FLAG_MMX) ? 2 :
            (HAVE_ALTIVEC && cpu_flags & AV_CPU_FLAG_ALTIVEC) ? 8 :
            1;

<<<<<<< HEAD
        if (initFilter(&c->vLumFilter, &c->vLumFilterPos, &c->vLumFilterSize, c->lumYInc,
                       srcH      ,        dstH, filterAlign, (1<<12),
                       (flags&SWS_BICUBLIN) ? (flags|SWS_BICUBIC)  : flags, cpu_flags,
                       srcFilter->lumV, dstFilter->lumV, c->param) < 0)
            goto fail;
        if (initFilter(&c->vChrFilter, &c->vChrFilterPos, &c->vChrFilterSize, c->chrYInc,
                       c->chrSrcH, c->chrDstH, filterAlign, (1<<12),
                       (flags&SWS_BICUBLIN) ? (flags|SWS_BILINEAR) : flags, cpu_flags,
                       srcFilter->chrV, dstFilter->chrV, c->param) < 0)
=======
        if (initFilter(&c->vLumFilter, &c->vLumFilterPos, &c->vLumFilterSize,
                       c->lumYInc, srcH, dstH, filterAlign, (1 << 12),
                       (flags & SWS_BICUBLIN) ? (flags | SWS_BICUBIC) : flags,
                       cpu_flags, srcFilter->lumV, dstFilter->lumV,
                       c->param, 0) < 0)
            goto fail;
        if (initFilter(&c->vChrFilter, &c->vChrFilterPos, &c->vChrFilterSize,
                       c->chrYInc, c->chrSrcH, c->chrDstH,
                       filterAlign, (1 << 12),
                       (flags & SWS_BICUBLIN) ? (flags | SWS_BILINEAR) : flags,
                       cpu_flags, srcFilter->chrV, dstFilter->chrV,
                       c->param, 0) < 0)
>>>>>>> ef0ee7f6
            goto fail;

#if HAVE_ALTIVEC
        FF_ALLOC_OR_GOTO(c, c->vYCoeffsBank, sizeof(vector signed short) * c->vLumFilterSize * c->dstH,    fail);
        FF_ALLOC_OR_GOTO(c, c->vCCoeffsBank, sizeof(vector signed short) * c->vChrFilterSize * c->chrDstH, fail);

        for (i = 0; i < c->vLumFilterSize * c->dstH; i++) {
            int j;
            short *p = (short *)&c->vYCoeffsBank[i];
            for (j = 0; j < 8; j++)
                p[j] = c->vLumFilter[i];
        }

        for (i = 0; i < c->vChrFilterSize * c->chrDstH; i++) {
            int j;
            short *p = (short *)&c->vCCoeffsBank[i];
            for (j = 0; j < 8; j++)
                p[j] = c->vChrFilter[i];
        }
#endif
    }

    // calculate buffer sizes so that they won't run out while handling these damn slices
    c->vLumBufSize = c->vLumFilterSize;
    c->vChrBufSize = c->vChrFilterSize;
    for (i = 0; i < dstH; i++) {
        int chrI      = (int64_t)i * c->chrDstH / dstH;
        int nextSlice = FFMAX(c->vLumFilterPos[i] + c->vLumFilterSize - 1,
                              ((c->vChrFilterPos[chrI] + c->vChrFilterSize - 1)
                               << c->chrSrcVSubSample));

        nextSlice >>= c->chrSrcVSubSample;
        nextSlice <<= c->chrSrcVSubSample;
        if (c->vLumFilterPos[i] + c->vLumBufSize < nextSlice)
            c->vLumBufSize = nextSlice - c->vLumFilterPos[i];
        if (c->vChrFilterPos[chrI] + c->vChrBufSize <
            (nextSlice >> c->chrSrcVSubSample))
            c->vChrBufSize = (nextSlice >> c->chrSrcVSubSample) -
                             c->vChrFilterPos[chrI];
    }

<<<<<<< HEAD
    // allocate pixbufs (we use dynamic allocation because otherwise we would need to
    // allocate several megabytes to handle all possible cases)
    FF_ALLOC_OR_GOTO(c, c->lumPixBuf, c->vLumBufSize*2*sizeof(int16_t*), fail);
    FF_ALLOC_OR_GOTO(c, c->chrUPixBuf, c->vChrBufSize*2*sizeof(int16_t*), fail);
    FF_ALLOC_OR_GOTO(c, c->chrVPixBuf, c->vChrBufSize*2*sizeof(int16_t*), fail);
    if (CONFIG_SWSCALE_ALPHA && isALPHA(c->srcFormat) && isALPHA(c->dstFormat))
        FF_ALLOCZ_OR_GOTO(c, c->alpPixBuf, c->vLumBufSize*2*sizeof(int16_t*), fail);
    //Note we need at least one pixel more at the end because of the MMX code (just in case someone wanna replace the 4000/8000)
=======
    /* Allocate pixbufs (we use dynamic allocation because otherwise we would
     * need to allocate several megabytes to handle all possible cases) */
    FF_ALLOC_OR_GOTO(c, c->lumPixBuf,  c->vLumBufSize * 3 * sizeof(int16_t *), fail);
    FF_ALLOC_OR_GOTO(c, c->chrUPixBuf, c->vChrBufSize * 3 * sizeof(int16_t *), fail);
    FF_ALLOC_OR_GOTO(c, c->chrVPixBuf, c->vChrBufSize * 3 * sizeof(int16_t *), fail);
    if (CONFIG_SWSCALE_ALPHA && isALPHA(c->srcFormat) && isALPHA(c->dstFormat))
        FF_ALLOCZ_OR_GOTO(c, c->alpPixBuf, c->vLumBufSize * 3 * sizeof(int16_t *), fail);
    /* Note we need at least one pixel more at the end because of the MMX code
     * (just in case someone wants to replace the 4000/8000). */
>>>>>>> ef0ee7f6
    /* align at 16 bytes for AltiVec */
    for (i = 0; i < c->vLumBufSize; i++) {
        FF_ALLOCZ_OR_GOTO(c, c->lumPixBuf[i + c->vLumBufSize],
                          dst_stride + 16, fail);
        c->lumPixBuf[i] = c->lumPixBuf[i + c->vLumBufSize];
    }
<<<<<<< HEAD
    // 64 / c->scalingBpp is the same as 16 / sizeof(scaling_intermediate)
    c->uv_off   = (dst_stride>>1) + 64 / (c->dstBpc &~ 7);
    c->uv_offx2 = dst_stride + 16;
    for (i=0; i<c->vChrBufSize; i++) {
        FF_ALLOC_OR_GOTO(c, c->chrUPixBuf[i+c->vChrBufSize], dst_stride*2+32, fail);
        c->chrUPixBuf[i] = c->chrUPixBuf[i+c->vChrBufSize];
        c->chrVPixBuf[i] = c->chrVPixBuf[i+c->vChrBufSize] = c->chrUPixBuf[i] + (dst_stride >> 1) + 8;
=======
    // 64 / (c->dstBpc & ~7) is the same as 16 / sizeof(scaling_intermediate)
    c->uv_off_px   = dst_stride_px + 64 / (c->dstBpc & ~7);
    c->uv_off_byte = dst_stride + 16;
    for (i = 0; i < c->vChrBufSize; i++) {
        FF_ALLOC_OR_GOTO(c, c->chrUPixBuf[i + c->vChrBufSize],
                         dst_stride * 2 + 32, fail);
        c->chrUPixBuf[i] = c->chrUPixBuf[i + c->vChrBufSize];
        c->chrVPixBuf[i] = c->chrVPixBuf[i + c->vChrBufSize]
                         = c->chrUPixBuf[i] + (dst_stride >> 1) + 8;
>>>>>>> ef0ee7f6
    }
    if (CONFIG_SWSCALE_ALPHA && c->alpPixBuf)
        for (i = 0; i < c->vLumBufSize; i++) {
            FF_ALLOCZ_OR_GOTO(c, c->alpPixBuf[i + c->vLumBufSize],
                              dst_stride + 16, fail);
            c->alpPixBuf[i] = c->alpPixBuf[i + c->vLumBufSize];
        }

<<<<<<< HEAD
    //try to avoid drawing green stuff between the right end and the stride end
    for (i=0; i<c->vChrBufSize; i++)
        if(av_pix_fmt_descriptors[c->dstFormat].comp[0].depth_minus1 == 15){
            av_assert0(c->dstBpc > 10);
            for(j=0; j<dst_stride/2+1; j++)
                ((int32_t*)(c->chrUPixBuf[i]))[j] = 1<<18;
        } else
            for(j=0; j<dst_stride+1; j++)
                ((int16_t*)(c->chrUPixBuf[i]))[j] = 1<<14;
=======
    // try to avoid drawing green stuff between the right end and the stride end
    for (i = 0; i < c->vChrBufSize; i++)
        memset(c->chrUPixBuf[i], 64, dst_stride * 2 + 1);
>>>>>>> ef0ee7f6

    assert(c->chrDstH <= dstH);

    if (flags & SWS_PRINT_INFO) {
        if (flags & SWS_FAST_BILINEAR)
            av_log(c, AV_LOG_INFO, "FAST_BILINEAR scaler, ");
        else if (flags & SWS_BILINEAR)
            av_log(c, AV_LOG_INFO, "BILINEAR scaler, ");
        else if (flags & SWS_BICUBIC)
            av_log(c, AV_LOG_INFO, "BICUBIC scaler, ");
        else if (flags & SWS_X)
            av_log(c, AV_LOG_INFO, "Experimental scaler, ");
        else if (flags & SWS_POINT)
            av_log(c, AV_LOG_INFO, "Nearest Neighbor / POINT scaler, ");
        else if (flags & SWS_AREA)
            av_log(c, AV_LOG_INFO, "Area Averaging scaler, ");
        else if (flags & SWS_BICUBLIN)
            av_log(c, AV_LOG_INFO, "luma BICUBIC / chroma BILINEAR scaler, ");
        else if (flags & SWS_GAUSS)
            av_log(c, AV_LOG_INFO, "Gaussian scaler, ");
        else if (flags & SWS_SINC)
            av_log(c, AV_LOG_INFO, "Sinc scaler, ");
        else if (flags & SWS_LANCZOS)
            av_log(c, AV_LOG_INFO, "Lanczos scaler, ");
        else if (flags & SWS_SPLINE)
            av_log(c, AV_LOG_INFO, "Bicubic spline scaler, ");
        else
            av_log(c, AV_LOG_INFO, "ehh flags invalid?! ");

        av_log(c, AV_LOG_INFO, "from %s to %s%s ",
               av_get_pix_fmt_name(srcFormat),
#ifdef DITHER1XBPP
               dstFormat == PIX_FMT_BGR555   || dstFormat == PIX_FMT_BGR565   ||
               dstFormat == PIX_FMT_RGB444BE || dstFormat == PIX_FMT_RGB444LE ||
               dstFormat == PIX_FMT_BGR444BE || dstFormat == PIX_FMT_BGR444LE ?
                                                             "dithered " : "",
#else
               "",
#endif
               av_get_pix_fmt_name(dstFormat));

        if (HAVE_MMX2 && cpu_flags & AV_CPU_FLAG_MMX2)
            av_log(c, AV_LOG_INFO, "using MMX2\n");
        else if (HAVE_AMD3DNOW && cpu_flags & AV_CPU_FLAG_3DNOW)
            av_log(c, AV_LOG_INFO, "using 3DNOW\n");
        else if (HAVE_MMX && cpu_flags & AV_CPU_FLAG_MMX)
            av_log(c, AV_LOG_INFO, "using MMX\n");
        else if (HAVE_ALTIVEC && cpu_flags & AV_CPU_FLAG_ALTIVEC)
            av_log(c, AV_LOG_INFO, "using AltiVec\n");
        else
            av_log(c, AV_LOG_INFO, "using C\n");

        av_log(c, AV_LOG_VERBOSE, "%dx%d -> %dx%d\n", srcW, srcH, dstW, dstH);
        av_log(c, AV_LOG_DEBUG,
               "lum srcW=%d srcH=%d dstW=%d dstH=%d xInc=%d yInc=%d\n",
               c->srcW, c->srcH, c->dstW, c->dstH, c->lumXInc, c->lumYInc);
        av_log(c, AV_LOG_DEBUG,
               "chr srcW=%d srcH=%d dstW=%d dstH=%d xInc=%d yInc=%d\n",
               c->chrSrcW, c->chrSrcH, c->chrDstW, c->chrDstH,
               c->chrXInc, c->chrYInc);
    }

    c->swScale = ff_getSwsFunc(c);
    return 0;
fail: // FIXME replace things by appropriate error codes
    return -1;
}

#if FF_API_SWS_GETCONTEXT
SwsContext *sws_getContext(int srcW, int srcH, enum PixelFormat srcFormat,
                           int dstW, int dstH, enum PixelFormat dstFormat,
                           int flags, SwsFilter *srcFilter,
                           SwsFilter *dstFilter, const double *param)
{
    SwsContext *c;

    if (!(c = sws_alloc_context()))
        return NULL;

<<<<<<< HEAD
    c->flags= flags;
    c->srcW= srcW;
    c->srcH= srcH;
    c->dstW= dstW;
    c->dstH= dstH;
    c->srcRange = handle_jpeg(&srcFormat);
    c->dstRange = handle_jpeg(&dstFormat);
    c->src0Alpha = handle_0alpha(&srcFormat);
    c->dst0Alpha = handle_0alpha(&dstFormat);
    c->srcFormat= srcFormat;
    c->dstFormat= dstFormat;
=======
    c->flags     = flags;
    c->srcW      = srcW;
    c->srcH      = srcH;
    c->dstW      = dstW;
    c->dstH      = dstH;
    c->srcRange  = handle_jpeg(&srcFormat);
    c->dstRange  = handle_jpeg(&dstFormat);
    c->srcFormat = srcFormat;
    c->dstFormat = dstFormat;
>>>>>>> ef0ee7f6

    if (param) {
        c->param[0] = param[0];
        c->param[1] = param[1];
    }
    sws_setColorspaceDetails(c, ff_yuv2rgb_coeffs[SWS_CS_DEFAULT], c->srcRange,
                             ff_yuv2rgb_coeffs[SWS_CS_DEFAULT] /* FIXME*/,
                             c->dstRange, 0, 1 << 16, 1 << 16);

    if (sws_init_context(c, srcFilter, dstFilter) < 0) {
        sws_freeContext(c);
        return NULL;
    }

    return c;
}
#endif

SwsFilter *sws_getDefaultFilter(float lumaGBlur, float chromaGBlur,
                                float lumaSharpen, float chromaSharpen,
                                float chromaHShift, float chromaVShift,
                                int verbose)
{
    SwsFilter *filter = av_malloc(sizeof(SwsFilter));
    if (!filter)
        return NULL;

    if (lumaGBlur != 0.0) {
        filter->lumH = sws_getGaussianVec(lumaGBlur, 3.0);
        filter->lumV = sws_getGaussianVec(lumaGBlur, 3.0);
    } else {
        filter->lumH = sws_getIdentityVec();
        filter->lumV = sws_getIdentityVec();
    }

    if (chromaGBlur != 0.0) {
        filter->chrH = sws_getGaussianVec(chromaGBlur, 3.0);
        filter->chrV = sws_getGaussianVec(chromaGBlur, 3.0);
    } else {
        filter->chrH = sws_getIdentityVec();
        filter->chrV = sws_getIdentityVec();
    }

    if (chromaSharpen != 0.0) {
        SwsVector *id = sws_getIdentityVec();
        sws_scaleVec(filter->chrH, -chromaSharpen);
        sws_scaleVec(filter->chrV, -chromaSharpen);
        sws_addVec(filter->chrH, id);
        sws_addVec(filter->chrV, id);
        sws_freeVec(id);
    }

    if (lumaSharpen != 0.0) {
        SwsVector *id = sws_getIdentityVec();
        sws_scaleVec(filter->lumH, -lumaSharpen);
        sws_scaleVec(filter->lumV, -lumaSharpen);
        sws_addVec(filter->lumH, id);
        sws_addVec(filter->lumV, id);
        sws_freeVec(id);
    }

    if (chromaHShift != 0.0)
        sws_shiftVec(filter->chrH, (int)(chromaHShift + 0.5));

    if (chromaVShift != 0.0)
        sws_shiftVec(filter->chrV, (int)(chromaVShift + 0.5));

    sws_normalizeVec(filter->chrH, 1.0);
    sws_normalizeVec(filter->chrV, 1.0);
    sws_normalizeVec(filter->lumH, 1.0);
    sws_normalizeVec(filter->lumV, 1.0);

    if (verbose)
        sws_printVec2(filter->chrH, NULL, AV_LOG_DEBUG);
    if (verbose)
        sws_printVec2(filter->lumH, NULL, AV_LOG_DEBUG);

    return filter;
}

SwsVector *sws_allocVec(int length)
{
    SwsVector *vec = av_malloc(sizeof(SwsVector));
    if (!vec)
        return NULL;
    vec->length = length;
    vec->coeff  = av_malloc(sizeof(double) * length);
    if (!vec->coeff)
        av_freep(&vec);
    return vec;
}

SwsVector *sws_getGaussianVec(double variance, double quality)
{
    const int length = (int)(variance * quality + 0.5) | 1;
    int i;
    double middle  = (length - 1) * 0.5;
    SwsVector *vec = sws_allocVec(length);

    if (!vec)
        return NULL;

    for (i = 0; i < length; i++) {
        double dist = i - middle;
        vec->coeff[i] = exp(-dist * dist / (2 * variance * variance)) /
                        sqrt(2 * variance * M_PI);
    }

    sws_normalizeVec(vec, 1.0);

    return vec;
}

SwsVector *sws_getConstVec(double c, int length)
{
    int i;
    SwsVector *vec = sws_allocVec(length);

    if (!vec)
        return NULL;

    for (i = 0; i < length; i++)
        vec->coeff[i] = c;

    return vec;
}

SwsVector *sws_getIdentityVec(void)
{
    return sws_getConstVec(1.0, 1);
}

static double sws_dcVec(SwsVector *a)
{
    int i;
    double sum = 0;

    for (i = 0; i < a->length; i++)
        sum += a->coeff[i];

    return sum;
}

void sws_scaleVec(SwsVector *a, double scalar)
{
    int i;

    for (i = 0; i < a->length; i++)
        a->coeff[i] *= scalar;
}

void sws_normalizeVec(SwsVector *a, double height)
{
    sws_scaleVec(a, height / sws_dcVec(a));
}

static SwsVector *sws_getConvVec(SwsVector *a, SwsVector *b)
{
    int length = a->length + b->length - 1;
    int i, j;
    SwsVector *vec = sws_getConstVec(0.0, length);

    if (!vec)
        return NULL;

    for (i = 0; i < a->length; i++) {
        for (j = 0; j < b->length; j++) {
            vec->coeff[i + j] += a->coeff[i] * b->coeff[j];
        }
    }

    return vec;
}

static SwsVector *sws_sumVec(SwsVector *a, SwsVector *b)
{
    int length = FFMAX(a->length, b->length);
    int i;
    SwsVector *vec = sws_getConstVec(0.0, length);

    if (!vec)
        return NULL;

    for (i = 0; i < a->length; i++)
        vec->coeff[i + (length - 1) / 2 - (a->length - 1) / 2] += a->coeff[i];
    for (i = 0; i < b->length; i++)
        vec->coeff[i + (length - 1) / 2 - (b->length - 1) / 2] += b->coeff[i];

    return vec;
}

static SwsVector *sws_diffVec(SwsVector *a, SwsVector *b)
{
    int length = FFMAX(a->length, b->length);
    int i;
    SwsVector *vec = sws_getConstVec(0.0, length);

    if (!vec)
        return NULL;

    for (i = 0; i < a->length; i++)
        vec->coeff[i + (length - 1) / 2 - (a->length - 1) / 2] += a->coeff[i];
    for (i = 0; i < b->length; i++)
        vec->coeff[i + (length - 1) / 2 - (b->length - 1) / 2] -= b->coeff[i];

    return vec;
}

/* shift left / or right if "shift" is negative */
static SwsVector *sws_getShiftedVec(SwsVector *a, int shift)
{
    int length = a->length + FFABS(shift) * 2;
    int i;
    SwsVector *vec = sws_getConstVec(0.0, length);

    if (!vec)
        return NULL;

    for (i = 0; i < a->length; i++) {
        vec->coeff[i + (length    - 1) / 2 -
                       (a->length - 1) / 2 - shift] = a->coeff[i];
    }

    return vec;
}

void sws_shiftVec(SwsVector *a, int shift)
{
    SwsVector *shifted = sws_getShiftedVec(a, shift);
    av_free(a->coeff);
    a->coeff  = shifted->coeff;
    a->length = shifted->length;
    av_free(shifted);
}

void sws_addVec(SwsVector *a, SwsVector *b)
{
    SwsVector *sum = sws_sumVec(a, b);
    av_free(a->coeff);
    a->coeff  = sum->coeff;
    a->length = sum->length;
    av_free(sum);
}

void sws_subVec(SwsVector *a, SwsVector *b)
{
    SwsVector *diff = sws_diffVec(a, b);
    av_free(a->coeff);
    a->coeff  = diff->coeff;
    a->length = diff->length;
    av_free(diff);
}

void sws_convVec(SwsVector *a, SwsVector *b)
{
    SwsVector *conv = sws_getConvVec(a, b);
    av_free(a->coeff);
    a->coeff  = conv->coeff;
    a->length = conv->length;
    av_free(conv);
}

SwsVector *sws_cloneVec(SwsVector *a)
{
    int i;
    SwsVector *vec = sws_allocVec(a->length);

    if (!vec)
        return NULL;

    for (i = 0; i < a->length; i++)
        vec->coeff[i] = a->coeff[i];

    return vec;
}

void sws_printVec2(SwsVector *a, AVClass *log_ctx, int log_level)
{
    int i;
    double max = 0;
    double min = 0;
    double range;

    for (i = 0; i < a->length; i++)
        if (a->coeff[i] > max)
            max = a->coeff[i];

    for (i = 0; i < a->length; i++)
        if (a->coeff[i] < min)
            min = a->coeff[i];

    range = max - min;

    for (i = 0; i < a->length; i++) {
        int x = (int)((a->coeff[i] - min) * 60.0 / range + 0.5);
        av_log(log_ctx, log_level, "%1.3f ", a->coeff[i]);
        for (; x > 0; x--)
            av_log(log_ctx, log_level, " ");
        av_log(log_ctx, log_level, "|\n");
    }
}

void sws_freeVec(SwsVector *a)
{
    if (!a)
        return;
    av_freep(&a->coeff);
    a->length = 0;
    av_free(a);
}

void sws_freeFilter(SwsFilter *filter)
{
    if (!filter)
        return;

    if (filter->lumH)
        sws_freeVec(filter->lumH);
    if (filter->lumV)
        sws_freeVec(filter->lumV);
    if (filter->chrH)
        sws_freeVec(filter->chrH);
    if (filter->chrV)
        sws_freeVec(filter->chrV);
    av_free(filter);
}

void sws_freeContext(SwsContext *c)
{
    int i;
    if (!c)
        return;

    if (c->lumPixBuf) {
        for (i = 0; i < c->vLumBufSize; i++)
            av_freep(&c->lumPixBuf[i]);
        av_freep(&c->lumPixBuf);
    }

    if (c->chrUPixBuf) {
        for (i = 0; i < c->vChrBufSize; i++)
            av_freep(&c->chrUPixBuf[i]);
        av_freep(&c->chrUPixBuf);
        av_freep(&c->chrVPixBuf);
    }

    if (CONFIG_SWSCALE_ALPHA && c->alpPixBuf) {
        for (i = 0; i < c->vLumBufSize; i++)
            av_freep(&c->alpPixBuf[i]);
        av_freep(&c->alpPixBuf);
    }

    av_freep(&c->vLumFilter);
    av_freep(&c->vChrFilter);
    av_freep(&c->hLumFilter);
    av_freep(&c->hChrFilter);
#if HAVE_ALTIVEC
    av_freep(&c->vYCoeffsBank);
    av_freep(&c->vCCoeffsBank);
#endif

    av_freep(&c->vLumFilterPos);
    av_freep(&c->vChrFilterPos);
    av_freep(&c->hLumFilterPos);
    av_freep(&c->hChrFilterPos);

#if HAVE_MMX
#ifdef MAP_ANONYMOUS
    if (c->lumMmx2FilterCode)
        munmap(c->lumMmx2FilterCode, c->lumMmx2FilterCodeSize);
    if (c->chrMmx2FilterCode)
        munmap(c->chrMmx2FilterCode, c->chrMmx2FilterCodeSize);
#elif HAVE_VIRTUALALLOC
    if (c->lumMmx2FilterCode)
        VirtualFree(c->lumMmx2FilterCode, 0, MEM_RELEASE);
    if (c->chrMmx2FilterCode)
        VirtualFree(c->chrMmx2FilterCode, 0, MEM_RELEASE);
#else
    av_free(c->lumMmx2FilterCode);
    av_free(c->chrMmx2FilterCode);
#endif
    c->lumMmx2FilterCode = NULL;
    c->chrMmx2FilterCode = NULL;
#endif /* HAVE_MMX */

    av_freep(&c->yuvTable);
    av_freep(&c->formatConvBuffer);

    av_free(c);
}

struct SwsContext *sws_getCachedContext(struct SwsContext *context, int srcW,
                                        int srcH, enum PixelFormat srcFormat,
                                        int dstW, int dstH,
                                        enum PixelFormat dstFormat, int flags,
                                        SwsFilter *srcFilter,
                                        SwsFilter *dstFilter,
                                        const double *param)
{
    static const double default_param[2] = { SWS_PARAM_DEFAULT,
                                             SWS_PARAM_DEFAULT };

    if (!param)
        param = default_param;

    if (context &&
        (context->srcW      != srcW      ||
         context->srcH      != srcH      ||
         context->srcFormat != srcFormat ||
         context->dstW      != dstW      ||
         context->dstH      != dstH      ||
         context->dstFormat != dstFormat ||
         context->flags     != flags     ||
         context->param[0]  != param[0]  ||
         context->param[1]  != param[1])) {
        sws_freeContext(context);
        context = NULL;
    }

    if (!context) {
        if (!(context = sws_alloc_context()))
            return NULL;
        context->srcW      = srcW;
        context->srcH      = srcH;
        context->srcRange  = handle_jpeg(&srcFormat);
        context->src0Alpha = handle_0alpha(&srcFormat);
        context->srcFormat = srcFormat;
        context->dstW      = dstW;
        context->dstH      = dstH;
        context->dstRange  = handle_jpeg(&dstFormat);
        context->dst0Alpha = handle_0alpha(&dstFormat);
        context->dstFormat = dstFormat;
        context->flags     = flags;
        context->param[0]  = param[0];
        context->param[1]  = param[1];
        sws_setColorspaceDetails(context, ff_yuv2rgb_coeffs[SWS_CS_DEFAULT],
                                 context->srcRange,
                                 ff_yuv2rgb_coeffs[SWS_CS_DEFAULT] /* FIXME*/,
                                 context->dstRange, 0, 1 << 16, 1 << 16);
        if (sws_init_context(context, srcFilter, dstFilter) < 0) {
            sws_freeContext(context);
            return NULL;
        }
    }
    return context;
}<|MERGE_RESOLUTION|>--- conflicted
+++ resolved
@@ -18,15 +18,11 @@
  * Foundation, Inc., 51 Franklin Street, Fifth Floor, Boston, MA 02110-1301 USA
  */
 
-<<<<<<< HEAD
-#define _SVID_SOURCE //needed for MAP_ANONYMOUS
+#include "config.h"
+
+#define _SVID_SOURCE // needed for MAP_ANONYMOUS
 #define _DARWIN_C_SOURCE // needed for MAP_ANON
-=======
-#include "config.h"
-
-#define _SVID_SOURCE // needed for MAP_ANONYMOUS
 #include <assert.h>
->>>>>>> ef0ee7f6
 #include <inttypes.h>
 #include <math.h>
 #include <stdio.h>
@@ -42,6 +38,7 @@
 #include <windows.h>
 #endif
 
+#include "libavutil/avassert.h"
 #include "libavutil/avutil.h"
 #include "libavutil/bswap.h"
 #include "libavutil/cpu.h"
@@ -49,14 +46,10 @@
 #include "libavutil/mathematics.h"
 #include "libavutil/opt.h"
 #include "libavutil/pixdesc.h"
-<<<<<<< HEAD
-#include "libavutil/avassert.h"
-=======
 #include "libavutil/x86_cpu.h"
 #include "rgb2rgb.h"
 #include "swscale.h"
 #include "swscale_internal.h"
->>>>>>> ef0ee7f6
 
 unsigned swscale_version(void)
 {
@@ -82,93 +75,6 @@
 } FormatEntry;
 
 static const FormatEntry format_entries[PIX_FMT_NB] = {
-<<<<<<< HEAD
-    [PIX_FMT_YUV420P]     = { 1 , 1 },
-    [PIX_FMT_YUYV422]     = { 1 , 1 },
-    [PIX_FMT_RGB24]       = { 1 , 1 },
-    [PIX_FMT_BGR24]       = { 1 , 1 },
-    [PIX_FMT_YUV422P]     = { 1 , 1 },
-    [PIX_FMT_YUV444P]     = { 1 , 1 },
-    [PIX_FMT_YUV410P]     = { 1 , 1 },
-    [PIX_FMT_YUV411P]     = { 1 , 1 },
-    [PIX_FMT_GRAY8]       = { 1 , 1 },
-    [PIX_FMT_MONOWHITE]   = { 1 , 1 },
-    [PIX_FMT_MONOBLACK]   = { 1 , 1 },
-    [PIX_FMT_PAL8]        = { 1 , 0 },
-    [PIX_FMT_YUVJ420P]    = { 1 , 1 },
-    [PIX_FMT_YUVJ422P]    = { 1 , 1 },
-    [PIX_FMT_YUVJ444P]    = { 1 , 1 },
-    [PIX_FMT_UYVY422]     = { 1 , 1 },
-    [PIX_FMT_UYYVYY411]   = { 0 , 0 },
-    [PIX_FMT_BGR8]        = { 1 , 1 },
-    [PIX_FMT_BGR4]        = { 0 , 1 },
-    [PIX_FMT_BGR4_BYTE]   = { 1 , 1 },
-    [PIX_FMT_RGB8]        = { 1 , 1 },
-    [PIX_FMT_RGB4]        = { 0 , 1 },
-    [PIX_FMT_RGB4_BYTE]   = { 1 , 1 },
-    [PIX_FMT_NV12]        = { 1 , 1 },
-    [PIX_FMT_NV21]        = { 1 , 1 },
-    [PIX_FMT_ARGB]        = { 1 , 1 },
-    [PIX_FMT_RGBA]        = { 1 , 1 },
-    [PIX_FMT_ABGR]        = { 1 , 1 },
-    [PIX_FMT_BGRA]        = { 1 , 1 },
-    [PIX_FMT_0RGB]        = { 1 , 1 },
-    [PIX_FMT_RGB0]        = { 1 , 1 },
-    [PIX_FMT_0BGR]        = { 1 , 1 },
-    [PIX_FMT_BGR0]        = { 1 , 1 },
-    [PIX_FMT_GRAY16BE]    = { 1 , 1 },
-    [PIX_FMT_GRAY16LE]    = { 1 , 1 },
-    [PIX_FMT_YUV440P]     = { 1 , 1 },
-    [PIX_FMT_YUVJ440P]    = { 1 , 1 },
-    [PIX_FMT_YUVA420P]    = { 1 , 1 },
-    [PIX_FMT_YUVA444P]    = { 1 , 1 },
-    [PIX_FMT_RGB48BE]     = { 1 , 1 },
-    [PIX_FMT_RGB48LE]     = { 1 , 1 },
-    [PIX_FMT_RGBA64BE]    = { 1 , 0 },
-    [PIX_FMT_RGBA64LE]    = { 1 , 0 },
-    [PIX_FMT_RGB565BE]    = { 1 , 1 },
-    [PIX_FMT_RGB565LE]    = { 1 , 1 },
-    [PIX_FMT_RGB555BE]    = { 1 , 1 },
-    [PIX_FMT_RGB555LE]    = { 1 , 1 },
-    [PIX_FMT_BGR565BE]    = { 1 , 1 },
-    [PIX_FMT_BGR565LE]    = { 1 , 1 },
-    [PIX_FMT_BGR555BE]    = { 1 , 1 },
-    [PIX_FMT_BGR555LE]    = { 1 , 1 },
-    [PIX_FMT_YUV420P16LE] = { 1 , 1 },
-    [PIX_FMT_YUV420P16BE] = { 1 , 1 },
-    [PIX_FMT_YUV422P16LE] = { 1 , 1 },
-    [PIX_FMT_YUV422P16BE] = { 1 , 1 },
-    [PIX_FMT_YUV444P16LE] = { 1 , 1 },
-    [PIX_FMT_YUV444P16BE] = { 1 , 1 },
-    [PIX_FMT_RGB444LE]    = { 1 , 1 },
-    [PIX_FMT_RGB444BE]    = { 1 , 1 },
-    [PIX_FMT_BGR444LE]    = { 1 , 1 },
-    [PIX_FMT_BGR444BE]    = { 1 , 1 },
-    [PIX_FMT_Y400A]       = { 1 , 0 },
-    [PIX_FMT_BGR48BE]     = { 1 , 1 },
-    [PIX_FMT_BGR48LE]     = { 1 , 1 },
-    [PIX_FMT_BGRA64BE]    = { 0 , 0 },
-    [PIX_FMT_BGRA64LE]    = { 0 , 0 },
-    [PIX_FMT_YUV420P9BE]  = { 1 , 1 },
-    [PIX_FMT_YUV420P9LE]  = { 1 , 1 },
-    [PIX_FMT_YUV420P10BE] = { 1 , 1 },
-    [PIX_FMT_YUV420P10LE] = { 1 , 1 },
-    [PIX_FMT_YUV422P9BE]  = { 1 , 1 },
-    [PIX_FMT_YUV422P9LE]  = { 1 , 1 },
-    [PIX_FMT_YUV422P10BE] = { 1 , 1 },
-    [PIX_FMT_YUV422P10LE] = { 1 , 1 },
-    [PIX_FMT_YUV444P9BE]  = { 1 , 1 },
-    [PIX_FMT_YUV444P9LE]  = { 1 , 1 },
-    [PIX_FMT_YUV444P10BE] = { 1 , 1 },
-    [PIX_FMT_YUV444P10LE] = { 1 , 1 },
-    [PIX_FMT_GBRP]        = { 1 , 0 },
-    [PIX_FMT_GBRP9LE]     = { 1 , 0 },
-    [PIX_FMT_GBRP9BE]     = { 1 , 0 },
-    [PIX_FMT_GBRP10LE]    = { 1 , 0 },
-    [PIX_FMT_GBRP10BE]    = { 1 , 0 },
-    [PIX_FMT_GBRP16LE]    = { 1 , 0 },
-    [PIX_FMT_GBRP16BE]    = { 1 , 0 },
-=======
     [PIX_FMT_YUV420P]     = { 1, 1 },
     [PIX_FMT_YUYV422]     = { 1, 1 },
     [PIX_FMT_RGB24]       = { 1, 1 },
@@ -198,13 +104,20 @@
     [PIX_FMT_RGBA]        = { 1, 1 },
     [PIX_FMT_ABGR]        = { 1, 1 },
     [PIX_FMT_BGRA]        = { 1, 1 },
+    [PIX_FMT_0RGB]        = { 1, 1 },
+    [PIX_FMT_RGB0]        = { 1, 1 },
+    [PIX_FMT_0BGR]        = { 1, 1 },
+    [PIX_FMT_BGR0]        = { 1, 1 },
     [PIX_FMT_GRAY16BE]    = { 1, 1 },
     [PIX_FMT_GRAY16LE]    = { 1, 1 },
     [PIX_FMT_YUV440P]     = { 1, 1 },
     [PIX_FMT_YUVJ440P]    = { 1, 1 },
     [PIX_FMT_YUVA420P]    = { 1, 1 },
+    [PIX_FMT_YUVA444P]    = { 1, 1 },
     [PIX_FMT_RGB48BE]     = { 1, 1 },
     [PIX_FMT_RGB48LE]     = { 1, 1 },
+    [PIX_FMT_RGBA64BE]    = { 1, 0 },
+    [PIX_FMT_RGBA64LE]    = { 1, 0 },
     [PIX_FMT_RGB565BE]    = { 1, 1 },
     [PIX_FMT_RGB565LE]    = { 1, 1 },
     [PIX_FMT_RGB555BE]    = { 1, 1 },
@@ -226,6 +139,8 @@
     [PIX_FMT_Y400A]       = { 1, 0 },
     [PIX_FMT_BGR48BE]     = { 1, 1 },
     [PIX_FMT_BGR48LE]     = { 1, 1 },
+    [PIX_FMT_BGRA64BE]    = { 0, 0 },
+    [PIX_FMT_BGRA64LE]    = { 0, 0 },
     [PIX_FMT_YUV420P9BE]  = { 1, 1 },
     [PIX_FMT_YUV420P9LE]  = { 1, 1 },
     [PIX_FMT_YUV420P10BE] = { 1, 1 },
@@ -245,7 +160,6 @@
     [PIX_FMT_GBRP10BE]    = { 1, 0 },
     [PIX_FMT_GBRP16LE]    = { 1, 0 },
     [PIX_FMT_GBRP16BE]    = { 1, 0 },
->>>>>>> ef0ee7f6
 };
 
 int sws_isSupportedInput(enum PixelFormat pix_fmt)
@@ -282,17 +196,11 @@
                               dist - 1.0);
 }
 
-<<<<<<< HEAD
-static int initFilter(int16_t **outFilter, int32_t **filterPos, int *outFilterSize, int xInc,
-                      int srcW, int dstW, int filterAlign, int one, int flags, int cpu_flags,
-                      SwsVector *srcFilter, SwsVector *dstFilter, double param[2])
-=======
 static int initFilter(int16_t **outFilter, int32_t **filterPos,
                       int *outFilterSize, int xInc, int srcW, int dstW,
                       int filterAlign, int one, int flags, int cpu_flags,
                       SwsVector *srcFilter, SwsVector *dstFilter,
-                      double param[2], int is_horizontal)
->>>>>>> ef0ee7f6
+                      double param[2])
 {
     int i;
     int filterSize;
@@ -320,16 +228,10 @@
         }
     } else if (flags & SWS_POINT) { // lame looking point sampling mode
         int i;
-<<<<<<< HEAD
         int64_t xDstInSrc;
-        filterSize= 1;
-        FF_ALLOC_OR_GOTO(NULL, filter, dstW*sizeof(*filter)*filterSize, fail);
-=======
-        int xDstInSrc;
         filterSize = 1;
         FF_ALLOC_OR_GOTO(NULL, filter,
                          dstW * sizeof(*filter) * filterSize, fail);
->>>>>>> ef0ee7f6
 
         xDstInSrc = xInc / 2 - 0x8000;
         for (i = 0; i < dstW; i++) {
@@ -342,39 +244,23 @@
     } else if ((xInc <= (1 << 16) && (flags & SWS_AREA)) ||
                (flags & SWS_FAST_BILINEAR)) { // bilinear upscale
         int i;
-<<<<<<< HEAD
         int64_t xDstInSrc;
-        filterSize= 2;
-        FF_ALLOC_OR_GOTO(NULL, filter, dstW*sizeof(*filter)*filterSize, fail);
-=======
-        int xDstInSrc;
         filterSize = 2;
         FF_ALLOC_OR_GOTO(NULL, filter,
                          dstW * sizeof(*filter) * filterSize, fail);
->>>>>>> ef0ee7f6
 
         xDstInSrc = xInc / 2 - 0x8000;
         for (i = 0; i < dstW; i++) {
             int xx = (xDstInSrc - ((filterSize - 1) << 15) + (1 << 15)) >> 16;
             int j;
 
-<<<<<<< HEAD
-            (*filterPos)[i]= xx;
-            //bilinear upscale / linear interpolate / area averaging
-            for (j=0; j<filterSize; j++) {
-                int64_t coeff= fone - FFABS(((int64_t)xx<<16) - xDstInSrc)*(fone>>16);
-                if (coeff<0) coeff=0;
-                filter[i*filterSize + j]= coeff;
-=======
             (*filterPos)[i] = xx;
             // bilinear upscale / linear interpolate / area averaging
             for (j = 0; j < filterSize; j++) {
-                int64_t coeff = fone - FFABS((xx << 16) - xDstInSrc) *
-                                (fone >> 16);
+                int64_t coeff= fone - FFABS(((int64_t)xx<<16) - xDstInSrc)*(fone>>16);
                 if (coeff < 0)
                     coeff = 0;
                 filter[i * filterSize + j] = coeff;
->>>>>>> ef0ee7f6
                 xx++;
             }
             xDstInSrc += xInc;
@@ -631,53 +517,26 @@
 
     // FIXME try to align filterPos if possible
 
-<<<<<<< HEAD
-    //fix borders
-    for (i=0; i<dstW; i++) {
+    // fix borders
+    for (i = 0; i < dstW; i++) {
         int j;
         if ((*filterPos)[i] < 0) {
             // move filter coefficients left to compensate for filterPos
-            for (j=1; j<filterSize; j++) {
-                int left= FFMAX(j + (*filterPos)[i], 0);
-                filter[i*filterSize + left] += filter[i*filterSize + j];
-                filter[i*filterSize + j]=0;
-=======
-    // fix borders
-    if (is_horizontal) {
-        for (i = 0; i < dstW; i++) {
-            int j;
-            if ((*filterPos)[i] < 0) {
-                // move filter coefficients left to compensate for filterPos
-                for (j = 1; j < filterSize; j++) {
-                    int left = FFMAX(j + (*filterPos)[i], 0);
-                    filter[i * filterSize + left] += filter[i * filterSize + j];
-                    filter[i * filterSize + j]     = 0;
-                }
-                (*filterPos)[i] = 0;
->>>>>>> ef0ee7f6
+            for (j = 1; j < filterSize; j++) {
+                int left = FFMAX(j + (*filterPos)[i], 0);
+                filter[i * filterSize + left] += filter[i * filterSize + j];
+                filter[i * filterSize + j]     = 0;
             }
             (*filterPos)[i]= 0;
         }
 
-<<<<<<< HEAD
         if ((*filterPos)[i] + filterSize > srcW) {
-            int shift= (*filterPos)[i] + filterSize - srcW;
+            int shift = (*filterPos)[i] + filterSize - srcW;
             // move filter coefficients right to compensate for filterPos
-            for (j=filterSize-2; j>=0; j--) {
-                int right= FFMIN(j + shift, filterSize-1);
-                filter[i*filterSize +right] += filter[i*filterSize +j];
-                filter[i*filterSize +j]=0;
-=======
-            if ((*filterPos)[i] + filterSize > srcW) {
-                int shift = (*filterPos)[i] + filterSize - srcW;
-                // move filter coefficients right to compensate for filterPos
-                for (j = filterSize - 2; j >= 0; j--) {
-                    int right = FFMIN(j + shift, filterSize - 1);
-                    filter[i * filterSize + right] += filter[i * filterSize + j];
-                    filter[i * filterSize + j]      = 0;
-                }
-                (*filterPos)[i] = srcW - filterSize;
->>>>>>> ef0ee7f6
+            for (j = filterSize - 2; j >= 0; j--) {
+                int right = FFMIN(j + shift, filterSize - 1);
+                filter[i * filterSize + right] += filter[i * filterSize + j];
+                filter[i * filterSize + j]      = 0;
             }
             (*filterPos)[i]= srcW - filterSize;
         }
@@ -928,12 +787,8 @@
                              int *srcRange, int **table, int *dstRange,
                              int *brightness, int *contrast, int *saturation)
 {
-<<<<<<< HEAD
-    if (!c || isYUV(c->dstFormat) || isGray(c->dstFormat)) return -1;
-=======
-    if (isYUV(c->dstFormat) || isGray(c->dstFormat))
+    if (!c || isYUV(c->dstFormat) || isGray(c->dstFormat))
         return -1;
->>>>>>> ef0ee7f6
 
     *inv_table  = c->srcColorspaceTable;
     *table      = c->dstColorspaceTable;
@@ -992,22 +847,12 @@
     int i, j;
     int usesVFilter, usesHFilter;
     int unscaled;
-<<<<<<< HEAD
-    SwsFilter dummyFilter= {NULL, NULL, NULL, NULL};
-    int srcW= c->srcW;
-    int srcH= c->srcH;
-    int dstW= c->dstW;
-    int dstH= c->dstH;
-    int dst_stride = FFALIGN(dstW * sizeof(int16_t)+66, 16);
-=======
     SwsFilter dummyFilter = { NULL, NULL, NULL, NULL };
     int srcW              = c->srcW;
     int srcH              = c->srcH;
     int dstW              = c->dstW;
     int dstH              = c->dstH;
-    int dst_stride        = FFALIGN(dstW * sizeof(int16_t) + 16, 16);
-    int dst_stride_px     = dst_stride >> 1;
->>>>>>> ef0ee7f6
+    int dst_stride        = FFALIGN(dstW * sizeof(int16_t) + 66, 16);
     int flags, cpu_flags;
     enum PixelFormat srcFormat = c->srcFormat;
     enum PixelFormat dstFormat = c->dstFormat;
@@ -1032,36 +877,13 @@
     }
 
     if (!sws_isSupportedInput(srcFormat)) {
-<<<<<<< HEAD
-        av_log(c, AV_LOG_ERROR, "%s is not supported as input pixel format\n", av_get_pix_fmt_name(srcFormat));
-        return AVERROR(EINVAL);
-    }
-    if (!sws_isSupportedOutput(dstFormat)) {
-        av_log(c, AV_LOG_ERROR, "%s is not supported as output pixel format\n", av_get_pix_fmt_name(dstFormat));
-        return AVERROR(EINVAL);
-    }
-
-    i= flags & ( SWS_POINT
-                |SWS_AREA
-                |SWS_BILINEAR
-                |SWS_FAST_BILINEAR
-                |SWS_BICUBIC
-                |SWS_X
-                |SWS_GAUSS
-                |SWS_LANCZOS
-                |SWS_SINC
-                |SWS_SPLINE
-                |SWS_BICUBLIN);
-    if(!i || (i & (i-1))) {
-        av_log(c, AV_LOG_ERROR, "Exactly one scaler algorithm must be chosen, got %X\n", i);
-=======
         av_log(c, AV_LOG_ERROR, "%s is not supported as input pixel format\n",
-               sws_format_name(srcFormat));
+               av_get_pix_fmt_name(srcFormat));
         return AVERROR(EINVAL);
     }
     if (!sws_isSupportedOutput(dstFormat)) {
         av_log(c, AV_LOG_ERROR, "%s is not supported as output pixel format\n",
-               sws_format_name(dstFormat));
+               av_get_pix_fmt_name(dstFormat));
         return AVERROR(EINVAL);
     }
 
@@ -1077,9 +899,7 @@
                  SWS_SPLINE        |
                  SWS_BICUBLIN);
     if (!i || (i & (i - 1))) {
-        av_log(c, AV_LOG_ERROR,
-               "Exactly one scaler algorithm must be chosen\n");
->>>>>>> ef0ee7f6
+        av_log(c, AV_LOG_ERROR, "Exactly one scaler algorithm must be chosen, got %X\n", i);
         return AVERROR(EINVAL);
     }
     /* sanity check */
@@ -1114,7 +934,6 @@
     getSubSampleFactors(&c->chrSrcHSubSample, &c->chrSrcVSubSample, srcFormat);
     getSubSampleFactors(&c->chrDstHSubSample, &c->chrDstVSubSample, dstFormat);
 
-<<<<<<< HEAD
 
     if (isAnyRGB(dstFormat) && !(flags&SWS_FULL_CHR_H_INT)) {
         if (dstW&1) {
@@ -1123,11 +942,8 @@
             c->flags = flags;
         }
     }
-    // reuse chroma for 2 pixels RGB/BGR unless user wants full chroma interpolation
-=======
     /* reuse chroma for 2 pixels RGB/BGR unless user wants full
      * chroma interpolation */
->>>>>>> ef0ee7f6
     if (flags & SWS_FULL_CHR_H_INT &&
         isAnyRGB(dstFormat)        &&
         dstFormat != PIX_FMT_RGBA  &&
@@ -1138,7 +954,7 @@
         dstFormat != PIX_FMT_BGR24) {
         av_log(c, AV_LOG_WARNING,
                "full chroma interpolation for destination format '%s' not yet implemented\n",
-               sws_format_name(dstFormat));
+               av_get_pix_fmt_name(dstFormat));
         flags   &= ~SWS_FULL_CHR_H_INT;
         c->flags = flags;
     }
@@ -1172,16 +988,10 @@
         ff_get_unscaled_swscale(c);
 
         if (c->swScale) {
-<<<<<<< HEAD
-            if (flags&SWS_PRINT_INFO)
-                av_log(c, AV_LOG_INFO, "using unscaled %s -> %s special converter\n",
-                       av_get_pix_fmt_name(srcFormat), av_get_pix_fmt_name(dstFormat));
-=======
             if (flags & SWS_PRINT_INFO)
                 av_log(c, AV_LOG_INFO,
                        "using unscaled %s -> %s special converter\n",
-                       sws_format_name(srcFormat), sws_format_name(dstFormat));
->>>>>>> ef0ee7f6
+                       av_get_pix_fmt_name(srcFormat), av_get_pix_fmt_name(dstFormat));
             return 0;
         }
     }
@@ -1196,33 +1006,7 @@
         c->srcBpc = 16;
     if (c->dstBpc == 16)
         dst_stride <<= 1;
-<<<<<<< HEAD
     FF_ALLOC_OR_GOTO(c, c->formatConvBuffer, FFALIGN(srcW*2+78, 16) * 2, fail);
-    if (HAVE_MMX2 && cpu_flags & AV_CPU_FLAG_MMX2 && c->srcBpc == 8 && c->dstBpc <= 10) {
-        c->canMMX2BeUsed= (dstW >=srcW && (dstW&31)==0 && (srcW&15)==0) ? 1 : 0;
-        if (!c->canMMX2BeUsed && dstW >=srcW && (srcW&15)==0 && (flags&SWS_FAST_BILINEAR)) {
-            if (flags&SWS_PRINT_INFO)
-                av_log(c, AV_LOG_INFO, "output width is not a multiple of 32 -> no MMX2 scaler\n");
-        }
-        if (usesHFilter || isNBPS(c->srcFormat) || is16BPS(c->srcFormat) || isAnyRGB(c->srcFormat)) c->canMMX2BeUsed=0;
-    }
-    else
-        c->canMMX2BeUsed=0;
-
-    c->chrXInc= (((int64_t)c->chrSrcW<<16) + (c->chrDstW>>1))/c->chrDstW;
-    c->chrYInc= (((int64_t)c->chrSrcH<<16) + (c->chrDstH>>1))/c->chrDstH;
-
-    // match pixel 0 of the src to pixel 0 of dst and match pixel n-2 of src to pixel n-2 of dst
-    // but only for the FAST_BILINEAR mode otherwise do correct scaling
-    // n-2 is the last chrominance sample available
-    // this is not perfect, but no one should notice the difference, the more correct variant
-    // would be like the vertical one, but that would require some special code for the
-    // first and last pixel
-    if (flags&SWS_FAST_BILINEAR) {
-=======
-    FF_ALLOC_OR_GOTO(c, c->formatConvBuffer,
-                     (FFALIGN(srcW, 16) * 2 * FFALIGN(c->srcBpc, 8) >> 3) + 16,
-                     fail);
     if (HAVE_MMX2 && cpu_flags & AV_CPU_FLAG_MMX2 &&
         c->srcBpc == 8 && c->dstBpc <= 10) {
         c->canMMX2BeUsed = (dstW >= srcW && (dstW & 31) == 0 &&
@@ -1233,8 +1017,8 @@
                 av_log(c, AV_LOG_INFO,
                        "output width is not a multiple of 32 -> no MMX2 scaler\n");
         }
-        if (usesHFilter)
-            c->canMMX2BeUsed = 0;
+        if (usesHFilter || isNBPS(c->srcFormat) || is16BPS(c->srcFormat) || isAnyRGB(c->srcFormat))
+            c->canMMX2BeUsed=0;
     } else
         c->canMMX2BeUsed = 0;
 
@@ -1249,22 +1033,14 @@
      * correct variant would be like the vertical one, but that would require
      * some special code for the first and last pixel */
     if (flags & SWS_FAST_BILINEAR) {
->>>>>>> ef0ee7f6
         if (c->canMMX2BeUsed) {
             c->lumXInc += 20;
             c->chrXInc += 20;
         }
-<<<<<<< HEAD
-        //we don't use the x86 asm scaler if MMX is available
+        // we don't use the x86 asm scaler if MMX is available
         else if (HAVE_MMX && cpu_flags & AV_CPU_FLAG_MMX && c->dstBpc <= 10) {
-            c->lumXInc = ((int64_t)(srcW-2)<<16)/(dstW-2) - 20;
-            c->chrXInc = ((int64_t)(c->chrSrcW-2)<<16)/(c->chrDstW-2) - 20;
-=======
-        // we don't use the x86 asm scaler if MMX is available
-        else if (HAVE_MMX && cpu_flags & AV_CPU_FLAG_MMX) {
             c->lumXInc = ((int64_t)(srcW       - 2) << 16) / (dstW       - 2) - 20;
             c->chrXInc = ((int64_t)(c->chrSrcW - 2) << 16) / (c->chrDstW - 2) - 20;
->>>>>>> ef0ee7f6
         }
     }
 
@@ -1297,26 +1073,17 @@
             {
                 av_log(c, AV_LOG_ERROR, "Failed to allocate MMX2FilterCode\n");
                 return AVERROR(ENOMEM);
-<<<<<<< HEAD
             }
-            FF_ALLOCZ_OR_GOTO(c, c->hLumFilter   , (dstW        /8+8)*sizeof(int16_t), fail);
-            FF_ALLOCZ_OR_GOTO(c, c->hChrFilter   , (c->chrDstW  /4+8)*sizeof(int16_t), fail);
-            FF_ALLOCZ_OR_GOTO(c, c->hLumFilterPos, (dstW      /2/8+8)*sizeof(int32_t), fail);
-            FF_ALLOCZ_OR_GOTO(c, c->hChrFilterPos, (c->chrDstW/2/4+8)*sizeof(int32_t), fail);
-
-            initMMX2HScaler(      dstW, c->lumXInc, c->lumMmx2FilterCode, c->hLumFilter, (uint32_t*)c->hLumFilterPos, 8);
-            initMMX2HScaler(c->chrDstW, c->chrXInc, c->chrMmx2FilterCode, c->hChrFilter, (uint32_t*)c->hChrFilterPos, 4);
-=======
+
             FF_ALLOCZ_OR_GOTO(c, c->hLumFilter,    (dstW           / 8 + 8) * sizeof(int16_t), fail);
             FF_ALLOCZ_OR_GOTO(c, c->hChrFilter,    (c->chrDstW     / 4 + 8) * sizeof(int16_t), fail);
             FF_ALLOCZ_OR_GOTO(c, c->hLumFilterPos, (dstW       / 2 / 8 + 8) * sizeof(int32_t), fail);
             FF_ALLOCZ_OR_GOTO(c, c->hChrFilterPos, (c->chrDstW / 2 / 4 + 8) * sizeof(int32_t), fail);
 
-            initMMX2HScaler(dstW, c->lumXInc, c->lumMmx2FilterCode,
-                            c->hLumFilter, c->hLumFilterPos, 8);
+            initMMX2HScaler(      dstW, c->lumXInc, c->lumMmx2FilterCode,
+                            c->hLumFilter, (uint32_t*)c->hLumFilterPos, 8);
             initMMX2HScaler(c->chrDstW, c->chrXInc, c->chrMmx2FilterCode,
-                            c->hChrFilter, c->hChrFilterPos, 4);
->>>>>>> ef0ee7f6
+                            c->hChrFilter, (uint32_t*)c->hChrFilterPos, 4);
 
 #ifdef MAP_ANONYMOUS
             mprotect(c->lumMmx2FilterCode, c->lumMmx2FilterCodeSize, PROT_EXEC | PROT_READ);
@@ -1330,31 +1097,19 @@
                 (HAVE_ALTIVEC && cpu_flags & AV_CPU_FLAG_ALTIVEC) ? 8 :
                 1;
 
-<<<<<<< HEAD
-            if (initFilter(&c->hLumFilter, &c->hLumFilterPos, &c->hLumFilterSize, c->lumXInc,
-                           srcW      ,       dstW, filterAlign, 1<<14,
-                           (flags&SWS_BICUBLIN) ? (flags|SWS_BICUBIC)  : flags, cpu_flags,
-                           srcFilter->lumH, dstFilter->lumH, c->param) < 0)
-                goto fail;
-            if (initFilter(&c->hChrFilter, &c->hChrFilterPos, &c->hChrFilterSize, c->chrXInc,
-                           c->chrSrcW, c->chrDstW, filterAlign, 1<<14,
-                           (flags&SWS_BICUBLIN) ? (flags|SWS_BILINEAR) : flags, cpu_flags,
-                           srcFilter->chrH, dstFilter->chrH, c->param) < 0)
-=======
             if (initFilter(&c->hLumFilter, &c->hLumFilterPos,
                            &c->hLumFilterSize, c->lumXInc,
                            srcW, dstW, filterAlign, 1 << 14,
                            (flags & SWS_BICUBLIN) ? (flags | SWS_BICUBIC) : flags,
                            cpu_flags, srcFilter->lumH, dstFilter->lumH,
-                           c->param, 1) < 0)
+                           c->param) < 0)
                 goto fail;
             if (initFilter(&c->hChrFilter, &c->hChrFilterPos,
                            &c->hChrFilterSize, c->chrXInc,
                            c->chrSrcW, c->chrDstW, filterAlign, 1 << 14,
                            (flags & SWS_BICUBLIN) ? (flags | SWS_BILINEAR) : flags,
                            cpu_flags, srcFilter->chrH, dstFilter->chrH,
-                           c->param, 1) < 0)
->>>>>>> ef0ee7f6
+                           c->param) < 0)
                 goto fail;
         }
     } // initialize horizontal stuff
@@ -1366,30 +1121,18 @@
             (HAVE_ALTIVEC && cpu_flags & AV_CPU_FLAG_ALTIVEC) ? 8 :
             1;
 
-<<<<<<< HEAD
-        if (initFilter(&c->vLumFilter, &c->vLumFilterPos, &c->vLumFilterSize, c->lumYInc,
-                       srcH      ,        dstH, filterAlign, (1<<12),
-                       (flags&SWS_BICUBLIN) ? (flags|SWS_BICUBIC)  : flags, cpu_flags,
-                       srcFilter->lumV, dstFilter->lumV, c->param) < 0)
-            goto fail;
-        if (initFilter(&c->vChrFilter, &c->vChrFilterPos, &c->vChrFilterSize, c->chrYInc,
-                       c->chrSrcH, c->chrDstH, filterAlign, (1<<12),
-                       (flags&SWS_BICUBLIN) ? (flags|SWS_BILINEAR) : flags, cpu_flags,
-                       srcFilter->chrV, dstFilter->chrV, c->param) < 0)
-=======
         if (initFilter(&c->vLumFilter, &c->vLumFilterPos, &c->vLumFilterSize,
                        c->lumYInc, srcH, dstH, filterAlign, (1 << 12),
                        (flags & SWS_BICUBLIN) ? (flags | SWS_BICUBIC) : flags,
                        cpu_flags, srcFilter->lumV, dstFilter->lumV,
-                       c->param, 0) < 0)
+                       c->param) < 0)
             goto fail;
         if (initFilter(&c->vChrFilter, &c->vChrFilterPos, &c->vChrFilterSize,
                        c->chrYInc, c->chrSrcH, c->chrDstH,
                        filterAlign, (1 << 12),
                        (flags & SWS_BICUBLIN) ? (flags | SWS_BILINEAR) : flags,
                        cpu_flags, srcFilter->chrV, dstFilter->chrV,
-                       c->param, 0) < 0)
->>>>>>> ef0ee7f6
+                       c->param) < 0)
             goto fail;
 
 #if HAVE_ALTIVEC
@@ -1431,16 +1174,6 @@
                              c->vChrFilterPos[chrI];
     }
 
-<<<<<<< HEAD
-    // allocate pixbufs (we use dynamic allocation because otherwise we would need to
-    // allocate several megabytes to handle all possible cases)
-    FF_ALLOC_OR_GOTO(c, c->lumPixBuf, c->vLumBufSize*2*sizeof(int16_t*), fail);
-    FF_ALLOC_OR_GOTO(c, c->chrUPixBuf, c->vChrBufSize*2*sizeof(int16_t*), fail);
-    FF_ALLOC_OR_GOTO(c, c->chrVPixBuf, c->vChrBufSize*2*sizeof(int16_t*), fail);
-    if (CONFIG_SWSCALE_ALPHA && isALPHA(c->srcFormat) && isALPHA(c->dstFormat))
-        FF_ALLOCZ_OR_GOTO(c, c->alpPixBuf, c->vLumBufSize*2*sizeof(int16_t*), fail);
-    //Note we need at least one pixel more at the end because of the MMX code (just in case someone wanna replace the 4000/8000)
-=======
     /* Allocate pixbufs (we use dynamic allocation because otherwise we would
      * need to allocate several megabytes to handle all possible cases) */
     FF_ALLOC_OR_GOTO(c, c->lumPixBuf,  c->vLumBufSize * 3 * sizeof(int16_t *), fail);
@@ -1450,32 +1183,21 @@
         FF_ALLOCZ_OR_GOTO(c, c->alpPixBuf, c->vLumBufSize * 3 * sizeof(int16_t *), fail);
     /* Note we need at least one pixel more at the end because of the MMX code
      * (just in case someone wants to replace the 4000/8000). */
->>>>>>> ef0ee7f6
     /* align at 16 bytes for AltiVec */
     for (i = 0; i < c->vLumBufSize; i++) {
         FF_ALLOCZ_OR_GOTO(c, c->lumPixBuf[i + c->vLumBufSize],
                           dst_stride + 16, fail);
         c->lumPixBuf[i] = c->lumPixBuf[i + c->vLumBufSize];
     }
-<<<<<<< HEAD
     // 64 / c->scalingBpp is the same as 16 / sizeof(scaling_intermediate)
     c->uv_off   = (dst_stride>>1) + 64 / (c->dstBpc &~ 7);
     c->uv_offx2 = dst_stride + 16;
-    for (i=0; i<c->vChrBufSize; i++) {
-        FF_ALLOC_OR_GOTO(c, c->chrUPixBuf[i+c->vChrBufSize], dst_stride*2+32, fail);
-        c->chrUPixBuf[i] = c->chrUPixBuf[i+c->vChrBufSize];
-        c->chrVPixBuf[i] = c->chrVPixBuf[i+c->vChrBufSize] = c->chrUPixBuf[i] + (dst_stride >> 1) + 8;
-=======
-    // 64 / (c->dstBpc & ~7) is the same as 16 / sizeof(scaling_intermediate)
-    c->uv_off_px   = dst_stride_px + 64 / (c->dstBpc & ~7);
-    c->uv_off_byte = dst_stride + 16;
     for (i = 0; i < c->vChrBufSize; i++) {
         FF_ALLOC_OR_GOTO(c, c->chrUPixBuf[i + c->vChrBufSize],
                          dst_stride * 2 + 32, fail);
         c->chrUPixBuf[i] = c->chrUPixBuf[i + c->vChrBufSize];
         c->chrVPixBuf[i] = c->chrVPixBuf[i + c->vChrBufSize]
                          = c->chrUPixBuf[i] + (dst_stride >> 1) + 8;
->>>>>>> ef0ee7f6
     }
     if (CONFIG_SWSCALE_ALPHA && c->alpPixBuf)
         for (i = 0; i < c->vLumBufSize; i++) {
@@ -1484,9 +1206,8 @@
             c->alpPixBuf[i] = c->alpPixBuf[i + c->vLumBufSize];
         }
 
-<<<<<<< HEAD
-    //try to avoid drawing green stuff between the right end and the stride end
-    for (i=0; i<c->vChrBufSize; i++)
+    // try to avoid drawing green stuff between the right end and the stride end
+    for (i = 0; i < c->vChrBufSize; i++)
         if(av_pix_fmt_descriptors[c->dstFormat].comp[0].depth_minus1 == 15){
             av_assert0(c->dstBpc > 10);
             for(j=0; j<dst_stride/2+1; j++)
@@ -1494,11 +1215,6 @@
         } else
             for(j=0; j<dst_stride+1; j++)
                 ((int16_t*)(c->chrUPixBuf[i]))[j] = 1<<14;
-=======
-    // try to avoid drawing green stuff between the right end and the stride end
-    for (i = 0; i < c->vChrBufSize; i++)
-        memset(c->chrUPixBuf[i], 64, dst_stride * 2 + 1);
->>>>>>> ef0ee7f6
 
     assert(c->chrDstH <= dstH);
 
@@ -1578,19 +1294,6 @@
     if (!(c = sws_alloc_context()))
         return NULL;
 
-<<<<<<< HEAD
-    c->flags= flags;
-    c->srcW= srcW;
-    c->srcH= srcH;
-    c->dstW= dstW;
-    c->dstH= dstH;
-    c->srcRange = handle_jpeg(&srcFormat);
-    c->dstRange = handle_jpeg(&dstFormat);
-    c->src0Alpha = handle_0alpha(&srcFormat);
-    c->dst0Alpha = handle_0alpha(&dstFormat);
-    c->srcFormat= srcFormat;
-    c->dstFormat= dstFormat;
-=======
     c->flags     = flags;
     c->srcW      = srcW;
     c->srcH      = srcH;
@@ -1598,9 +1301,10 @@
     c->dstH      = dstH;
     c->srcRange  = handle_jpeg(&srcFormat);
     c->dstRange  = handle_jpeg(&dstFormat);
+    c->src0Alpha = handle_0alpha(&srcFormat);
+    c->dst0Alpha = handle_0alpha(&dstFormat);
     c->srcFormat = srcFormat;
     c->dstFormat = dstFormat;
->>>>>>> ef0ee7f6
 
     if (param) {
         c->param[0] = param[0];
