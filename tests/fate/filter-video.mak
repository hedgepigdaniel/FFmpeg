--- conflicted
+++ resolved
@@ -83,11 +83,7 @@
 fate-filter-trim-mixed: CMD = framecrc -i $(SRC) -vf trim=start=0.2:end=0.4:start_frame=1:end_frame=3
 
 FATE_TRIM += fate-filter-trim-time
-<<<<<<< HEAD
-fate-filter-trim-time: CMD = framecrc -i $(SRC) -vf trim=0:0.075
-=======
 fate-filter-trim-time: CMD = framecrc -i $(SRC) -vf trim=0:0.09
->>>>>>> e0c53c34
 
 FATE_FILTER_VSYNTH-$(CONFIG_TRIM_FILTER) += $(FATE_TRIM)
 
