/*
 * Copyright (c) 2003 Michael Niedermayer <michaelni@gmx.at>
 *
 * This file is part of FFmpeg.
 *
 * FFmpeg is free software; you can redistribute it and/or
 * modify it under the terms of the GNU Lesser General Public
 * License as published by the Free Software Foundation; either
 * version 2.1 of the License, or (at your option) any later version.
 *
 * FFmpeg is distributed in the hope that it will be useful,
 * but WITHOUT ANY WARRANTY; without even the implied warranty of
 * MERCHANTABILITY or FITNESS FOR A PARTICULAR PURPOSE.  See the GNU
 * Lesser General Public License for more details.
 *
 * You should have received a copy of the GNU Lesser General Public
 * License along with FFmpeg; if not, write to the Free Software
 * Foundation, Inc., 51 Franklin Street, Fifth Floor, Boston, MA 02110-1301 USA
 */

#include <stdio.h>
#include <stdlib.h>
#include <string.h>
#include <inttypes.h>
#include <assert.h>

#include "libavutil/intfloat.h"

#define FFMIN(a, b) ((a) > (b) ? (b) : (a))
#define F 100
#define SIZE 2048

uint64_t exp16_table[21] = {
           65537,
           65538,
           65540,
           65544,
           65552,
           65568,
           65600,
           65664,
           65793,
           66050,
           66568,
           67616,
           69763,
           74262,
           84150,
          108051,
          178145,
          484249,
         3578144,
       195360063,
    582360139072LL,
};

#if 0
// 16.16 fixpoint exp()
static unsigned int exp16(unsigned int a){
    int i;
    int out= 1<<16;

    for(i=19;i>=0;i--){
        if(a&(1<<i))
            out= (out*exp16_table[i] + (1<<15))>>16;
    }

    return out;
}
#endif

// 16.16 fixpoint log()
static int64_t log16(uint64_t a)
{
    int i;
    int out = 0;

    if (a < 1 << 16)
        return -log16((1LL << 32) / a);
    a <<= 16;

    for (i = 20; i >= 0; i--) {
        int64_t b = exp16_table[i];
        if (a < (b << 16))
            continue;
        out |= 1 << i;
        a    = ((a / b) << 16) + (((a % b) << 16) + b / 2) / b;
    }
    return out;
}

static uint64_t int_sqrt(uint64_t a)
{
    uint64_t ret    = 0;
    uint64_t ret_sq = 0;
    int s;

    for (s = 31; s >= 0; s--) {
        uint64_t b = ret_sq + (1ULL << (s * 2)) + (ret << s) * 2;
        if (b <= a) {
            ret_sq = b;
            ret   += 1ULL << s;
        }
    }
    return ret;
}

static int16_t get_s16l(uint8_t *p)
{
    union {
        uint16_t u;
        int16_t  s;
    } v;
    v.u = p[0] | p[1] << 8;
    return v.s;
}

static float get_f32l(uint8_t *p)
{
    union av_intfloat32 v;
    v.i = p[0] | p[1] << 8 | p[2] << 16 | p[3] << 24;
    return v.f;
}

static int run_psnr(FILE *f[2], int len, int shift, int skip_bytes)
{
    int i, j;
    uint64_t sse = 0;
    uint64_t dev;
    uint8_t buf[2][SIZE];
    uint64_t psnr;
    int64_t max    = (1LL << (8 * len)) - 1;
    int size0      = 0;
    int size1      = 0;
    int maxdist    = 0;
    int noseek;

<<<<<<< HEAD
    noseek = fseek(f[0], 0, SEEK_SET) ||
             fseek(f[1], 0, SEEK_SET);
=======
    if (argc < 3) {
        printf("tiny_psnr <file1> <file2> [<elem size> [<shift> [<skip bytes>]]]\n");
        printf("WAV headers are skipped automatically.\n");
        return 1;
    }

    if (argc > 3) {
        if (!strcmp(argv[3], "u8")) {
            len = 1;
        } else if (!strcmp(argv[3], "s16")) {
            len = 2;
        } else if (!strcmp(argv[3], "f32")) {
            len = 4;
        } else {
            char *end;
            len = strtol(argv[3], &end, 0);
            if (*end || len < 1 || len > 2) {
                fprintf(stderr, "Unsupported sample format: %s\n", argv[3]);
                return 1;
            }
        }
    }

    max = (1 << (8 * len)) - 1;

    f[0] = fopen(argv[1], "rb");
    f[1] = fopen(argv[2], "rb");
    if (!f[0] || !f[1]) {
        fprintf(stderr, "Could not open input files.\n");
        return 1;
    }
>>>>>>> 3dc06b69

    if (!noseek) {
        for (i = 0; i < 2; i++) {
            uint8_t *p = buf[i];
            if (fread(p, 1, 12, f[i]) != 12)
                return 1;
            if (!memcmp(p, "RIFF", 4) &&
                !memcmp(p + 8, "WAVE", 4)) {
                if (fread(p, 1, 8, f[i]) != 8)
                    return 1;
                while (memcmp(p, "data", 4)) {
                    int s = p[4] | p[5] << 8 | p[6] << 16 | p[7] << 24;
                    fseek(f[i], s, SEEK_CUR);
                    if (fread(p, 1, 8, f[i]) != 8)
                        return 1;
                }
            } else {
                fseek(f[i], -12, SEEK_CUR);
            }
        }

        fseek(f[shift < 0], abs(shift), SEEK_CUR);

        fseek(f[0], skip_bytes, SEEK_CUR);
        fseek(f[1], skip_bytes, SEEK_CUR);
    }

    for (;;) {
        int s0 = fread(buf[0], 1, SIZE, f[0]);
        int s1 = fread(buf[1], 1, SIZE, f[1]);

        for (j = 0; j < FFMIN(s0, s1); j += len) {
            int64_t a = buf[0][j];
            int64_t b = buf[1][j];
            int dist;
            if (len == 2) {
                a = get_s16l(buf[0] + j);
                b = get_s16l(buf[1] + j);
            } else if (len == 4) {
                a = get_f32l(buf[0] + j) * (1 << 24);
                b = get_f32l(buf[1] + j) * (1 << 24);
            } else {
                a = buf[0][j];
                b = buf[1][j];
            }
            sse += (a - b) * (a - b);
            dist = abs(a - b);
            if (dist > maxdist)
                maxdist = dist;
        }
        size0 += s0;
        size1 += s1;
        if (s0 + s1 <= 0)
            break;
    }

    i = FFMIN(size0, size1) / len;
    if (!i)
        i = 1;
    dev = int_sqrt(((sse / i) * F * F) + (((sse % i) * F * F) + i / 2) / i);
    if (sse)
        psnr = ((2 * log16(max << 16) + log16(i) - log16(sse)) *
                284619LL * F + (1LL << 31)) / (1LL << 32);
    else
        psnr = 1000 * F - 1; // floating point free infinity :)

    printf("stddev:%5d.%02d PSNR:%3d.%02d MAXDIFF:%5d bytes:%9d/%9d\n",
           (int)(dev / F), (int)(dev % F),
           (int)(psnr / F), (int)(psnr % F),
           maxdist, size0, size1);
    return psnr;
}

int main(int argc, char *argv[])
{
    FILE *f[2];
    int len = 1;
    int shift_first= argc < 5 ? 0 : atoi(argv[4]);
    int skip_bytes = argc < 6 ? 0 : atoi(argv[5]);
    int shift_last = shift_first + (argc < 7 ? 0 : atoi(argv[6]));
    int shift;
    int max_psnr   = -1;
    int max_psnr_shift = 0;

    if (argc > 3) {
        if (!strcmp(argv[3], "u8")) {
            len = 1;
        } else if (!strcmp(argv[3], "s16")) {
            len = 2;
        } else if (!strcmp(argv[3], "f32")) {
            len = 4;
        } else {
            char *end;
            len = strtol(argv[3], &end, 0);
            if (*end || len > 2) {
                fprintf(stderr, "Unsupported sample format: %s\n", argv[3]);
                return 1;
            }
        }
    }

    if (argc < 3) {
        printf("tiny_psnr <file1> <file2> [<elem size> [<shift> [<skip bytes> [<shift search range>]]]]\n");
        printf("WAV headers are skipped automatically.\n");
        return 1;
    }

    f[0] = fopen(argv[1], "rb");
    f[1] = fopen(argv[2], "rb");
    if (!f[0] || !f[1]) {
        fprintf(stderr, "Could not open input files.\n");
        return 1;
    }

    for (shift = shift_first; shift <= shift_last; shift++) {
        int psnr = run_psnr(f, len, shift, skip_bytes);
        if (psnr > max_psnr || (shift < 0 && psnr == max_psnr)) {
            max_psnr = psnr;
            max_psnr_shift = shift;
        }
    }
    if (shift_last > shift_first)
        printf("Best PSNR is %3d.%02d for shift %i\n", (int)(max_psnr / F), (int)(max_psnr % F), max_psnr_shift);
    return 0;
}<|MERGE_RESOLUTION|>--- conflicted
+++ resolved
@@ -135,42 +135,8 @@
     int maxdist    = 0;
     int noseek;
 
-<<<<<<< HEAD
     noseek = fseek(f[0], 0, SEEK_SET) ||
              fseek(f[1], 0, SEEK_SET);
-=======
-    if (argc < 3) {
-        printf("tiny_psnr <file1> <file2> [<elem size> [<shift> [<skip bytes>]]]\n");
-        printf("WAV headers are skipped automatically.\n");
-        return 1;
-    }
-
-    if (argc > 3) {
-        if (!strcmp(argv[3], "u8")) {
-            len = 1;
-        } else if (!strcmp(argv[3], "s16")) {
-            len = 2;
-        } else if (!strcmp(argv[3], "f32")) {
-            len = 4;
-        } else {
-            char *end;
-            len = strtol(argv[3], &end, 0);
-            if (*end || len < 1 || len > 2) {
-                fprintf(stderr, "Unsupported sample format: %s\n", argv[3]);
-                return 1;
-            }
-        }
-    }
-
-    max = (1 << (8 * len)) - 1;
-
-    f[0] = fopen(argv[1], "rb");
-    f[1] = fopen(argv[2], "rb");
-    if (!f[0] || !f[1]) {
-        fprintf(stderr, "Could not open input files.\n");
-        return 1;
-    }
->>>>>>> 3dc06b69
 
     if (!noseek) {
         for (i = 0; i < 2; i++) {
@@ -265,7 +231,7 @@
         } else {
             char *end;
             len = strtol(argv[3], &end, 0);
-            if (*end || len > 2) {
+            if (*end || len < 1 || len > 2) {
                 fprintf(stderr, "Unsupported sample format: %s\n", argv[3]);
                 return 1;
             }
